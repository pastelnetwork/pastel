--- conflicted
+++ resolved
@@ -12,13 +12,9 @@
     stop_nodes, sync_blocks, sync_mempools, wait_and_assert_operationid_status, \
     wait_bitcoinds
 
-<<<<<<< HEAD
 import time
 from decimal import Decimal, getcontext
 getcontext().prec = 16
-=======
-from decimal import Decimal
->>>>>>> f8f65405
 
 class WalletTest (BitcoinTestFramework):
 
@@ -239,11 +235,7 @@
         for uTx in unspentTxs:
             if uTx['txid'] == zeroValueTxid:
                 found = True
-<<<<<<< HEAD
                 assert_equal(uTx['amount'], self._null);
-=======
-                assert_equal(uTx['amount'], Decimal('0.00000000'))
->>>>>>> f8f65405
         assert(found)
 
         #do some -walletbroadcast tests
@@ -260,14 +252,9 @@
         self.sync_all()
         self.nodes[1].generate(1) #mine a block, tx should not be in there
         self.sync_all()
-<<<<<<< HEAD
         #should not be changed because tx was not broadcasted
         assert_equal(self.nodes[2].getbalance(), self._reward-self._fee-self._fee)
         assert_equal(self.nodes[2].getbalance("*"), self._reward-self._fee-self._fee)
-=======
-        assert_equal(self.nodes[2].getbalance(), Decimal('9.99800000')) #should not be changed because tx was not broadcasted
-        assert_equal(self.nodes[2].getbalance("*"), Decimal('9.99800000')) #should not be changed because tx was not broadcasted
->>>>>>> f8f65405
 
         #now broadcast from another node, mine a block, sync, and check the balance
         self.nodes[1].sendrawtransaction(txObjNotBroadcasted['hex'])
@@ -275,13 +262,8 @@
         self.nodes[1].generate(1)
         self.sync_all()
         txObjNotBroadcasted = self.nodes[0].gettransaction(txIdNotBroadcasted)
-<<<<<<< HEAD
         assert_equal(self.nodes[2].getbalance(), self._reward-self._fee-self._fee+Decimal('2.000')); #should not be
         assert_equal(self.nodes[2].getbalance("*"), self._reward-self._fee-self._fee+Decimal('2.000')); #should not be
-=======
-        assert_equal(self.nodes[2].getbalance(), Decimal('11.99800000')) #should not be
-        assert_equal(self.nodes[2].getbalance("*"), Decimal('11.99800000')) #should not be
->>>>>>> f8f65405
 
         #create another tx
         txIdNotBroadcasted  = self.nodes[0].sendtoaddress(self.nodes[2].getnewaddress(), 2)
@@ -298,7 +280,6 @@
         self.nodes[0].generate(1)
         sync_blocks(self.nodes)
 
-<<<<<<< HEAD
         #tx should be added to balance because after restarting the nodes tx should be broadcasted
         assert_equal(self.nodes[2].getbalance(), self._reward-self._fee-self._fee+Decimal('2.000')+Decimal('2.000')); #should not be
         assert_equal(self.nodes[2].getbalance("*"), self._reward-self._fee-self._fee+Decimal('2.000')+Decimal('2.000')); #should not be
@@ -306,25 +287,12 @@
         # send from node 0 to node 2 taddr
         mytaddr = self.nodes[2].getnewaddress();
         mytxid = self.nodes[0].sendtoaddress(mytaddr, self._reward);
-=======
-        #tx should be added to balance because after restarting the nodes tx should be broadcastet
-        assert_equal(self.nodes[2].getbalance(), Decimal('13.99800000')) #should not be
-        assert_equal(self.nodes[2].getbalance("*"), Decimal('13.99800000')) #should not be
-
-        # send from node 0 to node 2 taddr
-        mytaddr = self.nodes[2].getnewaddress()
-        mytxid = self.nodes[0].sendtoaddress(mytaddr, 10.0)
->>>>>>> f8f65405
         self.sync_all()
         self.nodes[0].generate(1)
         self.sync_all()
 
         mybalance = self.nodes[2].z_getbalance(mytaddr)
-<<<<<<< HEAD
         assert_equal(mybalance, self._reward);
-=======
-        assert_equal(mybalance, Decimal('10.0'))
->>>>>>> f8f65405
 
         mytxdetails = self.nodes[2].gettransaction(mytxid)
         myvjoinsplits = mytxdetails["vjoinsplit"]
