--- conflicted
+++ resolved
@@ -24,15 +24,6 @@
         initialize_chain_clean(self.options.tmpdir, 4)
 
     def setup_network(self, split=False):
-<<<<<<< HEAD
-        # args = ['-regtestprotectcoinbase', '-debug=zrpcunsafe']
-        args = ['-debug=zrpcunsafe']
-        self.nodes = []
-        self.nodes.append(start_node(0, self.options.tmpdir, args))
-        self.nodes.append(start_node(1, self.options.tmpdir, args))
-        # args2 = ['-regtestprotectcoinbase', '-debug=zrpcunsafe', "-mempooltxinputlimit=7"]
-        args2 = ['-debug=zrpcunsafe', "-mempooltxinputlimit=7"]
-=======
         args = ['-regtestprotectcoinbase', '-debug=zrpcunsafe']
         args2 = ['-regtestprotectcoinbase', '-debug=zrpcunsafe', "-mempooltxinputlimit=7"]
         if self.addr_type != 'sprout':
@@ -45,7 +36,6 @@
         self.nodes = []
         self.nodes.append(start_node(0, self.options.tmpdir, args))
         self.nodes.append(start_node(1, self.options.tmpdir, args))
->>>>>>> f8f65405
         self.nodes.append(start_node(2, self.options.tmpdir, args2))
         connect_nodes_bi(self.nodes,0,1)
         connect_nodes_bi(self.nodes,1,2)
@@ -194,30 +184,17 @@
         self.nodes[1].generate(1)
         self.sync_all()
 
-<<<<<<< HEAD
-        # Verify maximum number of utxos which node 2 can shield is limited by option -mempooltxinputlimit
-        # This option is used when the limit parameter is set to 0.
-        mytaddr = self.nodes[2].getnewaddress()
-        result = self.nodes[2].z_shieldcoinbase(mytaddr, myzaddr, self._fee, 0)
-        assert_equal(result["shieldingUTXOs"], Decimal('7'))
-        assert_equal(result["remainingUTXOs"], Decimal('13'))
-        wait_and_assert_operationid_status(self.nodes[2], result['opid'])
-        self.sync_all()
-        self.nodes[1].generate(1)
-        self.sync_all()
-=======
         if self.addr_type == 'sprout':
             # Verify maximum number of utxos which node 2 can shield is limited by option -mempooltxinputlimit
             # This option is used when the limit parameter is set to 0.
             mytaddr = self.nodes[2].getnewaddress()
-            result = self.nodes[2].z_shieldcoinbase(mytaddr, myzaddr, Decimal('0.0001'), 0)
+            result = self.nodes[2].z_shieldcoinbase(mytaddr, myzaddr, self._fee, 0)
             assert_equal(result["shieldingUTXOs"], Decimal('7'))
             assert_equal(result["remainingUTXOs"], Decimal('13'))
             wait_and_assert_operationid_status(self.nodes[2], result['opid'])
             self.sync_all()
             self.nodes[1].generate(1)
             self.sync_all()
->>>>>>> f8f65405
 
         # Verify maximum number of utxos which node 0 can shield is set by default limit parameter of 50
         self.nodes[0].generate(200)
