<<<<<<< HEAD
AnimeCoin 1.0.1
=============
=======
Zcash 2.0.2
<img align="right" width="120" height="80" src="doc/imgs/logo.png">
===========
>>>>>>> f8f65405

What is AnimeCoin?
--------------


<p align="center">
  <img src="doc/imgs/zcashd_screen.gif" height="500">
</p>

#### :lock: Security Warnings

See important security warnings on the
[AnimeCoin Security Information page](http://anime-coin.com/).

**AnimeCoin is experimental and a work-in-progress.** Use at your own risk.

####  :ledger: Deprecation Policy

This release is considered deprecated 16 weeks after the release day. There
is an automatic deprecation shutdown feature which will halt the node some
time after this 16 week time period. The automatic feature is based on block
height.

## Getting Started

<<<<<<< HEAD
Building
--------

Build AnimeCoin along with most dependencies from source by running
./acutil/build.sh. Currently only Linux is officially supported.
=======
Please see our [user guide](https://zcash.readthedocs.io/en/latest/rtd_pages/rtd_docs/user_guide.html) for joining the main Zcash network.

### Need Help?

* :blue_book: See the documentation at the [ReadtheDocs](https://zcash.readthedocs.io)
  for help and more information.
* :incoming_envelope: Ask for help on the [Zcash](https://forum.z.cash/) forum.
* :mag: Chat with our support community on [Rocket.Chat](https://chat.zcashcommunity.com/channel/user-support)

Participation in the Zcash project is subject to a
[Code of Conduct](code_of_conduct.md).

### Building

Build Zcash along with most dependencies from source by running:

```
./zcutil/build.sh -j$(nproc)
```

Currently only Linux is officially supported.
>>>>>>> f8f65405

License
-------

For license information see the file [COPYING](COPYING).<|MERGE_RESOLUTION|>--- conflicted
+++ resolved
@@ -1,19 +1,7 @@
-<<<<<<< HEAD
 AnimeCoin 1.0.1
-=============
-=======
-Zcash 2.0.2
-<img align="right" width="120" height="80" src="doc/imgs/logo.png">
-===========
->>>>>>> f8f65405
 
 What is AnimeCoin?
 --------------
-
-
-<p align="center">
-  <img src="doc/imgs/zcashd_screen.gif" height="500">
-</p>
 
 #### :lock: Security Warnings
 
@@ -31,35 +19,11 @@
 
 ## Getting Started
 
-<<<<<<< HEAD
 Building
 --------
 
 Build AnimeCoin along with most dependencies from source by running
 ./acutil/build.sh. Currently only Linux is officially supported.
-=======
-Please see our [user guide](https://zcash.readthedocs.io/en/latest/rtd_pages/rtd_docs/user_guide.html) for joining the main Zcash network.
-
-### Need Help?
-
-* :blue_book: See the documentation at the [ReadtheDocs](https://zcash.readthedocs.io)
-  for help and more information.
-* :incoming_envelope: Ask for help on the [Zcash](https://forum.z.cash/) forum.
-* :mag: Chat with our support community on [Rocket.Chat](https://chat.zcashcommunity.com/channel/user-support)
-
-Participation in the Zcash project is subject to a
-[Code of Conduct](code_of_conduct.md).
-
-### Building
-
-Build Zcash along with most dependencies from source by running:
-
-```
-./zcutil/build.sh -j$(nproc)
-```
-
-Currently only Linux is officially supported.
->>>>>>> f8f65405
 
 License
 -------
