// Copyright (c) 2009-2010 Satoshi Nakamoto
// Copyright (c) 2009-2014 The Bitcoin Core developers
// Distributed under the MIT software license, see the accompanying
// file COPYING or http://www.opensource.org/licenses/mit-license.php.

#ifndef BITCOIN_SCRIPT_INTERPRETER_H
#define BITCOIN_SCRIPT_INTERPRETER_H

#include "script_error.h"
#include "primitives/transaction.h"

#include <vector>
#include <stdint.h>
#include <string>
#include <climits>

class CPubKey;
class CScript;
class CTransaction;
class uint256;

/** Special case nIn for signing JoinSplits. */
const unsigned int NOT_AN_INPUT = UINT_MAX;

/** Signature hash types/flags */
enum
{
    SIGHASH_ALL = 1,
    SIGHASH_NONE = 2,
    SIGHASH_SINGLE = 3,
    SIGHASH_ANYONECANPAY = 0x80,
};

/** Script verification flags */
enum
{
    SCRIPT_VERIFY_NONE      = 0,

    // Evaluate P2SH subscripts (softfork safe, BIP16).
    SCRIPT_VERIFY_P2SH      = (1U << 0),

    // Passing a non-strict-DER signature or one with undefined hashtype to a checksig operation causes script failure.
    // Evaluating a pubkey that is not (0x04 + 64 bytes) or (0x02 or 0x03 + 32 bytes) by checksig causes script failure.
    // (softfork safe, but not used or intended as a consensus rule).
    SCRIPT_VERIFY_STRICTENC = (1U << 1),

    // Passing a non-strict-DER signature to a checksig operation causes script failure (softfork safe, BIP62 rule 1)
    // In AnimeCoin this is required, and validation of non-strict-DER signatures is not implemented.
    //SCRIPT_VERIFY_DERSIG    = (1U << 2),

    // Passing a non-strict-DER signature or one with S > order/2 to a checksig operation causes script failure
    // (softfork safe, BIP62 rule 5).
    SCRIPT_VERIFY_LOW_S     = (1U << 3),

    // verify dummy stack item consumed by CHECKMULTISIG is of zero-length (softfork safe, BIP62 rule 7).
    SCRIPT_VERIFY_NULLDUMMY = (1U << 4),

    // Using a non-push operator in the scriptSig causes script failure (softfork safe, BIP62 rule 2).
    SCRIPT_VERIFY_SIGPUSHONLY = (1U << 5),

    // Require minimal encodings for all push operations (OP_0... OP_16, OP_1NEGATE where possible, direct
    // pushes up to 75 bytes, OP_PUSHDATA up to 255 bytes, OP_PUSHDATA2 for anything larger). Evaluating
    // any other push causes the script to fail (BIP62 rule 3).
    // In addition, whenever a stack element is interpreted as a number, it must be of minimal length (BIP62 rule 4).
    // (softfork safe)
    SCRIPT_VERIFY_MINIMALDATA = (1U << 6),

    // Discourage use of NOPs reserved for upgrades (NOP1-10)
    //
    // Provided so that nodes can avoid accepting or mining transactions
    // containing executed NOP's whose meaning may change after a soft-fork,
    // thus rendering the script invalid; with this flag set executing
    // discouraged NOPs fails the script. This verification flag will never be
    // a mandatory flag applied to scripts in a block. NOPs that are not
    // executed, e.g.  within an unexecuted IF ENDIF block, are *not* rejected.
    SCRIPT_VERIFY_DISCOURAGE_UPGRADABLE_NOPS  = (1U << 7),

    // Require that only a single stack element remains after evaluation. This changes the success criterion from
    // "At least one stack element must remain, and when interpreted as a boolean, it must be true" to
    // "Exactly one stack element must remain, and when interpreted as a boolean, it must be true".
    // (softfork safe, BIP62 rule 6)
    // Note: CLEANSTACK should never be used without P2SH.
    SCRIPT_VERIFY_CLEANSTACK = (1U << 8),

    // Verify CHECKLOCKTIMEVERIFY
    //
    // See BIP65 for details.
    SCRIPT_VERIFY_CHECKLOCKTIMEVERIFY = (1U << 9),
};

bool CheckSignatureEncoding(const std::vector<unsigned char> &vchSig, unsigned int flags, ScriptError* serror);

<<<<<<< HEAD
uint256 SignatureHash(const CScript &scriptCode, const CTransaction& txTo, unsigned int nIn, int nHashType);
=======
struct PrecomputedTransactionData
{
    uint256 hashPrevouts, hashSequence, hashOutputs, hashJoinSplits, hashShieldedSpends, hashShieldedOutputs;

    PrecomputedTransactionData(const CTransaction& tx);
};

enum SigVersion
{
    SIGVERSION_SPROUT = 0,
    SIGVERSION_OVERWINTER = 1,
    SIGVERSION_SAPLING = 2,
};

uint256 SignatureHash(
    const CScript &scriptCode,
    const CTransaction& txTo,
    unsigned int nIn,
    int nHashType,
    const CAmount& amount,
    uint32_t consensusBranchId,
    const PrecomputedTransactionData* cache = NULL);
>>>>>>> f8f65405

class BaseSignatureChecker
{
public:
    virtual bool CheckSig(
        const std::vector<unsigned char>& scriptSig,
        const std::vector<unsigned char>& vchPubKey,
        const CScript& scriptCode,
        uint32_t consensusBranchId) const
    {
        return false;
    }

    virtual bool CheckLockTime(const CScriptNum& nLockTime) const
    {
         return false;
    }

    virtual ~BaseSignatureChecker() {}
};

class TransactionSignatureChecker : public BaseSignatureChecker
{
private:
    const CTransaction* txTo;
    unsigned int nIn;
    const CAmount amount;
    const PrecomputedTransactionData* txdata;

protected:
    virtual bool VerifySignature(const std::vector<unsigned char>& vchSig, const CPubKey& vchPubKey, const uint256& sighash) const;

public:
    TransactionSignatureChecker(const CTransaction* txToIn, unsigned int nInIn, const CAmount& amountIn) : txTo(txToIn), nIn(nInIn), amount(amountIn), txdata(NULL) {}
    TransactionSignatureChecker(const CTransaction* txToIn, unsigned int nInIn, const CAmount& amountIn, const PrecomputedTransactionData& txdataIn) : txTo(txToIn), nIn(nInIn), amount(amountIn), txdata(&txdataIn) {}
    bool CheckSig(const std::vector<unsigned char>& scriptSig, const std::vector<unsigned char>& vchPubKey, const CScript& scriptCode, uint32_t consensusBranchId) const;
    bool CheckLockTime(const CScriptNum& nLockTime) const;
};

class MutableTransactionSignatureChecker : public TransactionSignatureChecker
{
private:
    const CTransaction txTo;

public:
    MutableTransactionSignatureChecker(const CMutableTransaction* txToIn, unsigned int nInIn, const CAmount& amount) : TransactionSignatureChecker(&txTo, nInIn, amount), txTo(*txToIn) {}
};

bool EvalScript(
    std::vector<std::vector<unsigned char> >& stack,
    const CScript& script,
    unsigned int flags,
    const BaseSignatureChecker& checker,
    uint32_t consensusBranchId,
    ScriptError* error = NULL);
bool VerifyScript(
    const CScript& scriptSig,
    const CScript& scriptPubKey,
    unsigned int flags,
    const BaseSignatureChecker& checker,
    uint32_t consensusBranchId,
    ScriptError* serror = NULL);

#endif // BITCOIN_SCRIPT_INTERPRETER_H<|MERGE_RESOLUTION|>--- conflicted
+++ resolved
@@ -90,9 +90,6 @@
 
 bool CheckSignatureEncoding(const std::vector<unsigned char> &vchSig, unsigned int flags, ScriptError* serror);
 
-<<<<<<< HEAD
-uint256 SignatureHash(const CScript &scriptCode, const CTransaction& txTo, unsigned int nIn, int nHashType);
-=======
 struct PrecomputedTransactionData
 {
     uint256 hashPrevouts, hashSequence, hashOutputs, hashJoinSplits, hashShieldedSpends, hashShieldedOutputs;
@@ -115,7 +112,6 @@
     const CAmount& amount,
     uint32_t consensusBranchId,
     const PrecomputedTransactionData* cache = NULL);
->>>>>>> f8f65405
 
 class BaseSignatureChecker
 {
