--- conflicted
+++ resolved
@@ -573,11 +573,7 @@
     unsigned int GetSigOpCount(const CScript& scriptSig) const;
 
     // insightexplorer, there may be more script types in the future
-<<<<<<< HEAD
-    enum ScriptType : int {
-=======
     enum class ScriptType : int {
->>>>>>> 629189da
         UNKNOWN = 0,
         P2PKH = 1,
         P2SH = 2,
