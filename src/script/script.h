#pragma once
// Copyright (c) 2009-2010 Satoshi Nakamoto
// Copyright (c) 2009-2014 The Bitcoin Core developers
// Distributed under the MIT software license, see the accompanying
// file COPYING or http://www.opensource.org/licenses/mit-license.php.

#include "crypto/common.h"
#include "prevector.h"

#include <assert.h>
#include <climits>
#include <limits>
#include <stdexcept>
#include <stdint.h>
#include <string.h>
#include <string>
#include <vector>

<<<<<<< HEAD
#include "uint256.h"

=======
#ifdef _MSC_VER
#pragma warning(push)
#pragma warning(disable: 4267)
#endif
>>>>>>> ce5bf4dc
static const unsigned int MAX_SCRIPT_ELEMENT_SIZE = 520; // bytes

// Maximum script length in bytes
static const int MAX_SCRIPT_SIZE = 10000;

// Threshold for nLockTime: below this value it is interpreted as block number,
// otherwise as UNIX timestamp.
static const unsigned int LOCKTIME_THRESHOLD = 500000000; // Tue Nov  5 00:53:20 1985 UTC

template <typename T>
std::vector<unsigned char> ToByteVector(const T& in)
{
    return std::vector<unsigned char>(in.begin(), in.end());
}

/** Script opcodes */
enum opcodetype
{
    // push value
    OP_0 = 0x00,
    OP_FALSE = OP_0,
    OP_PUSHDATA1 = 0x4c,
    OP_PUSHDATA2 = 0x4d,
    OP_PUSHDATA4 = 0x4e,
    OP_1NEGATE = 0x4f,
    OP_RESERVED = 0x50,
    OP_1 = 0x51,
    OP_TRUE=OP_1,
    OP_2 = 0x52,
    OP_3 = 0x53,
    OP_4 = 0x54,
    OP_5 = 0x55,
    OP_6 = 0x56,
    OP_7 = 0x57,
    OP_8 = 0x58,
    OP_9 = 0x59,
    OP_10 = 0x5a,
    OP_11 = 0x5b,
    OP_12 = 0x5c,
    OP_13 = 0x5d,
    OP_14 = 0x5e,
    OP_15 = 0x5f,
    OP_16 = 0x60,

    // control
    OP_NOP = 0x61,
    OP_VER = 0x62,
    OP_IF = 0x63,
    OP_NOTIF = 0x64,
    OP_VERIF = 0x65,
    OP_VERNOTIF = 0x66,
    OP_ELSE = 0x67,
    OP_ENDIF = 0x68,
    OP_VERIFY = 0x69,
    OP_RETURN = 0x6a,

    // stack ops
    OP_TOALTSTACK = 0x6b,
    OP_FROMALTSTACK = 0x6c,
    OP_2DROP = 0x6d,
    OP_2DUP = 0x6e,
    OP_3DUP = 0x6f,
    OP_2OVER = 0x70,
    OP_2ROT = 0x71,
    OP_2SWAP = 0x72,
    OP_IFDUP = 0x73,
    OP_DEPTH = 0x74,
    OP_DROP = 0x75,
    OP_DUP = 0x76,
    OP_NIP = 0x77,
    OP_OVER = 0x78,
    OP_PICK = 0x79,
    OP_ROLL = 0x7a,
    OP_ROT = 0x7b,
    OP_SWAP = 0x7c,
    OP_TUCK = 0x7d,

    // splice ops
    OP_CAT = 0x7e,
    OP_SUBSTR = 0x7f,
    OP_LEFT = 0x80,
    OP_RIGHT = 0x81,
    OP_SIZE = 0x82,

    // bit logic
    OP_INVERT = 0x83,
    OP_AND = 0x84,
    OP_OR = 0x85,
    OP_XOR = 0x86,
    OP_EQUAL = 0x87,
    OP_EQUALVERIFY = 0x88,
    OP_RESERVED1 = 0x89,
    OP_RESERVED2 = 0x8a,

    // numeric
    OP_1ADD = 0x8b,
    OP_1SUB = 0x8c,
    OP_2MUL = 0x8d,
    OP_2DIV = 0x8e,
    OP_NEGATE = 0x8f,
    OP_ABS = 0x90,
    OP_NOT = 0x91,
    OP_0NOTEQUAL = 0x92,

    OP_ADD = 0x93,
    OP_SUB = 0x94,
    OP_MUL = 0x95,
    OP_DIV = 0x96,
    OP_MOD = 0x97,
    OP_LSHIFT = 0x98,
    OP_RSHIFT = 0x99,

    OP_BOOLAND = 0x9a,
    OP_BOOLOR = 0x9b,
    OP_NUMEQUAL = 0x9c,
    OP_NUMEQUALVERIFY = 0x9d,
    OP_NUMNOTEQUAL = 0x9e,
    OP_LESSTHAN = 0x9f,
    OP_GREATERTHAN = 0xa0,
    OP_LESSTHANOREQUAL = 0xa1,
    OP_GREATERTHANOREQUAL = 0xa2,
    OP_MIN = 0xa3,
    OP_MAX = 0xa4,

    OP_WITHIN = 0xa5,

    // crypto
    OP_RIPEMD160 = 0xa6,
    OP_SHA1 = 0xa7,
    OP_SHA256 = 0xa8,
    OP_HASH160 = 0xa9,
    OP_HASH256 = 0xaa,
    OP_CODESEPARATOR = 0xab,
    OP_CHECKSIG = 0xac,
    OP_CHECKSIGVERIFY = 0xad,
    OP_CHECKMULTISIG = 0xae,
    OP_CHECKMULTISIGVERIFY = 0xaf,

    // expansion
    OP_NOP1 = 0xb0,
    OP_NOP2 = 0xb1,
    OP_CHECKLOCKTIMEVERIFY = OP_NOP2,
    OP_NOP3 = 0xb2,
    OP_NOP4 = 0xb3,
    OP_NOP5 = 0xb4,
    OP_NOP6 = 0xb5,
    OP_NOP7 = 0xb6,
    OP_NOP8 = 0xb7,
    OP_NOP9 = 0xb8,
    OP_NOP10 = 0xb9,


    // template matching params
    OP_SMALLDATA = 0xf9,
    OP_SMALLINTEGER = 0xfa,
    OP_PUBKEYS = 0xfb,
    OP_PUBKEYHASH = 0xfd,
    OP_PUBKEY = 0xfe,

    OP_INVALIDOPCODE = 0xff,
};

const char* GetOpName(opcodetype opcode);

class scriptnum_error : public std::runtime_error
{
public:
    explicit scriptnum_error(const std::string& str) : std::runtime_error(str) {}
};

class CScriptNum
{
/**
 * Numeric opcodes (OP_1ADD, etc) are restricted to operating on 4-byte integers.
 * The semantics are subtle, though: operands must be in the range [-2^31 +1...2^31 -1],
 * but results may overflow (and are valid as long as they are not used in a subsequent
 * numeric operation). CScriptNum enforces those semantics by storing results as
 * an int64 and allowing out-of-range values to be returned as a vector of bytes but
 * throwing an exception if arithmetic is done or the result is interpreted as an integer.
 */
public:

    explicit CScriptNum(const int64_t& n)
    {
        m_value = n;
    }

    static const size_t nDefaultMaxNumSize = 4;

    explicit CScriptNum(const std::vector<unsigned char>& vch, bool fRequireMinimal,
                        const size_t nMaxNumSize = nDefaultMaxNumSize)
    {
        if (vch.size() > nMaxNumSize) {
            throw scriptnum_error("script number overflow");
        }
        if (fRequireMinimal && vch.size() > 0) {
            // Check that the number is encoded with the minimum possible
            // number of bytes.
            //
            // If the most-significant-byte - excluding the sign bit - is zero
            // then we're not minimal. Note how this test also rejects the
            // negative-zero encoding, 0x80.
            if ((vch.back() & 0x7f) == 0) {
                // One exception: if there's more than one byte and the most
                // significant bit of the second-most-significant-byte is set
                // it would conflict with the sign bit. An example of this case
                // is +-255, which encode to 0xff00 and 0xff80 respectively.
                // (big-endian).
                if (vch.size() <= 1 || (vch[vch.size() - 2] & 0x80) == 0) {
                    throw scriptnum_error("non-minimally encoded script number");
                }
            }
        }
        m_value = set_vch(vch);
    }

    inline bool operator==(const int64_t& rhs) const    { return m_value == rhs; }
    inline bool operator!=(const int64_t& rhs) const    { return m_value != rhs; }
    inline bool operator<=(const int64_t& rhs) const    { return m_value <= rhs; }
    inline bool operator< (const int64_t& rhs) const    { return m_value <  rhs; }
    inline bool operator>=(const int64_t& rhs) const    { return m_value >= rhs; }
    inline bool operator> (const int64_t& rhs) const    { return m_value >  rhs; }

    inline bool operator==(const CScriptNum& rhs) const { return operator==(rhs.m_value); }
    inline bool operator!=(const CScriptNum& rhs) const { return operator!=(rhs.m_value); }
    inline bool operator<=(const CScriptNum& rhs) const { return operator<=(rhs.m_value); }
    inline bool operator< (const CScriptNum& rhs) const { return operator< (rhs.m_value); }
    inline bool operator>=(const CScriptNum& rhs) const { return operator>=(rhs.m_value); }
    inline bool operator> (const CScriptNum& rhs) const { return operator> (rhs.m_value); }

    inline CScriptNum operator+(   const int64_t& rhs)    const { return CScriptNum(m_value + rhs);}
    inline CScriptNum operator-(   const int64_t& rhs)    const { return CScriptNum(m_value - rhs);}
    inline CScriptNum operator+(   const CScriptNum& rhs) const { return operator+(rhs.m_value);   }
    inline CScriptNum operator-(   const CScriptNum& rhs) const { return operator-(rhs.m_value);   }

    inline CScriptNum& operator+=( const CScriptNum& rhs)       { return operator+=(rhs.m_value);  }
    inline CScriptNum& operator-=( const CScriptNum& rhs)       { return operator-=(rhs.m_value);  }

    inline CScriptNum operator-()                         const
    {
        assert(m_value != std::numeric_limits<int64_t>::min());
        return CScriptNum(-m_value);
    }

    inline CScriptNum& operator=( const int64_t& rhs)
    {
        m_value = rhs;
        return *this;
    }

    inline CScriptNum& operator+=( const int64_t& rhs)
    {
        assert(rhs == 0 || (rhs > 0 && m_value <= std::numeric_limits<int64_t>::max() - rhs) ||
                           (rhs < 0 && m_value >= std::numeric_limits<int64_t>::min() - rhs));
        m_value += rhs;
        return *this;
    }

    inline CScriptNum& operator-=( const int64_t& rhs)
    {
        assert(rhs == 0 || (rhs > 0 && m_value >= std::numeric_limits<int64_t>::min() + rhs) ||
                           (rhs < 0 && m_value <= std::numeric_limits<int64_t>::max() + rhs));
        m_value -= rhs;
        return *this;
    }

    int getint() const noexcept
    {
        if (m_value > std::numeric_limits<int>::max())
            return std::numeric_limits<int>::max();
        else if (m_value < std::numeric_limits<int>::min())
            return std::numeric_limits<int>::min();
        return static_cast<int>(m_value);
    }

    std::vector<unsigned char> getvch() const
    {
        return serialize(m_value);
    }

    static std::vector<unsigned char> serialize(const int64_t& value)
    {
        if(value == 0)
            return std::vector<unsigned char>();

        std::vector<unsigned char> result;
        const bool neg = value < 0;
        uint64_t absvalue = neg ? -value : value;

        while(absvalue)
        {
            result.push_back(absvalue & 0xff);
            absvalue >>= 8;
        }

//    - If the most significant byte is >= 0x80 and the value is positive, push a
//    new zero-byte to make the significant byte < 0x80 again.

//    - If the most significant byte is >= 0x80 and the value is negative, push a
//    new 0x80 byte that will be popped off when converting to an integral.

//    - If the most significant byte is < 0x80 and the value is negative, add
//    0x80 to it, since it will be subtracted and interpreted as a negative when
//    converting to an integral.

        if (result.back() & 0x80)
            result.push_back(neg ? 0x80 : 0);
        else if (neg)
            result.back() |= 0x80;

        return result;
    }

private:
    static int64_t set_vch(const std::vector<unsigned char>& vch)
    {
      if (vch.empty())
          return 0;

      int64_t result = 0;
      for (size_t i = 0; i != vch.size(); ++i)
          result |= static_cast<int64_t>(vch[i]) << 8*i;

      // If the input vector's most significant byte is 0x80, remove it from
      // the result's msb and return a negative.
      if (vch.back() & 0x80)
          return -((int64_t)(result & ~(0x80ULL << (8 * (vch.size() - 1)))));

      return result;
    }

    int64_t m_value;
};

typedef prevector<28, unsigned char> CScriptBase;

/** Serialized script, used inside transaction inputs and outputs */
class CScript : public CScriptBase
{
protected:
    CScript& push_int64(int64_t n)
    {
        if (n == -1 || (n >= 1 && n <= 16))
        {
            push_back(static_cast<int8_t>(n) + (OP_1 - 1));
        }
        else if (n == 0)
        {
            push_back(OP_0);
        }
        else
        {
            *this << CScriptNum::serialize(n);
        }
        return *this;
    }
public:
    CScript() { }
    CScript(const CScript& b) : CScriptBase(b.begin(), b.end()) { }
    CScript(const_iterator pbegin, const_iterator pend) : CScriptBase(pbegin, pend) { }
    CScript(std::vector<unsigned char>::const_iterator pbegin, std::vector<unsigned char>::const_iterator pend) : CScriptBase(pbegin, pend) { }
    CScript(const unsigned char* pbegin, const unsigned char* pend) : CScriptBase(pbegin, pend) { }

    CScript& operator+=(const CScript& b)
    {
        insert(end(), b.begin(), b.end());
        return *this;
    }

    friend CScript operator+(const CScript& a, const CScript& b)
    {
        CScript ret = a;
        ret += b;
        return ret;
    }

    CScript(int64_t b)        { operator<<(b); }

    explicit CScript(opcodetype b)     { operator<<(b); }
    explicit CScript(const CScriptNum& b) { operator<<(b); }
    explicit CScript(const std::vector<unsigned char>& b) { operator<<(b); }


    CScript& operator<<(int64_t b) { return push_int64(b); }

    CScript& operator<<(opcodetype opcode)
    {
        if (opcode < 0 || opcode > 0xff)
            throw std::runtime_error("CScript::operator<<(): invalid opcode");
        insert(end(), (unsigned char)opcode);
        return *this;
    }

    CScript& operator<<(const CScriptNum& b)
    {
        *this << b.getvch();
        return *this;
    }

    CScript& operator<<(const std::vector<unsigned char>& b)
    {
        if (b.size() < OP_PUSHDATA1)
        {
            insert(end(), static_cast<unsigned char>(b.size()));
        }
        else if (b.size() <= 0xff)
        {
            insert(end(), OP_PUSHDATA1);
            insert(end(), static_cast<unsigned char>(b.size()));
        }
        else if (b.size() <= 0xffff)
        {
            insert(end(), OP_PUSHDATA2);
            uint8_t data[2];
            WriteLE16(data, static_cast<uint16_t>(b.size()));
            insert(end(), data, data + sizeof(data));
        }
        else 
        {
            // !!! need to check for overflow - only max 32-bit size is supported
            // vector with size > MAX_UINT32 will be truncated
            // moreover it truncates size, but writes full data
            insert(end(), OP_PUSHDATA4);
            uint8_t data[4];
            WriteLE32(data, static_cast<uint32_t>(b.size()));
            insert(end(), data, data + sizeof(data));
        }
        insert(end(), b.begin(), b.end());
        return *this;
    }

    CScript& operator<<(const CScript& b)
    {
        // I'm not sure if this should push the script or concatenate scripts.
        // If there's ever a use for pushing a script onto a script, delete this member fn
        assert(!"Warning: Pushing a CScript onto a CScript with << is probably not intended, use + to concatenate!");
        return *this;
    }


    bool GetOp(iterator& pc, opcodetype& opcodeRet, std::vector<unsigned char>& vchRet)
    {
         // Wrapper so it can be called with either iterator or const_iterator
         const_iterator pc2 = pc;
         bool fRet = GetOp2(pc2, opcodeRet, &vchRet);
         pc = begin() + (pc2 - begin());
         return fRet;
    }

    bool GetOp(iterator& pc, opcodetype& opcodeRet)
    {
         const_iterator pc2 = pc;
         bool fRet = GetOp2(pc2, opcodeRet, NULL);
         pc = begin() + (pc2 - begin());
         return fRet;
    }

    bool GetOp(const_iterator& pc, opcodetype& opcodeRet, std::vector<unsigned char>& vchRet) const
    {
        return GetOp2(pc, opcodeRet, &vchRet);
    }

    bool GetOp(const_iterator& pc, opcodetype& opcodeRet) const
    {
        return GetOp2(pc, opcodeRet, NULL);
    }

    bool GetOp2(const_iterator& pc, opcodetype& opcodeRet, std::vector<unsigned char>* pvchRet) const
    {
        opcodeRet = OP_INVALIDOPCODE;
        if (pvchRet)
            pvchRet->clear();
        if (pc >= end())
            return false;

        // Read instruction
        if (end() - pc < 1)
            return false;
        unsigned int opcode = *pc++;

        // Immediate operand
        if (opcode <= OP_PUSHDATA4)
        {
            unsigned int nSize = 0;
            if (opcode < OP_PUSHDATA1)
            {
                nSize = opcode;
            }
            else if (opcode == OP_PUSHDATA1)
            {
                if (end() - pc < 1)
                    return false;
                nSize = *pc++;
            }
            else if (opcode == OP_PUSHDATA2)
            {
                if (end() - pc < 2)
                    return false;
                nSize = ReadLE16(&pc[0]);
                pc += 2;
            }
            else if (opcode == OP_PUSHDATA4)
            {
                if (end() - pc < 4)
                    return false;
                nSize = ReadLE32(&pc[0]);
                pc += 4;
            }
            if (end() - pc < 0 || (unsigned int)(end() - pc) < nSize)
                return false;
            if (pvchRet)
                pvchRet->assign(pc, pc + nSize);
            pc += nSize;
        }

        opcodeRet = (opcodetype)opcode;
        return true;
    }

    /** Encode/decode small integers: */
    static int DecodeOP_N(opcodetype opcode)
    {
        if (opcode == OP_0)
            return 0;
        assert(opcode >= OP_1 && opcode <= OP_16);
        return (int)opcode - (int)(OP_1 - 1);
    }
    static opcodetype EncodeOP_N(int n)
    {
        assert(n >= 0 && n <= 16);
        if (n == 0)
            return OP_0;
        return (opcodetype)(OP_1+n-1);
    }

    /**
     * Pre-version-0.6, Bitcoin always counted CHECKMULTISIGs
     * as 20 sigops. With pay-to-script-hash, that changed:
     * CHECKMULTISIGs serialized in scriptSigs are
     * counted more accurately, assuming they are of the form
     *  ... OP_N CHECKMULTISIG ...
     */
    unsigned int GetSigOpCount(bool fAccurate) const;

    /**
     * Accurately count sigOps, including sigOps in
     * pay-to-script-hash transactions:
     */
    unsigned int GetSigOpCount(const CScript& scriptSig) const;

    // insightexplorer, there may be more script types in the future
    enum ScriptType : int {
        UNKNOWN = 0,
        P2PKH = 1,
        P2SH = 2,
    };

    bool IsPayToPublicKeyHash() const;
    bool IsPayToScriptHash() const;

    uint160 AddressHash() const;

    /** Called by IsStandardTx and P2SH/BIP62 VerifyScript (which makes it consensus-critical). */
    bool IsPushOnly() const;

    /**
     * Returns whether the script is guaranteed to fail at execution,
     * regardless of the initial stack. This allows outputs to be pruned
     * instantly when entering the UTXO set.
     */
    bool IsUnspendable() const
    {
        return (size() > 0 && *begin() == OP_RETURN) || (size() > MAX_SCRIPT_SIZE);
    }

    std::string ToString() const;

    void clear()
    {
        // The default std::vector::clear() does not release memory.
        CScriptBase().swap(*this);
    }
};

#ifdef _MSC_VER
#pragma warning(pop)
#endif<|MERGE_RESOLUTION|>--- conflicted
+++ resolved
@@ -16,16 +16,12 @@
 #include <string>
 #include <vector>
 
-<<<<<<< HEAD
 #include "uint256.h"
 
-=======
 #ifdef _MSC_VER
 #pragma warning(push)
 #pragma warning(disable: 4267)
-#endif
->>>>>>> ce5bf4dc
-static const unsigned int MAX_SCRIPT_ELEMENT_SIZE = 520; // bytes
+#endifstatic const unsigned int MAX_SCRIPT_ELEMENT_SIZE = 520; // bytes
 
 // Maximum script length in bytes
 static const int MAX_SCRIPT_SIZE = 10000;
