// Copyright (c) 2009-2010 Satoshi Nakamoto
// Copyright (c) 2009-2014 The Bitcoin Core developers
// Copyright (c) 2018-2022 The Pastel Core developers
// Distributed under the MIT software license, see the accompanying
<<<<<<< HEAD
// file COPYING or http://www.opensource.org/licenses/mit-license.php.

#include <script/interpreter.h>

=======
// file COPYING or https://www.opensource.org/licenses/mit-license.php.

#include <script/interpreter.h>
>>>>>>> 111ae9a2
#include <consensus/upgrades.h>
#include <primitives/transaction.h>
#include <crypto/ripemd160.h>
#include <crypto/sha1.h>
#include <crypto/sha256.h>
#include <pubkey.h>
#include <script/script.h>
#include <uint256.h>
<<<<<<< HEAD

using namespace std;

typedef v_uint8 valtype;

=======
#include <enum_util.h>

using namespace std;

>>>>>>> 111ae9a2
namespace {

inline bool set_success(ScriptError* ret)
{
    if (ret)
        *ret = SCRIPT_ERR_OK;
    return true;
}

inline bool set_error(ScriptError* ret, const ScriptError serror)
{
    if (ret)
        *ret = serror;
    return false;
}

} // anon namespace

bool CastToBool(const v_uint8& vch)
{
    for (unsigned int i = 0; i < vch.size(); i++)
    {
        if (vch[i] != 0)
        {
            // Can be negative zero
            if (i == vch.size()-1 && vch[i] == 0x80)
                return false;
            return true;
        }
    }
    return false;
}

/**
 * Script is a stack machine (like Forth) that evaluates a predicate
 * returning a bool indicating valid or not.  There are no loops.
 */
#define stacktop(i)  (stack.at(stack.size()+(i)))
#define altstacktop(i)  (altstack.at(altstack.size()+(i)))
static inline void popstack(vector<v_uint8>& stack)
{
    if (stack.empty())
        throw runtime_error("popstack(): stack empty");
    stack.pop_back();
}

bool static IsCompressedOrUncompressedPubKey(const v_uint8& vchPubKey)
{
    if (vchPubKey.size() < 33) {
        //  Non-canonical public key: too short
        return false;
    }
    if (vchPubKey[0] == 0x04) {
        if (vchPubKey.size() != 65) {
            //  Non-canonical public key: invalid length for uncompressed key
            return false;
        }
    } else if (vchPubKey[0] == 0x02 || vchPubKey[0] == 0x03) {
        if (vchPubKey.size() != 33) {
            //  Non-canonical public key: invalid length for compressed key
            return false;
        }
    } else {
          //  Non-canonical public key: neither compressed nor uncompressed
          return false;
    }
    return true;
}

/**
 * A canonical signature exists of: <30> <total len> <02> <len R> <R> <02> <len S> <S> <hashtype>
 * Where R and S are not negative (their first byte has its highest bit not set), and not
 * excessively padded (do not start with a 0 byte, unless an otherwise negative number follows,
 * in which case a single 0 byte is necessary and even required).
 * 
 * See https://bitcointalk.org/index.php?topic=8392.msg127623#msg127623
 *
 * This function is consensus-critical since BIP66.
 */
<<<<<<< HEAD
bool static IsValidSignatureEncoding(const v_uint8 &sig) {
=======
bool static IsValidSignatureEncoding(const v_uint8& sig) noexcept
{
>>>>>>> 111ae9a2
    // Format: 0x30 [total-length] 0x02 [R-length] [R] 0x02 [S-length] [S] [sighash]
    // * total-length: 1-byte length descriptor of everything that follows,
    //   excluding the sighash byte.
    // * R-length: 1-byte length descriptor of the R value that follows.
    // * R: arbitrary-length big-endian encoded R value. It must use the shortest
    //   possible encoding for a positive integer (which means no null bytes at
    //   the start, except a single one when the next byte has its highest bit set).
    // * S-length: 1-byte length descriptor of the S value that follows.
    // * S: arbitrary-length big-endian encoded S value. The same rules apply.
    // * sighash: 1-byte value indicating what data is hashed (not part of the DER
    //   signature)

    // Minimum and maximum size constraints.
    if (sig.size() < 9)
        return false;
    if (sig.size() > 73)
        return false;

    // A signature is of type 0x30 (compound).
    if (sig[0] != 0x30)
        return false;

    // Make sure the length covers the entire signature.
    if (sig[1] != sig.size() - 3)
        return false;

    // Extract the length of the R element.
    unsigned int lenR = sig[3];

    // Make sure the length of the S element is still inside the signature.
    if (5 + lenR >= sig.size())
        return false;

    // Extract the length of the S element.
    unsigned int lenS = sig[5 + lenR];

    // Verify that the length of the signature matches the sum of the length
    // of the elements.
    if ((size_t)(lenR + lenS + 7) != sig.size())
        return false;
 
    // Check whether the R element is an integer.
    if (sig[2] != 0x02)
        return false;

    // Zero-length integers are not allowed for R.
    if (lenR == 0)
        return false;

    // Negative numbers are not allowed for R.
    if (sig[4] & 0x80)
        return false;

    // Null bytes at the start of R are not allowed, unless R would
    // otherwise be interpreted as a negative number.
    if (lenR > 1 && (sig[4] == 0x00) && !(sig[5] & 0x80))
        return false;

    // Check whether the S element is an integer.
    if (sig[lenR + 4] != 0x02)
        return false;

    // Zero-length integers are not allowed for S.
    if (lenS == 0)
        return false;

    // Negative numbers are not allowed for S.
    if (sig[lenR + 6] & 0x80)
        return false;

    // Null bytes at the start of S are not allowed, unless S would otherwise be
    // interpreted as a negative number.
    if (lenS > 1 && (sig[lenR + 6] == 0x00) && !(sig[lenR + 7] & 0x80))
        return false;

    return true;
}

bool static IsLowDERSignature(const v_uint8& vchSig, ScriptError* serror)
{
    if (!IsValidSignatureEncoding(vchSig)) {
        return set_error(serror, SCRIPT_ERR_SIG_DER);
    }
    // https://bitcoin.stackexchange.com/a/12556:
    //     Also note that inside transaction signatures, an extra hashtype byte
    //     follows the actual signature data.
    v_uint8 vchSigCopy(vchSig.begin(), vchSig.begin() + vchSig.size() - 1);
    // If the S value is above the order of the curve divided by two, its
    // complement modulo the order could have been used instead, which is
    // one byte shorter when encoded correctly.
    return CPubKey::CheckLowS(vchSigCopy);
}

bool static IsDefinedHashtypeSignature(const v_uint8& vchSig) noexcept
{
    if (vchSig.empty())
        return false;
    const uint8_t nHashType = vchSig[vchSig.size() - 1] & (~(to_integral_type(SIGHASH::ANYONECANPAY)));
    if (!is_enum_valid(nHashType, SIGHASH::ALL, SIGHASH::SINGLE))
        return false;
    return true;
}

bool CheckSignatureEncoding(const v_uint8& vchSig, unsigned int flags, ScriptError* serror)
{
    // Empty signature. Not strictly DER encoded, but allowed to provide a
    // compact way to provide an invalid signature for use with CHECK(MULTI)SIG
    if (vchSig.size() == 0) {
        return true;
    }
    if (!IsValidSignatureEncoding(vchSig)) {
        return set_error(serror, SCRIPT_ERR_SIG_DER);
    } else if ((flags & SCRIPT_VERIFY_LOW_S) != 0 && !IsLowDERSignature(vchSig, serror)) {
        // serror is set
        return false;
    } else if ((flags & SCRIPT_VERIFY_STRICTENC) != 0 && !IsDefinedHashtypeSignature(vchSig)) {
        return set_error(serror, SCRIPT_ERR_SIG_HASHTYPE);
    }
    return true;
}

bool static CheckPubKeyEncoding(const v_uint8& vchSig, unsigned int flags, ScriptError* serror)
{
    if ((flags & SCRIPT_VERIFY_STRICTENC) != 0 && !IsCompressedOrUncompressedPubKey(vchSig)) {
        return set_error(serror, SCRIPT_ERR_PUBKEYTYPE);
    }
    return true;
}

bool static CheckMinimalPush(const v_uint8& data, opcodetype opcode)
{
    if (data.size() == 0) {
        // Could have used OP_0.
        return opcode == OP_0;
    } else if (data.size() == 1 && data[0] >= 1 && data[0] <= 16) {
        // Could have used OP_1 .. OP_16.
        return opcode == OP_1 + (data[0] - 1);
    } else if (data.size() == 1 && data[0] == 0x81) {
        // Could have used OP_1NEGATE.
        return opcode == OP_1NEGATE;
    } else if (data.size() <= 75) {
        // Could have used a direct push (opcode indicating number of bytes pushed + those bytes).
        return opcode == data.size();
    } else if (data.size() <= 255) {
        // Could have used OP_PUSHDATA.
        return opcode == OP_PUSHDATA1;
    } else if (data.size() <= 65535) {
        // Could have used OP_PUSHDATA2.
        return opcode == OP_PUSHDATA2;
    }
    return true;
}

bool EvalScript(
<<<<<<< HEAD
    vector<v_uint8 >& stack,
=======
    vector<v_uint8>& stack,
>>>>>>> 111ae9a2
    const CScript& script,
    unsigned int flags,
    const BaseSignatureChecker& checker,
    uint32_t consensusBranchId,
    ScriptError* serror)
{
    static const CScriptNum bnZero(0);
    static const CScriptNum bnOne(1);
    static const CScriptNum bnFalse(0);
    static const CScriptNum bnTrue(1);
    static const v_uint8 vchFalse(0);
    static const v_uint8 vchZero(0);
    static const v_uint8 vchTrue(1, 1);

    CScript::const_iterator pc = script.begin();
    CScript::const_iterator pend = script.end();
    opcodetype opcode;
    v_uint8 vchPushValue;
    vector<bool> vfExec;
    vector<v_uint8> altstack;
    set_error(serror, SCRIPT_ERR_UNKNOWN_ERROR);
    if (script.size() > MAX_SCRIPT_SIZE)
        return set_error(serror, SCRIPT_ERR_SCRIPT_SIZE);
    int nOpCount = 0;
    bool fRequireMinimal = (flags & SCRIPT_VERIFY_MINIMALDATA) != 0;

    try
    {
        while (pc < pend)
        {
            bool fExec = !count(vfExec.begin(), vfExec.end(), false);

            //
            // Read instruction
            //
            if (!script.GetOp(pc, opcode, vchPushValue))
                return set_error(serror, SCRIPT_ERR_BAD_OPCODE);
            if (vchPushValue.size() > MAX_SCRIPT_ELEMENT_SIZE)
                return set_error(serror, SCRIPT_ERR_PUSH_SIZE);

            // Note how OP_RESERVED does not count towards the opcode limit.
            if (opcode > OP_16 && ++nOpCount > 201)
                return set_error(serror, SCRIPT_ERR_OP_COUNT);

            if (opcode == OP_CAT ||
                opcode == OP_SUBSTR ||
                opcode == OP_LEFT ||
                opcode == OP_RIGHT ||
                opcode == OP_INVERT ||
                opcode == OP_AND ||
                opcode == OP_OR ||
                opcode == OP_XOR ||
                opcode == OP_2MUL ||
                opcode == OP_2DIV ||
                opcode == OP_MUL ||
                opcode == OP_DIV ||
                opcode == OP_MOD ||
                opcode == OP_LSHIFT ||
                opcode == OP_RSHIFT ||
                opcode == OP_CODESEPARATOR)
                return set_error(serror, SCRIPT_ERR_DISABLED_OPCODE); // Disabled opcodes.

            if (fExec && 0 <= opcode && opcode <= OP_PUSHDATA4) {
                if (fRequireMinimal && !CheckMinimalPush(vchPushValue, opcode)) {
                    return set_error(serror, SCRIPT_ERR_MINIMALDATA);
                }
                stack.push_back(vchPushValue);
            } else if (fExec || (OP_IF <= opcode && opcode <= OP_ENDIF))
            switch (opcode)
            {
                //
                // Push value
                //
                case OP_1NEGATE:
                case OP_1:
                case OP_2:
                case OP_3:
                case OP_4:
                case OP_5:
                case OP_6:
                case OP_7:
                case OP_8:
                case OP_9:
                case OP_10:
                case OP_11:
                case OP_12:
                case OP_13:
                case OP_14:
                case OP_15:
                case OP_16:
                {
                    // ( -- value)
                    CScriptNum bn((int)opcode - (int)(OP_1 - 1));
                    stack.push_back(bn.getvch());
                    // The result of these opcodes should always be the minimal way to push the data
                    // they push, so no need for a CheckMinimalPush here.
                }
                break;


                //
                // Control
                //
                case OP_NOP:
                    break;

                case OP_CHECKLOCKTIMEVERIFY:
                {
                    if (!(flags & SCRIPT_VERIFY_CHECKLOCKTIMEVERIFY)) {
                        // not enabled; treat as a NOP2
                        if (flags & SCRIPT_VERIFY_DISCOURAGE_UPGRADABLE_NOPS) {
                            return set_error(serror, SCRIPT_ERR_DISCOURAGE_UPGRADABLE_NOPS);
                        }
                        break;
                    }

                    if (stack.size() < 1)
                        return set_error(serror, SCRIPT_ERR_INVALID_STACK_OPERATION);

                    // Note that elsewhere numeric opcodes are limited to
                    // operands in the range -2**31+1 to 2**31-1, however it is
                    // legal for opcodes to produce results exceeding that
                    // range. This limitation is implemented by CScriptNum's
                    // default 4-byte limit.
                    //
                    // If we kept to that limit we'd have a year 2038 problem,
                    // even though the nLockTime field in transactions
                    // themselves is uint32 which only becomes meaningless
                    // after the year 2106.
                    //
                    // Thus as a special case we tell CScriptNum to accept up
                    // to 5-byte bignums, which are good until 2**39-1, well
                    // beyond the 2**32-1 limit of the nLockTime field itself.
                    const CScriptNum nLockTime(stacktop(-1), fRequireMinimal, 5);

                    // In the rare event that the argument may be < 0 due to
                    // some arithmetic being done first, you can always use
                    // 0 MAX CHECKLOCKTIMEVERIFY.
                    if (nLockTime < 0)
                        return set_error(serror, SCRIPT_ERR_NEGATIVE_LOCKTIME);

                    // Actually compare the specified lock time with the transaction.
                    if (!checker.CheckLockTime(nLockTime))
                        return set_error(serror, SCRIPT_ERR_UNSATISFIED_LOCKTIME);

                    break;
                }

                case OP_NOP1: case OP_NOP3: case OP_NOP4: case OP_NOP5:
                case OP_NOP6: case OP_NOP7: case OP_NOP8: case OP_NOP9: case OP_NOP10:
                {
                    if (flags & SCRIPT_VERIFY_DISCOURAGE_UPGRADABLE_NOPS)
                        return set_error(serror, SCRIPT_ERR_DISCOURAGE_UPGRADABLE_NOPS);
                }
                break;

                case OP_IF:
                case OP_NOTIF:
                {
                    // <expression> if [statements] [else [statements]] endif
                    bool fValue = false;
                    if (fExec)
                    {
                        if (stack.size() < 1)
                            return set_error(serror, SCRIPT_ERR_UNBALANCED_CONDITIONAL);
                        v_uint8& vch = stacktop(-1);
                        fValue = CastToBool(vch);
                        if (opcode == OP_NOTIF)
                            fValue = !fValue;
                        popstack(stack);
                    }
                    vfExec.push_back(fValue);
                }
                break;

                case OP_ELSE:
                {
                    if (vfExec.empty())
                        return set_error(serror, SCRIPT_ERR_UNBALANCED_CONDITIONAL);
                    vfExec.back() = !vfExec.back();
                }
                break;

                case OP_ENDIF:
                {
                    if (vfExec.empty())
                        return set_error(serror, SCRIPT_ERR_UNBALANCED_CONDITIONAL);
                    vfExec.pop_back();
                }
                break;

                case OP_VERIFY:
                {
                    // (true -- ) or
                    // (false -- false) and return
                    if (stack.size() < 1)
                        return set_error(serror, SCRIPT_ERR_INVALID_STACK_OPERATION);
                    bool fValue = CastToBool(stacktop(-1));
                    if (fValue)
                        popstack(stack);
                    else
                        return set_error(serror, SCRIPT_ERR_VERIFY);
                }
                break;

                case OP_RETURN:
                {
                    return set_error(serror, SCRIPT_ERR_OP_RETURN);
                }
                break;


                //
                // Stack ops
                //
                case OP_TOALTSTACK:
                {
                    if (stack.size() < 1)
                        return set_error(serror, SCRIPT_ERR_INVALID_STACK_OPERATION);
                    altstack.push_back(stacktop(-1));
                    popstack(stack);
                }
                break;

                case OP_FROMALTSTACK:
                {
                    if (altstack.size() < 1)
                        return set_error(serror, SCRIPT_ERR_INVALID_ALTSTACK_OPERATION);
                    stack.push_back(altstacktop(-1));
                    popstack(altstack);
                }
                break;

                case OP_2DROP:
                {
                    // (x1 x2 -- )
                    if (stack.size() < 2)
                        return set_error(serror, SCRIPT_ERR_INVALID_STACK_OPERATION);
                    popstack(stack);
                    popstack(stack);
                }
                break;

                case OP_2DUP:
                {
                    // (x1 x2 -- x1 x2 x1 x2)
                    if (stack.size() < 2)
                        return set_error(serror, SCRIPT_ERR_INVALID_STACK_OPERATION);
                    v_uint8 vch1 = stacktop(-2);
                    v_uint8 vch2 = stacktop(-1);
                    stack.push_back(vch1);
                    stack.push_back(vch2);
                }
                break;

                case OP_3DUP:
                {
                    // (x1 x2 x3 -- x1 x2 x3 x1 x2 x3)
                    if (stack.size() < 3)
                        return set_error(serror, SCRIPT_ERR_INVALID_STACK_OPERATION);
                    v_uint8 vch1 = stacktop(-3);
                    v_uint8 vch2 = stacktop(-2);
                    v_uint8 vch3 = stacktop(-1);
                    stack.push_back(vch1);
                    stack.push_back(vch2);
                    stack.push_back(vch3);
                }
                break;

                case OP_2OVER:
                {
                    // (x1 x2 x3 x4 -- x1 x2 x3 x4 x1 x2)
                    if (stack.size() < 4)
                        return set_error(serror, SCRIPT_ERR_INVALID_STACK_OPERATION);
                    v_uint8 vch1 = stacktop(-4);
                    v_uint8 vch2 = stacktop(-3);
                    stack.push_back(vch1);
                    stack.push_back(vch2);
                }
                break;

                case OP_2ROT:
                {
                    // (x1 x2 x3 x4 x5 x6 -- x3 x4 x5 x6 x1 x2)
                    if (stack.size() < 6)
                        return set_error(serror, SCRIPT_ERR_INVALID_STACK_OPERATION);
                    v_uint8 vch1 = stacktop(-6);
                    v_uint8 vch2 = stacktop(-5);
                    stack.erase(stack.end()-6, stack.end()-4);
                    stack.push_back(vch1);
                    stack.push_back(vch2);
                }
                break;

                case OP_2SWAP:
                {
                    // (x1 x2 x3 x4 -- x3 x4 x1 x2)
                    if (stack.size() < 4)
                        return set_error(serror, SCRIPT_ERR_INVALID_STACK_OPERATION);
                    swap(stacktop(-4), stacktop(-2));
                    swap(stacktop(-3), stacktop(-1));
                }
                break;

                case OP_IFDUP:
                {
                    // (x - 0 | x x)
                    if (stack.size() < 1)
                        return set_error(serror, SCRIPT_ERR_INVALID_STACK_OPERATION);
                    v_uint8 vch = stacktop(-1);
                    if (CastToBool(vch))
                        stack.push_back(vch);
                }
                break;

                case OP_DEPTH:
                {
                    // -- stacksize
                    CScriptNum bn(stack.size());
                    stack.push_back(bn.getvch());
                }
                break;

                case OP_DROP:
                {
                    // (x -- )
                    if (stack.size() < 1)
                        return set_error(serror, SCRIPT_ERR_INVALID_STACK_OPERATION);
                    popstack(stack);
                }
                break;

                case OP_DUP:
                {
                    // (x -- x x)
                    if (stack.size() < 1)
                        return set_error(serror, SCRIPT_ERR_INVALID_STACK_OPERATION);
                    v_uint8 vch = stacktop(-1);
                    stack.push_back(vch);
                }
                break;

                case OP_NIP:
                {
                    // (x1 x2 -- x2)
                    if (stack.size() < 2)
                        return set_error(serror, SCRIPT_ERR_INVALID_STACK_OPERATION);
                    stack.erase(stack.end() - 2);
                }
                break;

                case OP_OVER:
                {
                    // (x1 x2 -- x1 x2 x1)
                    if (stack.size() < 2)
                        return set_error(serror, SCRIPT_ERR_INVALID_STACK_OPERATION);
                    v_uint8 vch = stacktop(-2);
                    stack.push_back(vch);
                }
                break;

                case OP_PICK:
                case OP_ROLL:
                {
                    // (xn ... x2 x1 x0 n - xn ... x2 x1 x0 xn)
                    // (xn ... x2 x1 x0 n - ... x2 x1 x0 xn)
                    if (stack.size() < 2)
                        return set_error(serror, SCRIPT_ERR_INVALID_STACK_OPERATION);
                    int n = CScriptNum(stacktop(-1), fRequireMinimal).getint();
                    popstack(stack);
                    if (n < 0 || n >= (int)stack.size())
                        return set_error(serror, SCRIPT_ERR_INVALID_STACK_OPERATION);
                    v_uint8 vch = stacktop(-n - 1);
                    if (opcode == OP_ROLL)
                        stack.erase(stack.end()-n-1);
                    stack.push_back(vch);
                }
                break;

                case OP_ROT:
                {
                    // (x1 x2 x3 -- x2 x3 x1)
                    //  x2 x1 x3  after first swap
                    //  x2 x3 x1  after second swap
                    if (stack.size() < 3)
                        return set_error(serror, SCRIPT_ERR_INVALID_STACK_OPERATION);
                    swap(stacktop(-3), stacktop(-2));
                    swap(stacktop(-2), stacktop(-1));
                }
                break;

                case OP_SWAP:
                {
                    // (x1 x2 -- x2 x1)
                    if (stack.size() < 2)
                        return set_error(serror, SCRIPT_ERR_INVALID_STACK_OPERATION);
                    swap(stacktop(-2), stacktop(-1));
                }
                break;

                case OP_TUCK:
                {
                    // (x1 x2 -- x2 x1 x2)
                    if (stack.size() < 2)
                        return set_error(serror, SCRIPT_ERR_INVALID_STACK_OPERATION);
                    v_uint8 vch = stacktop(-1);
                    stack.insert(stack.end()-2, vch);
                }
                break;


                case OP_SIZE:
                {
                    // (in -- in size)
                    if (stack.size() < 1)
                        return set_error(serror, SCRIPT_ERR_INVALID_STACK_OPERATION);
                    CScriptNum bn(stacktop(-1).size());
                    stack.push_back(bn.getvch());
                }
                break;


                //
                // Bitwise logic
                //
                case OP_EQUAL:
                case OP_EQUALVERIFY:
                //case OP_NOTEQUAL: // use OP_NUMNOTEQUAL
                {
                    // (x1 x2 - bool)
                    if (stack.size() < 2)
                        return set_error(serror, SCRIPT_ERR_INVALID_STACK_OPERATION);
                    v_uint8& vch1 = stacktop(-2);
                    v_uint8& vch2 = stacktop(-1);
                    bool fEqual = (vch1 == vch2);
                    // OP_NOTEQUAL is disabled because it would be too easy to say
                    // something like n != 1 and have some wiseguy pass in 1 with extra
                    // zero bytes after it (numerically, 0x01 == 0x0001 == 0x000001)
                    //if (opcode == OP_NOTEQUAL)
                    //    fEqual = !fEqual;
                    popstack(stack);
                    popstack(stack);
                    stack.push_back(fEqual ? vchTrue : vchFalse);
                    if (opcode == OP_EQUALVERIFY)
                    {
                        if (fEqual)
                            popstack(stack);
                        else
                            return set_error(serror, SCRIPT_ERR_EQUALVERIFY);
                    }
                }
                break;


                //
                // Numeric
                //
                case OP_1ADD:
                case OP_1SUB:
                case OP_NEGATE:
                case OP_ABS:
                case OP_NOT:
                case OP_0NOTEQUAL:
                {
                    // (in -- out)
                    if (stack.size() < 1)
                        return set_error(serror, SCRIPT_ERR_INVALID_STACK_OPERATION);
                    CScriptNum bn(stacktop(-1), fRequireMinimal);
                    switch (opcode)
                    {
                    case OP_1ADD:       bn += bnOne; break;
                    case OP_1SUB:       bn -= bnOne; break;
                    case OP_NEGATE:     bn = -bn; break;
                    case OP_ABS:        if (bn < bnZero) bn = -bn; break;
                    case OP_NOT:        bn = (bn == bnZero); break;
                    case OP_0NOTEQUAL:  bn = (bn != bnZero); break;
                    default:            assert(!"invalid opcode"); break;
                    }
                    popstack(stack);
                    stack.push_back(bn.getvch());
                }
                break;

                case OP_ADD:
                case OP_SUB:
                case OP_BOOLAND:
                case OP_BOOLOR:
                case OP_NUMEQUAL:
                case OP_NUMEQUALVERIFY:
                case OP_NUMNOTEQUAL:
                case OP_LESSTHAN:
                case OP_GREATERTHAN:
                case OP_LESSTHANOREQUAL:
                case OP_GREATERTHANOREQUAL:
                case OP_MIN:
                case OP_MAX:
                {
                    // (x1 x2 -- out)
                    if (stack.size() < 2)
                        return set_error(serror, SCRIPT_ERR_INVALID_STACK_OPERATION);
                    CScriptNum bn1(stacktop(-2), fRequireMinimal);
                    CScriptNum bn2(stacktop(-1), fRequireMinimal);
                    CScriptNum bn(0);
                    switch (opcode)
                    {
                    case OP_ADD:
                        bn = bn1 + bn2;
                        break;

                    case OP_SUB:
                        bn = bn1 - bn2;
                        break;

                    case OP_BOOLAND:             bn = (bn1 != bnZero && bn2 != bnZero); break;
                    case OP_BOOLOR:              bn = (bn1 != bnZero || bn2 != bnZero); break;
                    case OP_NUMEQUAL:            bn = (bn1 == bn2); break;
                    case OP_NUMEQUALVERIFY:      bn = (bn1 == bn2); break;
                    case OP_NUMNOTEQUAL:         bn = (bn1 != bn2); break;
                    case OP_LESSTHAN:            bn = (bn1 < bn2); break;
                    case OP_GREATERTHAN:         bn = (bn1 > bn2); break;
                    case OP_LESSTHANOREQUAL:     bn = (bn1 <= bn2); break;
                    case OP_GREATERTHANOREQUAL:  bn = (bn1 >= bn2); break;
                    case OP_MIN:                 bn = (bn1 < bn2 ? bn1 : bn2); break;
                    case OP_MAX:                 bn = (bn1 > bn2 ? bn1 : bn2); break;
                    default:                     assert(!"invalid opcode"); break;
                    }
                    popstack(stack);
                    popstack(stack);
                    stack.push_back(bn.getvch());

                    if (opcode == OP_NUMEQUALVERIFY)
                    {
                        if (CastToBool(stacktop(-1)))
                            popstack(stack);
                        else
                            return set_error(serror, SCRIPT_ERR_NUMEQUALVERIFY);
                    }
                }
                break;

                case OP_WITHIN:
                {
                    // (x min max -- out)
                    if (stack.size() < 3)
                        return set_error(serror, SCRIPT_ERR_INVALID_STACK_OPERATION);
                    CScriptNum bn1(stacktop(-3), fRequireMinimal);
                    CScriptNum bn2(stacktop(-2), fRequireMinimal);
                    CScriptNum bn3(stacktop(-1), fRequireMinimal);
                    bool fValue = (bn2 <= bn1 && bn1 < bn3);
                    popstack(stack);
                    popstack(stack);
                    popstack(stack);
                    stack.push_back(fValue ? vchTrue : vchFalse);
                }
                break;


                //
                // Crypto
                //
                case OP_RIPEMD160:
                case OP_SHA1:
                case OP_SHA256:
                case OP_HASH160:
                case OP_HASH256:
                {
                    // (in -- hash)
                    if (stack.size() < 1)
                        return set_error(serror, SCRIPT_ERR_INVALID_STACK_OPERATION);
                    v_uint8& vch = stacktop(-1);
                    v_uint8 vchHash((opcode == OP_RIPEMD160 || opcode == OP_SHA1 || opcode == OP_HASH160) ? 20 : 32);
                    if (opcode == OP_RIPEMD160)
                        CRIPEMD160().Write(begin_ptr(vch), vch.size()).Finalize(begin_ptr(vchHash));
                    else if (opcode == OP_SHA1)
                        CSHA1().Write(begin_ptr(vch), vch.size()).Finalize(begin_ptr(vchHash));
                    else if (opcode == OP_SHA256)
                        CSHA256().Write(begin_ptr(vch), vch.size()).Finalize(begin_ptr(vchHash));
                    else if (opcode == OP_HASH160)
                        CHash160().Write(begin_ptr(vch), vch.size()).Finalize(begin_ptr(vchHash));
                    else if (opcode == OP_HASH256)
                        CHash256().Write(begin_ptr(vch), vch.size()).Finalize(begin_ptr(vchHash));
                    popstack(stack);
                    stack.push_back(vchHash);
                }
                break;

                case OP_CHECKSIG:
                case OP_CHECKSIGVERIFY:
                {
                    // (sig pubkey -- bool)
                    if (stack.size() < 2)
                        return set_error(serror, SCRIPT_ERR_INVALID_STACK_OPERATION);

                    v_uint8& vchSig = stacktop(-2);
                    v_uint8& vchPubKey = stacktop(-1);

                    if (!CheckSignatureEncoding(vchSig, flags, serror) || !CheckPubKeyEncoding(vchPubKey, flags, serror)) {
                        //serror is set
                        return false;
                    }
                    bool fSuccess = checker.CheckSig(vchSig, vchPubKey, script, consensusBranchId);

                    popstack(stack);
                    popstack(stack);
                    stack.push_back(fSuccess ? vchTrue : vchFalse);
                    if (opcode == OP_CHECKSIGVERIFY)
                    {
                        if (fSuccess)
                            popstack(stack);
                        else
                            return set_error(serror, SCRIPT_ERR_CHECKSIGVERIFY);
                    }
                }
                break;

                case OP_CHECKMULTISIG:
                case OP_CHECKMULTISIGVERIFY:
                {
                    // ([sig ...] num_of_signatures [pubkey ...] num_of_pubkeys -- bool)

                    int i = 1;
                    if ((int)stack.size() < i)
                        return set_error(serror, SCRIPT_ERR_INVALID_STACK_OPERATION);

                    int nKeysCount = CScriptNum(stacktop(-i), fRequireMinimal).getint();
                    if (nKeysCount < 0 || nKeysCount > 20)
                        return set_error(serror, SCRIPT_ERR_PUBKEY_COUNT);
                    nOpCount += nKeysCount;
                    if (nOpCount > 201)
                        return set_error(serror, SCRIPT_ERR_OP_COUNT);
                    int ikey = ++i;
                    i += nKeysCount;
                    if ((int)stack.size() < i)
                        return set_error(serror, SCRIPT_ERR_INVALID_STACK_OPERATION);

                    int nSigsCount = CScriptNum(stacktop(-i), fRequireMinimal).getint();
                    if (nSigsCount < 0 || nSigsCount > nKeysCount)
                        return set_error(serror, SCRIPT_ERR_SIG_COUNT);
                    int isig = ++i;
                    i += nSigsCount;
                    if ((int)stack.size() < i)
                        return set_error(serror, SCRIPT_ERR_INVALID_STACK_OPERATION);

                    bool fSuccess = true;
                    while (fSuccess && nSigsCount > 0)
                    {
                        v_uint8& vchSig = stacktop(-isig);
                        v_uint8& vchPubKey = stacktop(-ikey);

                        // Note how this makes the exact order of pubkey/signature evaluation
                        // distinguishable by CHECKMULTISIG NOT if the STRICTENC flag is set.
                        // See the script_(in)valid tests for details.
                        if (!CheckSignatureEncoding(vchSig, flags, serror) || !CheckPubKeyEncoding(vchPubKey, flags, serror)) {
                            // serror is set
                            return false;
                        }

                        // Check signature
                        bool fOk = checker.CheckSig(vchSig, vchPubKey, script, consensusBranchId);

                        if (fOk) {
                            isig++;
                            nSigsCount--;
                        }
                        ikey++;
                        nKeysCount--;

                        // If there are more signatures left than keys left,
                        // then too many signatures have failed. Exit early,
                        // without checking any further signatures.
                        if (nSigsCount > nKeysCount)
                            fSuccess = false;
                    }

                    // Clean up stack of actual arguments
                    while (i-- > 1)
                        popstack(stack);

                    // A bug causes CHECKMULTISIG to consume one extra argument
                    // whose contents were not checked in any way.
                    //
                    // Unfortunately this is a potential source of mutability,
                    // so optionally verify it is exactly equal to zero prior
                    // to removing it from the stack.
                    if (stack.size() < 1)
                        return set_error(serror, SCRIPT_ERR_INVALID_STACK_OPERATION);
                    if ((flags & SCRIPT_VERIFY_NULLDUMMY) && stacktop(-1).size())
                        return set_error(serror, SCRIPT_ERR_SIG_NULLDUMMY);
                    popstack(stack);

                    stack.push_back(fSuccess ? vchTrue : vchFalse);

                    if (opcode == OP_CHECKMULTISIGVERIFY)
                    {
                        if (fSuccess)
                            popstack(stack);
                        else
                            return set_error(serror, SCRIPT_ERR_CHECKMULTISIGVERIFY);
                    }
                }
                break;

                default:
                    return set_error(serror, SCRIPT_ERR_BAD_OPCODE);
            }

            // Size limits
            if (stack.size() + altstack.size() > 1000)
                return set_error(serror, SCRIPT_ERR_STACK_SIZE);
        }
    }
    catch (...)
    {
        return set_error(serror, SCRIPT_ERR_UNKNOWN_ERROR);
    }

    if (!vfExec.empty())
        return set_error(serror, SCRIPT_ERR_UNBALANCED_CONDITIONAL);

    return set_success(serror);
}

namespace {

/**
 * Wrapper that serializes like CTransaction, but with the modifications
 *  required for the signature hash done in-place
 */
class CTransactionSignatureSerializer
{
private:
    const CTransaction &txTo;  //! reference to the spending transaction (the one being serialized)
    const CScript &scriptCode; //! output script being consumed
    const unsigned int nIn;    //! input index of txTo being signed
    const bool fAnyoneCanPay;  //! whether the hashtype has the SIGHASH_ANYONECANPAY flag set
    const bool fHashSingle;    //! whether the hashtype is SIGHASH_SINGLE
    const bool fHashNone;      //! whether the hashtype is SIGHASH_NONE

public:
    CTransactionSignatureSerializer(const CTransaction &txToIn, const CScript &scriptCodeIn, unsigned int nInIn, const uint8_t nHashTypeIn) :
        txTo(txToIn), 
        scriptCode(scriptCodeIn), 
        nIn(nInIn),
        fAnyoneCanPay(nHashTypeIn & to_integral_type(SIGHASH::ANYONECANPAY)),
        fHashSingle((nHashTypeIn & 0x1f) == to_integral_type(SIGHASH::SINGLE)),
        fHashNone((nHashTypeIn & 0x1f) == to_integral_type(SIGHASH::NONE))
    {}

    /** Serialize the passed scriptCode */
    template<typename S>
    void SerializeScriptCode(S &s) const {
        auto size = scriptCode.size();
        ::WriteCompactSize(s, size);
        s.write((char*)&scriptCode.begin()[0], size);
    }

    /** Serialize an input of txTo */
    template<typename S>
    void SerializeInput(S &s, unsigned int nInput) const {
        // In case of SIGHASH_ANYONECANPAY, only the input being signed is serialized
        if (fAnyoneCanPay)
            nInput = nIn;
        // Serialize the prevout
        ::Serialize(s, txTo.vin[nInput].prevout);
        // Serialize the script
        assert(nInput != NOT_AN_INPUT);
        if (nInput != nIn)
            // Blank out other inputs' signatures
            ::Serialize(s, CScriptBase());
        else
            SerializeScriptCode(s);
        // Serialize the nSequence
        if (nInput != nIn && (fHashSingle || fHashNone))
            // let the others update at will
            ::Serialize(s, (int)0);
        else
            ::Serialize(s, txTo.vin[nInput].nSequence);
    }

    /** Serialize an output of txTo */
    template<typename S>
    void SerializeOutput(S &s, unsigned int nOutput) const {
        if (fHashSingle && nOutput != nIn)
            // Do not lock-in the txout payee at other indices as txin
            ::Serialize(s, CTxOut());
        else
            ::Serialize(s, txTo.vout[nOutput]);
    }

    /** Serialize txTo */
    template<typename S>
    void Serialize(S &s) const {
        // Serialize nVersion
        ::Serialize(s, txTo.nVersion);
        // Serialize vin
        const uint64_t nInputs = fAnyoneCanPay ? 1 : txTo.vin.size();
        ::WriteCompactSize(s, nInputs);
        for (unsigned int nInput = 0; nInput < nInputs; nInput++)
             SerializeInput(s, nInput);
        // Serialize vout
        const uint64_t nOutputs = fHashNone ? 0 : (fHashSingle ? nIn+1 : txTo.vout.size());
        ::WriteCompactSize(s, nOutputs);
        for (unsigned int nOutput = 0; nOutput < nOutputs; nOutput++)
             SerializeOutput(s, nOutput);
        // Serialize nLockTime
        ::Serialize(s, txTo.nLockTime);

        // Serialize vjoinsplit
        if (txTo.nVersion >= 2) {
            //
            // SIGHASH_* functions will hash portions of
            // the transaction for use in signatures. This
            // keeps the JoinSplit cryptographically bound
            // to the transaction.
            //
            vector<int> v;
            ::Serialize(s, v);
        }
    }
};

const unsigned char ZCASH_PREVOUTS_HASH_PERSONALIZATION[crypto_generichash_blake2b_PERSONALBYTES] =
    {'Z','c','a','s','h','P','r','e','v','o','u','t','H','a','s','h'};
const unsigned char ZCASH_SEQUENCE_HASH_PERSONALIZATION[crypto_generichash_blake2b_PERSONALBYTES] =
    {'Z','c','a','s','h','S','e','q','u','e','n','c','H','a','s','h'};
const unsigned char ZCASH_OUTPUTS_HASH_PERSONALIZATION[crypto_generichash_blake2b_PERSONALBYTES] =
    {'Z','c','a','s','h','O','u','t','p','u','t','s','H','a','s','h'};
const unsigned char ZCASH_JOINSPLITS_HASH_PERSONALIZATION[crypto_generichash_blake2b_PERSONALBYTES] =
    {'Z','c','a','s','h','J','S','p','l','i','t','s','H','a','s','h'};
const unsigned char ZCASH_SHIELDED_SPENDS_HASH_PERSONALIZATION[crypto_generichash_blake2b_PERSONALBYTES] =
    {'Z','c','a','s','h','S','S','p','e','n','d','s','H','a','s','h'};
const unsigned char ZCASH_SHIELDED_OUTPUTS_HASH_PERSONALIZATION[crypto_generichash_blake2b_PERSONALBYTES] =
    {'Z','c','a','s','h','S','O','u','t','p','u','t','H','a','s','h'};

uint256 GetPrevoutHash(const CTransaction& txTo) {
    CBLAKE2bWriter ss(SER_GETHASH, 0, ZCASH_PREVOUTS_HASH_PERSONALIZATION);
    for (unsigned int n = 0; n < txTo.vin.size(); n++) {
        ss << txTo.vin[n].prevout;
    }
    return ss.GetHash();
}

uint256 GetSequenceHash(const CTransaction& txTo) {
    CBLAKE2bWriter ss(SER_GETHASH, 0, ZCASH_SEQUENCE_HASH_PERSONALIZATION);
    for (unsigned int n = 0; n < txTo.vin.size(); n++) {
        ss << txTo.vin[n].nSequence;
    }
    return ss.GetHash();
}

uint256 GetOutputsHash(const CTransaction& txTo) {
    CBLAKE2bWriter ss(SER_GETHASH, 0, ZCASH_OUTPUTS_HASH_PERSONALIZATION);
    for (unsigned int n = 0; n < txTo.vout.size(); n++) {
        ss << txTo.vout[n];
    }
    return ss.GetHash();
}

uint256 GetShieldedSpendsHash(const CTransaction& txTo) {
    CBLAKE2bWriter ss(SER_GETHASH, 0, ZCASH_SHIELDED_SPENDS_HASH_PERSONALIZATION);
    for (unsigned int n = 0; n < txTo.vShieldedSpend.size(); n++) {
        ss << txTo.vShieldedSpend[n].cv;
        ss << txTo.vShieldedSpend[n].anchor;
        ss << txTo.vShieldedSpend[n].nullifier;
        ss << txTo.vShieldedSpend[n].rk;
        ss << txTo.vShieldedSpend[n].zkproof;
    }
    return ss.GetHash();
}

uint256 GetShieldedOutputsHash(const CTransaction& txTo) {
    CBLAKE2bWriter ss(SER_GETHASH, 0, ZCASH_SHIELDED_OUTPUTS_HASH_PERSONALIZATION);
    for (unsigned int n = 0; n < txTo.vShieldedOutput.size(); n++) {
        ss << txTo.vShieldedOutput[n];
    }
    return ss.GetHash();
}

} // anon namespace

PrecomputedTransactionData::PrecomputedTransactionData(const CTransaction& txTo)
{
    hashPrevouts = GetPrevoutHash(txTo);
    hashSequence = GetSequenceHash(txTo);
    hashOutputs = GetOutputsHash(txTo);
    hashShieldedSpends = GetShieldedSpendsHash(txTo);
    hashShieldedOutputs = GetShieldedOutputsHash(txTo);
}

SigVersion SignatureHashVersion(const CTransaction& txTo)
{
    if (txTo.fOverwintered) {
        if (txTo.nVersionGroupId == SAPLING_VERSION_GROUP_ID) {
            return SIGVERSION_SAPLING;
        } else {
            return SIGVERSION_OVERWINTER;
        }
    } else {
        return SIGVERSION_SPROUT;
    }
}

uint256 SignatureHash(
    const CScript& scriptCode,
    const CTransaction& txTo,
    unsigned int nIn,
    const uint8_t nHashType,
    const CAmount& amount,
    uint32_t consensusBranchId,
    const PrecomputedTransactionData* cache)
{
    if (nIn >= txTo.vin.size() && nIn != NOT_AN_INPUT) {
        //  nIn out of range
        throw logic_error("input index is out of range");
    }

    auto sigversion = SignatureHashVersion(txTo);

    const bool fHashAnyOneCanPay = nHashType & to_integral_type(SIGHASH::ANYONECANPAY);
    const uint8_t nHashTypeValue = nHashType & 0x1f;
    const bool fIsHashSingle = nHashTypeValue == to_integral_type(SIGHASH::SINGLE);
    const bool fIsHashNone = nHashTypeValue == to_integral_type(SIGHASH::NONE);

    if (sigversion == SIGVERSION_OVERWINTER || sigversion == SIGVERSION_SAPLING) {
        uint256 hashPrevouts;
        uint256 hashSequence;
        uint256 hashOutputs;
        uint256 hashJoinSplits;
        uint256 hashShieldedSpends;
        uint256 hashShieldedOutputs;

        if (!fHashAnyOneCanPay)
            hashPrevouts = cache ? cache->hashPrevouts : GetPrevoutHash(txTo);

        if (!fHashAnyOneCanPay && !fIsHashSingle && !fIsHashNone)
            hashSequence = cache ? cache->hashSequence : GetSequenceHash(txTo);

        if (!fIsHashSingle && !fIsHashNone)
            hashOutputs = cache ? cache->hashOutputs : GetOutputsHash(txTo);
        else if (fIsHashSingle && nIn < txTo.vout.size())
        {
            CBLAKE2bWriter ss(SER_GETHASH, 0, ZCASH_OUTPUTS_HASH_PERSONALIZATION);
            ss << txTo.vout[nIn];
            hashOutputs = ss.GetHash();
        }

        if (!txTo.vShieldedSpend.empty())
            hashShieldedSpends = cache ? cache->hashShieldedSpends : GetShieldedSpendsHash(txTo);

        if (!txTo.vShieldedOutput.empty())
            hashShieldedOutputs = cache ? cache->hashShieldedOutputs : GetShieldedOutputsHash(txTo);

        uint32_t leConsensusBranchId = htole32(consensusBranchId);
        unsigned char personalization[16] = {};
        memcpy(personalization, "ZcashSigHash", 12);
        memcpy(personalization+12, &leConsensusBranchId, 4);

        CBLAKE2bWriter ss(SER_GETHASH, 0, personalization);
        // Header
        ss << txTo.GetHeader();
        // Version group ID
        ss << txTo.nVersionGroupId;
        // Input prevouts/nSequence (none/all, depending on flags)
        ss << hashPrevouts;
        ss << hashSequence;
        // Outputs (none/one/all, depending on flags)
        ss << hashOutputs;
        // JoinSplits
        ss << hashJoinSplits;
        if (sigversion == SIGVERSION_SAPLING) {
            // Spend descriptions
            ss << hashShieldedSpends;
            // Output descriptions
            ss << hashShieldedOutputs;
        }
        // Locktime
        ss << txTo.nLockTime;
        // Expiry height
        ss << txTo.nExpiryHeight;
        if (sigversion == SIGVERSION_SAPLING) {
            // Sapling value balance
            ss << txTo.valueBalance;
        }
        // Sighash type (original type was int type)
        ss << static_cast<int>(nHashType);

        // If this hash is for a transparent input signature
        // (i.e. not for txTo.joinSplitSig):
        if (nIn != NOT_AN_INPUT)
        {
            // The input being signed (replacing the scriptSig with scriptCode + amount)
            // The prevout may already be contained in hashPrevout, and the nSequence
            // may already be contained in hashSequence.
            ss << txTo.vin[nIn].prevout;
            ss << static_cast<const CScriptBase&>(scriptCode);
            ss << amount;
            ss << txTo.vin[nIn].nSequence;
        }

        return ss.GetHash();
    }

    // Check for invalid use of SIGHASH_SINGLE
    if (fIsHashSingle)
    {
        if (nIn >= txTo.vout.size()) {
            //  nOut out of range
            throw logic_error("no matching output for SIGHASH_SINGLE");
        }
    }

    // Wrapper to serialize only the necessary parts of the transaction being signed
    CTransactionSignatureSerializer txTmp(txTo, scriptCode, nIn, nHashType);

    // Serialize and hash
    CHashWriter ss(SER_GETHASH, 0);
    ss << txTmp << static_cast<int>(nHashType);
    return ss.GetHash();
}

bool TransactionSignatureChecker::VerifySignature(
    const v_uint8& vchSig, const CPubKey& pubkey, const uint256& sighash) const
{
    return pubkey.Verify(sighash, vchSig);
}

bool TransactionSignatureChecker::CheckSig(
    const v_uint8& vchSigIn,
    const v_uint8& vchPubKey,
    const CScript& scriptCode,
    uint32_t consensusBranchId) const
{
    CPubKey pubkey(vchPubKey);
    if (!pubkey.IsValid())
        return false;

    // Hash type is one byte tacked on to the end of the signature
    v_uint8 vchSig(vchSigIn);
    if (vchSig.empty())
        return false;
    const uint8_t nHashType = vchSig.back();
    vchSig.pop_back();

    uint256 sighash;
    try {
        sighash = SignatureHash(scriptCode, *txTo, nIn, nHashType, amount, consensusBranchId, this->txdata);
    } catch (logic_error ex) {
        return false;
    }

    if (!VerifySignature(vchSig, pubkey, sighash))
        return false;

    return true;
}

bool TransactionSignatureChecker::CheckLockTime(const CScriptNum& nLockTime) const
{
    // There are two times of nLockTime: lock-by-blockheight
    // and lock-by-blocktime, distinguished by whether
    // nLockTime < LOCKTIME_THRESHOLD.
    //
    // We want to compare apples to apples, so fail the script
    // unless the type of nLockTime being tested is the same as
    // the nLockTime in the transaction.
    if (!(
        (txTo->nLockTime <  LOCKTIME_THRESHOLD && nLockTime <  LOCKTIME_THRESHOLD) ||
        (txTo->nLockTime >= LOCKTIME_THRESHOLD && nLockTime >= LOCKTIME_THRESHOLD)
    ))
        return false;

    // Now that we know we're comparing apples-to-apples, the
    // comparison is a simple numeric one.
    if (nLockTime > (int64_t)txTo->nLockTime)
        return false;

    // Finally the nLockTime feature can be disabled and thus
    // CHECKLOCKTIMEVERIFY bypassed if every txin has been
    // finalized by setting nSequence to maxint. The
    // transaction would be allowed into the blockchain, making
    // the opcode ineffective.
    //
    // Testing if this vin is not final is sufficient to
    // prevent this condition. Alternatively we could test all
    // inputs, but testing just this input minimizes the data
    // required to prove correct CHECKLOCKTIMEVERIFY execution.
    if (txTo->vin[nIn].IsFinal())
        return false;

    return true;
}


bool VerifyScript(
    const CScript& scriptSig,
    const CScript& scriptPubKey,
    unsigned int flags,
    const BaseSignatureChecker& checker,
    uint32_t consensusBranchId,
    ScriptError* serror)
{
    set_error(serror, SCRIPT_ERR_UNKNOWN_ERROR);

    if ((flags & SCRIPT_VERIFY_SIGPUSHONLY) != 0 && !scriptSig.IsPushOnly()) {
        return set_error(serror, SCRIPT_ERR_SIG_PUSHONLY);
    }

<<<<<<< HEAD
    vector<v_uint8 > stack, stackCopy;
=======
    vector<v_uint8> stack, stackCopy;
>>>>>>> 111ae9a2
    if (!EvalScript(stack, scriptSig, flags, checker, consensusBranchId, serror))
        // serror is set
        return false;
    if (flags & SCRIPT_VERIFY_P2SH)
        stackCopy = stack;
    if (!EvalScript(stack, scriptPubKey, flags, checker, consensusBranchId, serror))
        // serror is set
        return false;
    if (stack.empty())
        return set_error(serror, SCRIPT_ERR_EVAL_FALSE);
    if (CastToBool(stack.back()) == false)
        return set_error(serror, SCRIPT_ERR_EVAL_FALSE);

    // Additional validation for spend-to-script-hash transactions:
    if ((flags & SCRIPT_VERIFY_P2SH) && scriptPubKey.IsPayToScriptHash())
    {
        // scriptSig must be literals-only or validation fails
        if (!scriptSig.IsPushOnly())
            return set_error(serror, SCRIPT_ERR_SIG_PUSHONLY);

        // Restore stack.
        swap(stack, stackCopy);

        // stack cannot be empty here, because if it was the
        // P2SH  HASH <> EQUAL  scriptPubKey would be evaluated with
        // an empty stack and the EvalScript above would return false.
        assert(!stack.empty());

        const v_uint8& pubKeySerialized = stack.back();
        CScript pubKey2(pubKeySerialized.begin(), pubKeySerialized.end());
        popstack(stack);

        if (!EvalScript(stack, pubKey2, flags, checker, consensusBranchId, serror))
            // serror is set
            return false;
        if (stack.empty())
            return set_error(serror, SCRIPT_ERR_EVAL_FALSE);
        if (!CastToBool(stack.back()))
            return set_error(serror, SCRIPT_ERR_EVAL_FALSE);
    }

    // The CLEANSTACK check is only performed after potential P2SH evaluation,
    // as the non-P2SH evaluation of a P2SH script will obviously not result in
    // a clean stack (the P2SH inputs remain).
    if ((flags & SCRIPT_VERIFY_CLEANSTACK) != 0) {
        // Disallow CLEANSTACK without P2SH, as otherwise a switch CLEANSTACK->P2SH+CLEANSTACK
        // would be possible, which is not a softfork (and P2SH should be one).
        assert((flags & SCRIPT_VERIFY_P2SH) != 0);
        if (stack.size() != 1) {
            return set_error(serror, SCRIPT_ERR_CLEANSTACK);
        }
    }

    return set_success(serror);
}<|MERGE_RESOLUTION|>--- conflicted
+++ resolved
@@ -2,16 +2,9 @@
 // Copyright (c) 2009-2014 The Bitcoin Core developers
 // Copyright (c) 2018-2022 The Pastel Core developers
 // Distributed under the MIT software license, see the accompanying
-<<<<<<< HEAD
-// file COPYING or http://www.opensource.org/licenses/mit-license.php.
+// file COPYING or https://www.opensource.org/licenses/mit-license.php.
 
 #include <script/interpreter.h>
-
-=======
-// file COPYING or https://www.opensource.org/licenses/mit-license.php.
-
-#include <script/interpreter.h>
->>>>>>> 111ae9a2
 #include <consensus/upgrades.h>
 #include <primitives/transaction.h>
 #include <crypto/ripemd160.h>
@@ -20,18 +13,11 @@
 #include <pubkey.h>
 #include <script/script.h>
 #include <uint256.h>
-<<<<<<< HEAD
 
 using namespace std;
 
 typedef v_uint8 valtype;
 
-=======
-#include <enum_util.h>
-
-using namespace std;
-
->>>>>>> 111ae9a2
 namespace {
 
 inline bool set_success(ScriptError* ret)
@@ -111,12 +97,8 @@
  *
  * This function is consensus-critical since BIP66.
  */
-<<<<<<< HEAD
-bool static IsValidSignatureEncoding(const v_uint8 &sig) {
-=======
 bool static IsValidSignatureEncoding(const v_uint8& sig) noexcept
 {
->>>>>>> 111ae9a2
     // Format: 0x30 [total-length] 0x02 [R-length] [R] 0x02 [S-length] [S] [sighash]
     // * total-length: 1-byte length descriptor of everything that follows,
     //   excluding the sighash byte.
@@ -271,11 +253,7 @@
 }
 
 bool EvalScript(
-<<<<<<< HEAD
-    vector<v_uint8 >& stack,
-=======
     vector<v_uint8>& stack,
->>>>>>> 111ae9a2
     const CScript& script,
     unsigned int flags,
     const BaseSignatureChecker& checker,
@@ -1383,11 +1361,7 @@
         return set_error(serror, SCRIPT_ERR_SIG_PUSHONLY);
     }
 
-<<<<<<< HEAD
-    vector<v_uint8 > stack, stackCopy;
-=======
     vector<v_uint8> stack, stackCopy;
->>>>>>> 111ae9a2
     if (!EvalScript(stack, scriptSig, flags, checker, consensusBranchId, serror))
         // serror is set
         return false;
