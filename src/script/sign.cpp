// Copyright (c) 2009-2010 Satoshi Nakamoto
// Copyright (c) 2009-2014 The Bitcoin Core developers
// Copyright (c) 2018-2022 The Pastel Core developers
// Distributed under the MIT software license, see the accompanying
// file COPYING or https://www.opensource.org/licenses/mit-license.php.

#include <primitives/transaction.h>
#include <key.h>
#include <keystore.h>
#include <script/sign.h>
#include <script/standard.h>
#include <uint256.h>

using namespace std;

<<<<<<< HEAD
typedef v_uint8 valtype;

TransactionSignatureCreator::TransactionSignatureCreator(const CKeyStore* keystoreIn, const CTransaction* txToIn, unsigned int nInIn, const CAmount& amountIn, int nHashTypeIn) : BaseSignatureCreator(keystoreIn), txTo(txToIn), nIn(nInIn), nHashType(nHashTypeIn), amount(amountIn), checker(txTo, nIn, amountIn) {}

=======
TransactionSignatureCreator::TransactionSignatureCreator(const CKeyStore* keystoreIn, const CTransaction* txToIn, unsigned int nInIn, const CAmount& amountIn, const uint8_t nHashTypeIn) : 
    BaseSignatureCreator(keystoreIn), txTo(txToIn), nIn(nInIn), 
    nHashType(nHashTypeIn), 
    amount(amountIn), 
    checker(txTo, nIn, amountIn)
{}

>>>>>>> 111ae9a2
bool TransactionSignatureCreator::CreateSig(v_uint8& vchSig, const CKeyID& address, const CScript& scriptCode, uint32_t consensusBranchId) const
{
    CKey key;
    if (!keystore->GetKey(address, key))
        return false;

    uint256 hash;
    try {
        hash = SignatureHash(scriptCode, *txTo, nIn, nHashType, amount, consensusBranchId);
    } catch (logic_error ex) {
        return false;
    }

    if (!key.Sign(hash, vchSig))
        return false;
    vchSig.push_back((unsigned char)nHashType);
    return true;
}

<<<<<<< HEAD
static bool Sign1(const CKeyID& address, const BaseSignatureCreator& creator, const CScript& scriptCode, vector<valtype>& ret, uint32_t consensusBranchId)
=======
static bool Sign1(const CKeyID& address, const BaseSignatureCreator& creator, const CScript& scriptCode, std::vector<v_uint8>& ret, uint32_t consensusBranchId)
>>>>>>> 111ae9a2
{
    v_uint8 vchSig;
    if (!creator.CreateSig(vchSig, address, scriptCode, consensusBranchId))
        return false;
    ret.push_back(vchSig);
    return true;
}

<<<<<<< HEAD
static bool SignN(const vector<valtype>& multisigdata, const BaseSignatureCreator& creator, const CScript& scriptCode, vector<valtype>& ret, uint32_t consensusBranchId)
=======
static bool SignN(const vector<v_uint8>& multisigdata, const BaseSignatureCreator& creator, const CScript& scriptCode, std::vector<v_uint8>& ret, uint32_t consensusBranchId)
>>>>>>> 111ae9a2
{
    int nSigned = 0;
    int nRequired = multisigdata.front()[0];
    for (unsigned int i = 1; i < multisigdata.size()-1 && nSigned < nRequired; i++)
    {
        const v_uint8& pubkey = multisigdata[i];
        CKeyID keyID = CPubKey(pubkey).GetID();
        if (Sign1(keyID, creator, scriptCode, ret, consensusBranchId))
            ++nSigned;
    }
    return nSigned==nRequired;
}

/**
 * Sign scriptPubKey using signature made with creator.
 * Signatures are returned in scriptSigRet (or returns false if scriptPubKey can't be signed),
 * unless whichTypeRet is TX_SCRIPTHASH, in which case scriptSigRet is the redemption script.
 * Returns false if scriptPubKey could not be completely satisfied.
 */
static bool SignStep(const BaseSignatureCreator& creator, const CScript& scriptPubKey,
<<<<<<< HEAD
                     vector<valtype>& ret, txnouttype& whichTypeRet, uint32_t consensusBranchId)
=======
                     std::vector<v_uint8>& ret, txnouttype& whichTypeRet, uint32_t consensusBranchId)
>>>>>>> 111ae9a2
{
    CScript scriptRet;
    uint160 h160;
    ret.clear();

    vector<v_uint8> vSolutions;
    if (!Solver(scriptPubKey, whichTypeRet, vSolutions))
        return false;

    CKeyID keyID;
    switch (whichTypeRet)
    {
    case TX_NONSTANDARD:
    case TX_NULL_DATA:
        return false;
    case TX_PUBKEY:
        keyID = CPubKey(vSolutions[0]).GetID();
        return Sign1(keyID, creator, scriptPubKey, ret, consensusBranchId);
    case TX_PUBKEYHASH:
        keyID = CKeyID(uint160(vSolutions[0]));
        if (!Sign1(keyID, creator, scriptPubKey, ret, consensusBranchId))
            return false;
        else
        {
            CPubKey vch;
            creator.KeyStore().GetPubKey(keyID, vch);
            ret.push_back(ToByteVector(vch));
        }
        return true;
    case TX_SCRIPTHASH:
        if (creator.KeyStore().GetCScript(uint160(vSolutions[0]), scriptRet)) {
            ret.push_back(v_uint8(scriptRet.begin(), scriptRet.end()));
            return true;
        }
        return false;

    case TX_MULTISIG:
        ret.push_back(v_uint8()); // workaround CHECKMULTISIG bug
        return (SignN(vSolutions, creator, scriptPubKey, ret, consensusBranchId));

    default:
        return false;
    }
}

static CScript PushAll(const vector<v_uint8>& values)
{
    CScript result;
    for (const auto &v : values)
    {
        if (v.size() == 0) {
            result << OP_0;
        } else if (v.size() == 1 && v[0] >= 1 && v[0] <= 16) {
            result << CScript::EncodeOP_N(v[0]);
        } else {
            result << v;
        }
    }
    return result;
}

bool ProduceSignature(const BaseSignatureCreator& creator, const CScript& fromPubKey, SignatureData& sigdata, uint32_t consensusBranchId)
{
    CScript script = fromPubKey;
    bool solved = true;
<<<<<<< HEAD
    vector<valtype> result;
=======
    std::vector<v_uint8> result;
>>>>>>> 111ae9a2
    txnouttype whichType;
    solved = SignStep(creator, script, result, whichType, consensusBranchId);
    CScript subscript;

    if (solved && whichType == TX_SCRIPTHASH)
    {
        // Solver returns the subscript that needs to be evaluated;
        // the final scriptSig is the signatures from that
        // and then the serialized subscript:
        script = subscript = CScript(result[0].begin(), result[0].end());
        solved = solved && SignStep(creator, script, result, whichType, consensusBranchId) && whichType != TX_SCRIPTHASH;
        result.push_back(v_uint8(subscript.begin(), subscript.end()));
    }

    sigdata.scriptSig = PushAll(result);

    // Test solution
    return solved && VerifyScript(sigdata.scriptSig, fromPubKey, STANDARD_SCRIPT_VERIFY_FLAGS, creator.Checker(), consensusBranchId);
}

SignatureData DataFromTransaction(const CMutableTransaction& tx, unsigned int nIn)
{
    SignatureData data;
    assert(tx.vin.size() > nIn);
    data.scriptSig = tx.vin[nIn].scriptSig;
    return data;
}

void UpdateTransaction(CMutableTransaction& tx, unsigned int nIn, const SignatureData& data)
{
    assert(tx.vin.size() > nIn);
    tx.vin[nIn].scriptSig = data.scriptSig;
}

bool SignSignature(
    const CKeyStore &keystore,
    const CScript& fromPubKey,
    CMutableTransaction& txTo,
    unsigned int nIn,
    const CAmount& amount,
    const uint8_t nHashType,
    uint32_t consensusBranchId)
{
    assert(nIn < txTo.vin.size());

    CTransaction txToConst(txTo);
    TransactionSignatureCreator creator(&keystore, &txToConst, nIn, amount, nHashType);

    SignatureData sigdata;
    bool ret = ProduceSignature(creator, fromPubKey, sigdata, consensusBranchId);
    UpdateTransaction(txTo, nIn, sigdata);
    return ret;
}

bool SignSignature(
    const CKeyStore &keystore,
    const CTransaction& txFrom,
    CMutableTransaction& txTo,
    unsigned int nIn,
    const uint8_t nHashType,
    uint32_t consensusBranchId)
{
    assert(nIn < txTo.vin.size());
    CTxIn& txin = txTo.vin[nIn];
    assert(txin.prevout.n < txFrom.vout.size());
    const CTxOut& txout = txFrom.vout[txin.prevout.n];

    return SignSignature(keystore, txout.scriptPubKey, txTo, nIn, txout.nValue, nHashType, consensusBranchId);
}

static vector<v_uint8> CombineMultisig(const CScript& scriptPubKey, const BaseSignatureChecker& checker,
                               const vector<v_uint8>& vSolutions,
                               const vector<v_uint8>& sigs1, const vector<v_uint8>& sigs2, uint32_t consensusBranchId)
{
    // Combine all the signatures we've got:
    set<v_uint8> allsigs;
    for (const auto &v : sigs1)
    {
        if (!v.empty())
            allsigs.insert(v);
    }
    for (const auto &v : sigs2)
    {
        if (!v.empty())
            allsigs.insert(v);
    }

    // Build a map of pubkey -> signature by matching sigs to pubkeys:
    assert(vSolutions.size() > 1);
    unsigned int nSigsRequired = vSolutions.front()[0];
    const size_t nPubKeys = vSolutions.size()-2;
    map<v_uint8, v_uint8> sigs;
    for(const auto& sig : allsigs)
    {
        for (size_t i = 0; i < nPubKeys; i++)
        {
            const v_uint8& pubkey = vSolutions[i + 1];
            if (sigs.count(pubkey))
                continue; // Already got a sig for this pubkey

            if (checker.CheckSig(sig, pubkey, scriptPubKey, consensusBranchId))
            {
                sigs[pubkey] = sig;
                break;
            }
        }
    }
    // Now build a merged CScript:
    unsigned int nSigsHave = 0;
<<<<<<< HEAD
    vector<valtype> result; result.push_back(valtype()); // pop-one-too-many workaround
    for (unsigned int i = 0; i < nPubKeys && nSigsHave < nSigsRequired; i++)
=======
    std::vector<v_uint8> result;
    result.push_back(v_uint8()); // pop-one-too-many workaround
    for (size_t i = 0; (i < nPubKeys) && (nSigsHave < nSigsRequired); i++)
>>>>>>> 111ae9a2
    {
        if (sigs.count(vSolutions[i + 1]))
        {
            result.push_back(sigs[vSolutions[i + 1]]);
            ++nSigsHave;
        }
    }
    // Fill any missing with OP_0:
    for (unsigned int i = nSigsHave; i < nSigsRequired; i++)
        result.push_back(v_uint8());

    return result;
}

namespace
{
struct Stacks
{
<<<<<<< HEAD
    vector<valtype> script;

    Stacks() {}
    explicit Stacks(const vector<valtype>& scriptSigStack_) : script(scriptSigStack_) {}
=======
    std::vector<v_uint8> script;

    Stacks() {}
    explicit Stacks(const std::vector<v_uint8>& scriptSigStack_) : script(scriptSigStack_) {}
>>>>>>> 111ae9a2
    explicit Stacks(const SignatureData& data, uint32_t consensusBranchId) {
        EvalScript(script, data.scriptSig, SCRIPT_VERIFY_STRICTENC, BaseSignatureChecker(), consensusBranchId);
    }

    SignatureData Output() const {
        SignatureData result;
        result.scriptSig = PushAll(script);
        return result;
    }
};
}

static Stacks CombineSignatures(const CScript& scriptPubKey, const BaseSignatureChecker& checker,
                                 const txnouttype txType, const vector<v_uint8>& vSolutions,
                                 Stacks sigs1, Stacks sigs2, uint32_t consensusBranchId)
{
    switch (txType)
    {
    case TX_NONSTANDARD:
    case TX_NULL_DATA:
        // Don't know anything about this, assume bigger one is correct:
        if (sigs1.script.size() >= sigs2.script.size())
            return sigs1;
        return sigs2;
    case TX_PUBKEY:
    case TX_PUBKEYHASH:
        // Signatures are bigger than placeholders or empty scripts:
        if (sigs1.script.empty() || sigs1.script[0].empty())
            return sigs2;
        return sigs1;
    case TX_SCRIPTHASH:
        if (sigs1.script.empty() || sigs1.script.back().empty())
            return sigs2;
        else if (sigs2.script.empty() || sigs2.script.back().empty())
            return sigs1;
        else
        {
            // Recur to combine:
            v_uint8 spk = sigs1.script.back();
            CScript pubKey2(spk.begin(), spk.end());

            txnouttype txType2;
<<<<<<< HEAD
            vector<v_uint8 > vSolutions2;
=======
            vector<v_uint8> vSolutions2;
>>>>>>> 111ae9a2
            Solver(pubKey2, txType2, vSolutions2);
            sigs1.script.pop_back();
            sigs2.script.pop_back();
            Stacks result = CombineSignatures(pubKey2, checker, txType2, vSolutions2, sigs1, sigs2, consensusBranchId);
            result.script.push_back(spk);
            return result;
        }
    case TX_MULTISIG:
        return Stacks(CombineMultisig(scriptPubKey, checker, vSolutions, sigs1.script, sigs2.script, consensusBranchId));
    default:
        return Stacks();
    }
}

SignatureData CombineSignatures(const CScript& scriptPubKey, const BaseSignatureChecker& checker,
                          const SignatureData& scriptSig1, const SignatureData& scriptSig2,
                          uint32_t consensusBranchId)
{
    txnouttype txType;
<<<<<<< HEAD
    vector<v_uint8 > vSolutions;
=======
    vector<v_uint8> vSolutions;
>>>>>>> 111ae9a2
    Solver(scriptPubKey, txType, vSolutions);

    return CombineSignatures(
        scriptPubKey, checker, txType, vSolutions,
        Stacks(scriptSig1, consensusBranchId),
        Stacks(scriptSig2, consensusBranchId),
        consensusBranchId).Output();
}

namespace {
/** Dummy signature checker which accepts all signatures. */
class DummySignatureChecker : public BaseSignatureChecker
{
public:
    DummySignatureChecker() {}

    bool CheckSig(
        const v_uint8& scriptSig,
        const v_uint8& vchPubKey,
        const CScript& scriptCode,
        uint32_t consensusBranchId) const
    {
        return true;
    }
};
const DummySignatureChecker dummyChecker;
}

const BaseSignatureChecker& DummySignatureCreator::Checker() const noexcept
{
    return dummyChecker;
}

bool DummySignatureCreator::CreateSig(
    v_uint8& vchSig,
    const CKeyID& keyid,
    const CScript& scriptCode,
    uint32_t consensusBranchId) const
{
    // Create a dummy signature that is a valid DER-encoding
    vchSig.assign(72, '\000');
    vchSig[0] = 0x30;
    vchSig[1] = 69;
    vchSig[2] = 0x02;
    vchSig[3] = 33;
    vchSig[4] = 0x01;
    vchSig[4 + 33] = 0x02;
    vchSig[5 + 33] = 32;
    vchSig[6 + 33] = 0x01;
    vchSig[6 + 33 + 32] = to_integral_type(SIGHASH::ALL);
    return true;
}
<|MERGE_RESOLUTION|>--- conflicted
+++ resolved
@@ -1,430 +1,387 @@
-// Copyright (c) 2009-2010 Satoshi Nakamoto
-// Copyright (c) 2009-2014 The Bitcoin Core developers
-// Copyright (c) 2018-2022 The Pastel Core developers
-// Distributed under the MIT software license, see the accompanying
-// file COPYING or https://www.opensource.org/licenses/mit-license.php.
-
-#include <primitives/transaction.h>
-#include <key.h>
-#include <keystore.h>
-#include <script/sign.h>
-#include <script/standard.h>
-#include <uint256.h>
-
-using namespace std;
-
-<<<<<<< HEAD
-typedef v_uint8 valtype;
-
-TransactionSignatureCreator::TransactionSignatureCreator(const CKeyStore* keystoreIn, const CTransaction* txToIn, unsigned int nInIn, const CAmount& amountIn, int nHashTypeIn) : BaseSignatureCreator(keystoreIn), txTo(txToIn), nIn(nInIn), nHashType(nHashTypeIn), amount(amountIn), checker(txTo, nIn, amountIn) {}
-
-=======
-TransactionSignatureCreator::TransactionSignatureCreator(const CKeyStore* keystoreIn, const CTransaction* txToIn, unsigned int nInIn, const CAmount& amountIn, const uint8_t nHashTypeIn) : 
-    BaseSignatureCreator(keystoreIn), txTo(txToIn), nIn(nInIn), 
-    nHashType(nHashTypeIn), 
-    amount(amountIn), 
-    checker(txTo, nIn, amountIn)
-{}
-
->>>>>>> 111ae9a2
-bool TransactionSignatureCreator::CreateSig(v_uint8& vchSig, const CKeyID& address, const CScript& scriptCode, uint32_t consensusBranchId) const
-{
-    CKey key;
-    if (!keystore->GetKey(address, key))
-        return false;
-
-    uint256 hash;
-    try {
-        hash = SignatureHash(scriptCode, *txTo, nIn, nHashType, amount, consensusBranchId);
-    } catch (logic_error ex) {
-        return false;
-    }
-
-    if (!key.Sign(hash, vchSig))
-        return false;
-    vchSig.push_back((unsigned char)nHashType);
-    return true;
-}
-
-<<<<<<< HEAD
-static bool Sign1(const CKeyID& address, const BaseSignatureCreator& creator, const CScript& scriptCode, vector<valtype>& ret, uint32_t consensusBranchId)
-=======
-static bool Sign1(const CKeyID& address, const BaseSignatureCreator& creator, const CScript& scriptCode, std::vector<v_uint8>& ret, uint32_t consensusBranchId)
->>>>>>> 111ae9a2
-{
-    v_uint8 vchSig;
-    if (!creator.CreateSig(vchSig, address, scriptCode, consensusBranchId))
-        return false;
-    ret.push_back(vchSig);
-    return true;
-}
-
-<<<<<<< HEAD
-static bool SignN(const vector<valtype>& multisigdata, const BaseSignatureCreator& creator, const CScript& scriptCode, vector<valtype>& ret, uint32_t consensusBranchId)
-=======
-static bool SignN(const vector<v_uint8>& multisigdata, const BaseSignatureCreator& creator, const CScript& scriptCode, std::vector<v_uint8>& ret, uint32_t consensusBranchId)
->>>>>>> 111ae9a2
-{
-    int nSigned = 0;
-    int nRequired = multisigdata.front()[0];
-    for (unsigned int i = 1; i < multisigdata.size()-1 && nSigned < nRequired; i++)
-    {
-        const v_uint8& pubkey = multisigdata[i];
-        CKeyID keyID = CPubKey(pubkey).GetID();
-        if (Sign1(keyID, creator, scriptCode, ret, consensusBranchId))
-            ++nSigned;
-    }
-    return nSigned==nRequired;
-}
-
-/**
- * Sign scriptPubKey using signature made with creator.
- * Signatures are returned in scriptSigRet (or returns false if scriptPubKey can't be signed),
- * unless whichTypeRet is TX_SCRIPTHASH, in which case scriptSigRet is the redemption script.
- * Returns false if scriptPubKey could not be completely satisfied.
- */
-static bool SignStep(const BaseSignatureCreator& creator, const CScript& scriptPubKey,
-<<<<<<< HEAD
-                     vector<valtype>& ret, txnouttype& whichTypeRet, uint32_t consensusBranchId)
-=======
-                     std::vector<v_uint8>& ret, txnouttype& whichTypeRet, uint32_t consensusBranchId)
->>>>>>> 111ae9a2
-{
-    CScript scriptRet;
-    uint160 h160;
-    ret.clear();
-
-    vector<v_uint8> vSolutions;
-    if (!Solver(scriptPubKey, whichTypeRet, vSolutions))
-        return false;
-
-    CKeyID keyID;
-    switch (whichTypeRet)
-    {
-    case TX_NONSTANDARD:
-    case TX_NULL_DATA:
-        return false;
-    case TX_PUBKEY:
-        keyID = CPubKey(vSolutions[0]).GetID();
-        return Sign1(keyID, creator, scriptPubKey, ret, consensusBranchId);
-    case TX_PUBKEYHASH:
-        keyID = CKeyID(uint160(vSolutions[0]));
-        if (!Sign1(keyID, creator, scriptPubKey, ret, consensusBranchId))
-            return false;
-        else
-        {
-            CPubKey vch;
-            creator.KeyStore().GetPubKey(keyID, vch);
-            ret.push_back(ToByteVector(vch));
-        }
-        return true;
-    case TX_SCRIPTHASH:
-        if (creator.KeyStore().GetCScript(uint160(vSolutions[0]), scriptRet)) {
-            ret.push_back(v_uint8(scriptRet.begin(), scriptRet.end()));
-            return true;
-        }
-        return false;
-
-    case TX_MULTISIG:
-        ret.push_back(v_uint8()); // workaround CHECKMULTISIG bug
-        return (SignN(vSolutions, creator, scriptPubKey, ret, consensusBranchId));
-
-    default:
-        return false;
-    }
-}
-
-static CScript PushAll(const vector<v_uint8>& values)
-{
-    CScript result;
-    for (const auto &v : values)
-    {
-        if (v.size() == 0) {
-            result << OP_0;
-        } else if (v.size() == 1 && v[0] >= 1 && v[0] <= 16) {
-            result << CScript::EncodeOP_N(v[0]);
-        } else {
-            result << v;
-        }
-    }
-    return result;
-}
-
-bool ProduceSignature(const BaseSignatureCreator& creator, const CScript& fromPubKey, SignatureData& sigdata, uint32_t consensusBranchId)
-{
-    CScript script = fromPubKey;
-    bool solved = true;
-<<<<<<< HEAD
-    vector<valtype> result;
-=======
-    std::vector<v_uint8> result;
->>>>>>> 111ae9a2
-    txnouttype whichType;
-    solved = SignStep(creator, script, result, whichType, consensusBranchId);
-    CScript subscript;
-
-    if (solved && whichType == TX_SCRIPTHASH)
-    {
-        // Solver returns the subscript that needs to be evaluated;
-        // the final scriptSig is the signatures from that
-        // and then the serialized subscript:
-        script = subscript = CScript(result[0].begin(), result[0].end());
-        solved = solved && SignStep(creator, script, result, whichType, consensusBranchId) && whichType != TX_SCRIPTHASH;
-        result.push_back(v_uint8(subscript.begin(), subscript.end()));
-    }
-
-    sigdata.scriptSig = PushAll(result);
-
-    // Test solution
-    return solved && VerifyScript(sigdata.scriptSig, fromPubKey, STANDARD_SCRIPT_VERIFY_FLAGS, creator.Checker(), consensusBranchId);
-}
-
-SignatureData DataFromTransaction(const CMutableTransaction& tx, unsigned int nIn)
-{
-    SignatureData data;
-    assert(tx.vin.size() > nIn);
-    data.scriptSig = tx.vin[nIn].scriptSig;
-    return data;
-}
-
-void UpdateTransaction(CMutableTransaction& tx, unsigned int nIn, const SignatureData& data)
-{
-    assert(tx.vin.size() > nIn);
-    tx.vin[nIn].scriptSig = data.scriptSig;
-}
-
-bool SignSignature(
-    const CKeyStore &keystore,
-    const CScript& fromPubKey,
-    CMutableTransaction& txTo,
-    unsigned int nIn,
-    const CAmount& amount,
-    const uint8_t nHashType,
-    uint32_t consensusBranchId)
-{
-    assert(nIn < txTo.vin.size());
-
-    CTransaction txToConst(txTo);
-    TransactionSignatureCreator creator(&keystore, &txToConst, nIn, amount, nHashType);
-
-    SignatureData sigdata;
-    bool ret = ProduceSignature(creator, fromPubKey, sigdata, consensusBranchId);
-    UpdateTransaction(txTo, nIn, sigdata);
-    return ret;
-}
-
-bool SignSignature(
-    const CKeyStore &keystore,
-    const CTransaction& txFrom,
-    CMutableTransaction& txTo,
-    unsigned int nIn,
-    const uint8_t nHashType,
-    uint32_t consensusBranchId)
-{
-    assert(nIn < txTo.vin.size());
-    CTxIn& txin = txTo.vin[nIn];
-    assert(txin.prevout.n < txFrom.vout.size());
-    const CTxOut& txout = txFrom.vout[txin.prevout.n];
-
-    return SignSignature(keystore, txout.scriptPubKey, txTo, nIn, txout.nValue, nHashType, consensusBranchId);
-}
-
-static vector<v_uint8> CombineMultisig(const CScript& scriptPubKey, const BaseSignatureChecker& checker,
-                               const vector<v_uint8>& vSolutions,
-                               const vector<v_uint8>& sigs1, const vector<v_uint8>& sigs2, uint32_t consensusBranchId)
-{
-    // Combine all the signatures we've got:
-    set<v_uint8> allsigs;
-    for (const auto &v : sigs1)
-    {
-        if (!v.empty())
-            allsigs.insert(v);
-    }
-    for (const auto &v : sigs2)
-    {
-        if (!v.empty())
-            allsigs.insert(v);
-    }
-
-    // Build a map of pubkey -> signature by matching sigs to pubkeys:
-    assert(vSolutions.size() > 1);
-    unsigned int nSigsRequired = vSolutions.front()[0];
-    const size_t nPubKeys = vSolutions.size()-2;
-    map<v_uint8, v_uint8> sigs;
-    for(const auto& sig : allsigs)
-    {
-        for (size_t i = 0; i < nPubKeys; i++)
-        {
-            const v_uint8& pubkey = vSolutions[i + 1];
-            if (sigs.count(pubkey))
-                continue; // Already got a sig for this pubkey
-
-            if (checker.CheckSig(sig, pubkey, scriptPubKey, consensusBranchId))
-            {
-                sigs[pubkey] = sig;
-                break;
-            }
-        }
-    }
-    // Now build a merged CScript:
-    unsigned int nSigsHave = 0;
-<<<<<<< HEAD
-    vector<valtype> result; result.push_back(valtype()); // pop-one-too-many workaround
-    for (unsigned int i = 0; i < nPubKeys && nSigsHave < nSigsRequired; i++)
-=======
-    std::vector<v_uint8> result;
-    result.push_back(v_uint8()); // pop-one-too-many workaround
-    for (size_t i = 0; (i < nPubKeys) && (nSigsHave < nSigsRequired); i++)
->>>>>>> 111ae9a2
-    {
-        if (sigs.count(vSolutions[i + 1]))
-        {
-            result.push_back(sigs[vSolutions[i + 1]]);
-            ++nSigsHave;
-        }
-    }
-    // Fill any missing with OP_0:
-    for (unsigned int i = nSigsHave; i < nSigsRequired; i++)
-        result.push_back(v_uint8());
-
-    return result;
-}
-
-namespace
-{
-struct Stacks
-{
-<<<<<<< HEAD
-    vector<valtype> script;
-
-    Stacks() {}
-    explicit Stacks(const vector<valtype>& scriptSigStack_) : script(scriptSigStack_) {}
-=======
-    std::vector<v_uint8> script;
-
-    Stacks() {}
-    explicit Stacks(const std::vector<v_uint8>& scriptSigStack_) : script(scriptSigStack_) {}
->>>>>>> 111ae9a2
-    explicit Stacks(const SignatureData& data, uint32_t consensusBranchId) {
-        EvalScript(script, data.scriptSig, SCRIPT_VERIFY_STRICTENC, BaseSignatureChecker(), consensusBranchId);
-    }
-
-    SignatureData Output() const {
-        SignatureData result;
-        result.scriptSig = PushAll(script);
-        return result;
-    }
-};
-}
-
-static Stacks CombineSignatures(const CScript& scriptPubKey, const BaseSignatureChecker& checker,
-                                 const txnouttype txType, const vector<v_uint8>& vSolutions,
-                                 Stacks sigs1, Stacks sigs2, uint32_t consensusBranchId)
-{
-    switch (txType)
-    {
-    case TX_NONSTANDARD:
-    case TX_NULL_DATA:
-        // Don't know anything about this, assume bigger one is correct:
-        if (sigs1.script.size() >= sigs2.script.size())
-            return sigs1;
-        return sigs2;
-    case TX_PUBKEY:
-    case TX_PUBKEYHASH:
-        // Signatures are bigger than placeholders or empty scripts:
-        if (sigs1.script.empty() || sigs1.script[0].empty())
-            return sigs2;
-        return sigs1;
-    case TX_SCRIPTHASH:
-        if (sigs1.script.empty() || sigs1.script.back().empty())
-            return sigs2;
-        else if (sigs2.script.empty() || sigs2.script.back().empty())
-            return sigs1;
-        else
-        {
-            // Recur to combine:
-            v_uint8 spk = sigs1.script.back();
-            CScript pubKey2(spk.begin(), spk.end());
-
-            txnouttype txType2;
-<<<<<<< HEAD
-            vector<v_uint8 > vSolutions2;
-=======
-            vector<v_uint8> vSolutions2;
->>>>>>> 111ae9a2
-            Solver(pubKey2, txType2, vSolutions2);
-            sigs1.script.pop_back();
-            sigs2.script.pop_back();
-            Stacks result = CombineSignatures(pubKey2, checker, txType2, vSolutions2, sigs1, sigs2, consensusBranchId);
-            result.script.push_back(spk);
-            return result;
-        }
-    case TX_MULTISIG:
-        return Stacks(CombineMultisig(scriptPubKey, checker, vSolutions, sigs1.script, sigs2.script, consensusBranchId));
-    default:
-        return Stacks();
-    }
-}
-
-SignatureData CombineSignatures(const CScript& scriptPubKey, const BaseSignatureChecker& checker,
-                          const SignatureData& scriptSig1, const SignatureData& scriptSig2,
-                          uint32_t consensusBranchId)
-{
-    txnouttype txType;
-<<<<<<< HEAD
-    vector<v_uint8 > vSolutions;
-=======
-    vector<v_uint8> vSolutions;
->>>>>>> 111ae9a2
-    Solver(scriptPubKey, txType, vSolutions);
-
-    return CombineSignatures(
-        scriptPubKey, checker, txType, vSolutions,
-        Stacks(scriptSig1, consensusBranchId),
-        Stacks(scriptSig2, consensusBranchId),
-        consensusBranchId).Output();
-}
-
-namespace {
-/** Dummy signature checker which accepts all signatures. */
-class DummySignatureChecker : public BaseSignatureChecker
-{
-public:
-    DummySignatureChecker() {}
-
-    bool CheckSig(
-        const v_uint8& scriptSig,
-        const v_uint8& vchPubKey,
-        const CScript& scriptCode,
-        uint32_t consensusBranchId) const
-    {
-        return true;
-    }
-};
-const DummySignatureChecker dummyChecker;
-}
-
-const BaseSignatureChecker& DummySignatureCreator::Checker() const noexcept
-{
-    return dummyChecker;
-}
-
-bool DummySignatureCreator::CreateSig(
-    v_uint8& vchSig,
-    const CKeyID& keyid,
-    const CScript& scriptCode,
-    uint32_t consensusBranchId) const
-{
-    // Create a dummy signature that is a valid DER-encoding
-    vchSig.assign(72, '\000');
-    vchSig[0] = 0x30;
-    vchSig[1] = 69;
-    vchSig[2] = 0x02;
-    vchSig[3] = 33;
-    vchSig[4] = 0x01;
-    vchSig[4 + 33] = 0x02;
-    vchSig[5 + 33] = 32;
-    vchSig[6 + 33] = 0x01;
-    vchSig[6 + 33 + 32] = to_integral_type(SIGHASH::ALL);
-    return true;
-}
+// Copyright (c) 2009-2010 Satoshi Nakamoto
+// Copyright (c) 2009-2014 The Bitcoin Core developers
+// Copyright (c) 2018-2022 The Pastel Core developers
+// Distributed under the MIT software license, see the accompanying
+// file COPYING or https://www.opensource.org/licenses/mit-license.php.
+
+#include <primitives/transaction.h>
+#include <key.h>
+#include <keystore.h>
+#include <script/sign.h>
+#include <script/standard.h>
+#include <uint256.h>
+
+using namespace std;
+
+TransactionSignatureCreator::TransactionSignatureCreator(const CKeyStore* keystoreIn, const CTransaction* txToIn, unsigned int nInIn, const CAmount& amountIn, const uint8_t nHashTypeIn) : 
+    BaseSignatureCreator(keystoreIn), txTo(txToIn), nIn(nInIn), 
+    nHashType(nHashTypeIn), 
+    amount(amountIn), 
+    checker(txTo, nIn, amountIn)
+{}
+
+bool TransactionSignatureCreator::CreateSig(v_uint8& vchSig, const CKeyID& address, const CScript& scriptCode, uint32_t consensusBranchId) const
+{
+    CKey key;
+    if (!keystore->GetKey(address, key))
+        return false;
+
+    uint256 hash;
+    try {
+        hash = SignatureHash(scriptCode, *txTo, nIn, nHashType, amount, consensusBranchId);
+    } catch (logic_error ex) {
+        return false;
+    }
+
+    if (!key.Sign(hash, vchSig))
+        return false;
+    vchSig.push_back((unsigned char)nHashType);
+    return true;
+}
+
+static bool Sign1(const CKeyID& address, const BaseSignatureCreator& creator, const CScript& scriptCode, vector<v_uint8>& ret, uint32_t consensusBranchId)
+{
+    v_uint8 vchSig;
+    if (!creator.CreateSig(vchSig, address, scriptCode, consensusBranchId))
+        return false;
+    ret.push_back(vchSig);
+    return true;
+}
+
+static bool SignN(const vector<v_uint8>& multisigdata, const BaseSignatureCreator& creator, const CScript& scriptCode, std::vector<v_uint8>& ret, uint32_t consensusBranchId)
+{
+    int nSigned = 0;
+    int nRequired = multisigdata.front()[0];
+    for (unsigned int i = 1; i < multisigdata.size()-1 && nSigned < nRequired; i++)
+    {
+        const v_uint8& pubkey = multisigdata[i];
+        CKeyID keyID = CPubKey(pubkey).GetID();
+        if (Sign1(keyID, creator, scriptCode, ret, consensusBranchId))
+            ++nSigned;
+    }
+    return nSigned==nRequired;
+}
+
+/**
+ * Sign scriptPubKey using signature made with creator.
+ * Signatures are returned in scriptSigRet (or returns false if scriptPubKey can't be signed),
+ * unless whichTypeRet is TX_SCRIPTHASH, in which case scriptSigRet is the redemption script.
+ * Returns false if scriptPubKey could not be completely satisfied.
+ */
+static bool SignStep(const BaseSignatureCreator& creator, const CScript& scriptPubKey,
+                     std::vector<v_uint8>& ret, txnouttype& whichTypeRet, uint32_t consensusBranchId)
+{
+    CScript scriptRet;
+    uint160 h160;
+    ret.clear();
+
+    vector<v_uint8> vSolutions;
+    if (!Solver(scriptPubKey, whichTypeRet, vSolutions))
+        return false;
+
+    CKeyID keyID;
+    switch (whichTypeRet)
+    {
+    case TX_NONSTANDARD:
+    case TX_NULL_DATA:
+        return false;
+    case TX_PUBKEY:
+        keyID = CPubKey(vSolutions[0]).GetID();
+        return Sign1(keyID, creator, scriptPubKey, ret, consensusBranchId);
+    case TX_PUBKEYHASH:
+        keyID = CKeyID(uint160(vSolutions[0]));
+        if (!Sign1(keyID, creator, scriptPubKey, ret, consensusBranchId))
+            return false;
+        else
+        {
+            CPubKey vch;
+            creator.KeyStore().GetPubKey(keyID, vch);
+            ret.push_back(ToByteVector(vch));
+        }
+        return true;
+    case TX_SCRIPTHASH:
+        if (creator.KeyStore().GetCScript(uint160(vSolutions[0]), scriptRet)) {
+            ret.push_back(v_uint8(scriptRet.begin(), scriptRet.end()));
+            return true;
+        }
+        return false;
+
+    case TX_MULTISIG:
+        ret.push_back(v_uint8()); // workaround CHECKMULTISIG bug
+        return (SignN(vSolutions, creator, scriptPubKey, ret, consensusBranchId));
+
+    default:
+        return false;
+    }
+}
+
+static CScript PushAll(const vector<v_uint8>& values)
+{
+    CScript result;
+    for (const auto &v : values)
+    {
+        if (v.size() == 0) {
+            result << OP_0;
+        } else if (v.size() == 1 && v[0] >= 1 && v[0] <= 16) {
+            result << CScript::EncodeOP_N(v[0]);
+        } else {
+            result << v;
+        }
+    }
+    return result;
+}
+
+bool ProduceSignature(const BaseSignatureCreator& creator, const CScript& fromPubKey, SignatureData& sigdata, uint32_t consensusBranchId)
+{
+    CScript script = fromPubKey;
+    bool solved = true;
+    std::vector<v_uint8> result;
+    txnouttype whichType;
+    solved = SignStep(creator, script, result, whichType, consensusBranchId);
+    CScript subscript;
+
+    if (solved && whichType == TX_SCRIPTHASH)
+    {
+        // Solver returns the subscript that needs to be evaluated;
+        // the final scriptSig is the signatures from that
+        // and then the serialized subscript:
+        script = subscript = CScript(result[0].begin(), result[0].end());
+        solved = solved && SignStep(creator, script, result, whichType, consensusBranchId) && whichType != TX_SCRIPTHASH;
+        result.push_back(v_uint8(subscript.begin(), subscript.end()));
+    }
+
+    sigdata.scriptSig = PushAll(result);
+
+    // Test solution
+    return solved && VerifyScript(sigdata.scriptSig, fromPubKey, STANDARD_SCRIPT_VERIFY_FLAGS, creator.Checker(), consensusBranchId);
+}
+
+SignatureData DataFromTransaction(const CMutableTransaction& tx, unsigned int nIn)
+{
+    SignatureData data;
+    assert(tx.vin.size() > nIn);
+    data.scriptSig = tx.vin[nIn].scriptSig;
+    return data;
+}
+
+void UpdateTransaction(CMutableTransaction& tx, unsigned int nIn, const SignatureData& data)
+{
+    assert(tx.vin.size() > nIn);
+    tx.vin[nIn].scriptSig = data.scriptSig;
+}
+
+bool SignSignature(
+    const CKeyStore &keystore,
+    const CScript& fromPubKey,
+    CMutableTransaction& txTo,
+    unsigned int nIn,
+    const CAmount& amount,
+    const uint8_t nHashType,
+    uint32_t consensusBranchId)
+{
+    assert(nIn < txTo.vin.size());
+
+    CTransaction txToConst(txTo);
+    TransactionSignatureCreator creator(&keystore, &txToConst, nIn, amount, nHashType);
+
+    SignatureData sigdata;
+    bool ret = ProduceSignature(creator, fromPubKey, sigdata, consensusBranchId);
+    UpdateTransaction(txTo, nIn, sigdata);
+    return ret;
+}
+
+bool SignSignature(
+    const CKeyStore &keystore,
+    const CTransaction& txFrom,
+    CMutableTransaction& txTo,
+    unsigned int nIn,
+    const uint8_t nHashType,
+    uint32_t consensusBranchId)
+{
+    assert(nIn < txTo.vin.size());
+    CTxIn& txin = txTo.vin[nIn];
+    assert(txin.prevout.n < txFrom.vout.size());
+    const CTxOut& txout = txFrom.vout[txin.prevout.n];
+
+    return SignSignature(keystore, txout.scriptPubKey, txTo, nIn, txout.nValue, nHashType, consensusBranchId);
+}
+
+static vector<v_uint8> CombineMultisig(const CScript& scriptPubKey, const BaseSignatureChecker& checker,
+                               const vector<v_uint8>& vSolutions,
+                               const vector<v_uint8>& sigs1, const vector<v_uint8>& sigs2, uint32_t consensusBranchId)
+{
+    // Combine all the signatures we've got:
+    set<v_uint8> allsigs;
+    for (const auto &v : sigs1)
+    {
+        if (!v.empty())
+            allsigs.insert(v);
+    }
+    for (const auto &v : sigs2)
+    {
+        if (!v.empty())
+            allsigs.insert(v);
+    }
+
+    // Build a map of pubkey -> signature by matching sigs to pubkeys:
+    assert(vSolutions.size() > 1);
+    unsigned int nSigsRequired = vSolutions.front()[0];
+    const size_t nPubKeys = vSolutions.size()-2;
+    map<v_uint8, v_uint8> sigs;
+    for(const auto& sig : allsigs)
+    {
+        for (size_t i = 0; i < nPubKeys; i++)
+        {
+            const v_uint8& pubkey = vSolutions[i + 1];
+            if (sigs.count(pubkey))
+                continue; // Already got a sig for this pubkey
+
+            if (checker.CheckSig(sig, pubkey, scriptPubKey, consensusBranchId))
+            {
+                sigs[pubkey] = sig;
+                break;
+            }
+        }
+    }
+    // Now build a merged CScript:
+    unsigned int nSigsHave = 0;
+    std::vector<v_uint8> result;
+    result.push_back(v_uint8()); // pop-one-too-many workaround
+    for (size_t i = 0; (i < nPubKeys) && (nSigsHave < nSigsRequired); i++)
+    {
+        if (sigs.count(vSolutions[i + 1]))
+        {
+            result.push_back(sigs[vSolutions[i + 1]]);
+            ++nSigsHave;
+        }
+    }
+    // Fill any missing with OP_0:
+    for (unsigned int i = nSigsHave; i < nSigsRequired; i++)
+        result.push_back(v_uint8());
+
+    return result;
+}
+
+namespace
+{
+struct Stacks
+{
+    std::vector<v_uint8> script;
+
+    Stacks() {}
+    explicit Stacks(const std::vector<v_uint8>& scriptSigStack_) : script(scriptSigStack_) {}
+    explicit Stacks(const SignatureData& data, uint32_t consensusBranchId) {
+        EvalScript(script, data.scriptSig, SCRIPT_VERIFY_STRICTENC, BaseSignatureChecker(), consensusBranchId);
+    }
+
+    SignatureData Output() const {
+        SignatureData result;
+        result.scriptSig = PushAll(script);
+        return result;
+    }
+};
+}
+
+static Stacks CombineSignatures(const CScript& scriptPubKey, const BaseSignatureChecker& checker,
+                                 const txnouttype txType, const vector<v_uint8>& vSolutions,
+                                 Stacks sigs1, Stacks sigs2, uint32_t consensusBranchId)
+{
+    switch (txType)
+    {
+    case TX_NONSTANDARD:
+    case TX_NULL_DATA:
+        // Don't know anything about this, assume bigger one is correct:
+        if (sigs1.script.size() >= sigs2.script.size())
+            return sigs1;
+        return sigs2;
+    case TX_PUBKEY:
+    case TX_PUBKEYHASH:
+        // Signatures are bigger than placeholders or empty scripts:
+        if (sigs1.script.empty() || sigs1.script[0].empty())
+            return sigs2;
+        return sigs1;
+    case TX_SCRIPTHASH:
+        if (sigs1.script.empty() || sigs1.script.back().empty())
+            return sigs2;
+        else if (sigs2.script.empty() || sigs2.script.back().empty())
+            return sigs1;
+        else
+        {
+            // Recur to combine:
+            v_uint8 spk = sigs1.script.back();
+            CScript pubKey2(spk.begin(), spk.end());
+
+            txnouttype txType2;
+            vector<v_uint8> vSolutions2;
+            Solver(pubKey2, txType2, vSolutions2);
+            sigs1.script.pop_back();
+            sigs2.script.pop_back();
+            Stacks result = CombineSignatures(pubKey2, checker, txType2, vSolutions2, sigs1, sigs2, consensusBranchId);
+            result.script.push_back(spk);
+            return result;
+        }
+    case TX_MULTISIG:
+        return Stacks(CombineMultisig(scriptPubKey, checker, vSolutions, sigs1.script, sigs2.script, consensusBranchId));
+    default:
+        return Stacks();
+    }
+}
+
+SignatureData CombineSignatures(const CScript& scriptPubKey, const BaseSignatureChecker& checker,
+                          const SignatureData& scriptSig1, const SignatureData& scriptSig2,
+                          uint32_t consensusBranchId)
+{
+    txnouttype txType;
+    vector<v_uint8> vSolutions;
+    Solver(scriptPubKey, txType, vSolutions);
+
+    return CombineSignatures(
+        scriptPubKey, checker, txType, vSolutions,
+        Stacks(scriptSig1, consensusBranchId),
+        Stacks(scriptSig2, consensusBranchId),
+        consensusBranchId).Output();
+}
+
+namespace {
+/** Dummy signature checker which accepts all signatures. */
+class DummySignatureChecker : public BaseSignatureChecker
+{
+public:
+    DummySignatureChecker() {}
+
+    bool CheckSig(
+        const v_uint8& scriptSig,
+        const v_uint8& vchPubKey,
+        const CScript& scriptCode,
+        uint32_t consensusBranchId) const
+    {
+        return true;
+    }
+};
+const DummySignatureChecker dummyChecker;
+}
+
+const BaseSignatureChecker& DummySignatureCreator::Checker() const noexcept
+{
+    return dummyChecker;
+}
+
+bool DummySignatureCreator::CreateSig(
+    v_uint8& vchSig,
+    const CKeyID& keyid,
+    const CScript& scriptCode,
+    uint32_t consensusBranchId) const
+{
+    // Create a dummy signature that is a valid DER-encoding
+    vchSig.assign(72, '\000');
+    vchSig[0] = 0x30;
+    vchSig[1] = 69;
+    vchSig[2] = 0x02;
+    vchSig[3] = 33;
+    vchSig[4] = 0x01;
+    vchSig[4 + 33] = 0x02;
+    vchSig[5 + 33] = 32;
+    vchSig[6 + 33] = 0x01;
+    vchSig[6 + 33 + 32] = to_integral_type(SIGHASH::ALL);
+    return true;
+}