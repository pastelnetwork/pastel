--- conflicted
+++ resolved
@@ -1,1391 +1,1269 @@
-#pragma once
-// Copyright (c) 2009-2010 Satoshi Nakamoto
-// Copyright (c) 2009-2014 The Bitcoin Core developers
-// Copyright (c) 2018-2023 The Pastel Core developers
-// Distributed under the MIT software license, see the accompanying
-// file COPYING or https://www.opensource.org/licenses/mit-license.php.
-
-#include <compat.h>
-#include <compat/endian.h>
-
-#include <algorithm>
-#include <array>
-#include <assert.h>
-#include <ios>
-#include <limits>
-#include <list>
-#include <map>
-#include <unordered_map>
-#include <memory>
-#include <set>
-#include <stdint.h>
-#include <string>
-#include <string.h>
-#include <utility>
-#include <vector>
-#include <optional>
-#include <stdexcept>
-
-#include <prevector.h>
-#include <enum_util.h>
-
-<<<<<<< HEAD
-static constexpr uint32_t MAX_DATA_SIZE = 0x20000000;       // 536'870'912
-static constexpr uint32_t MAX_CONTAINER_SIZE = 0x100000;     // 1'048'576
-=======
-static constexpr uint32_t MAX_DATA_SIZE = 0x02000000;       // 33,554,432
-static constexpr uint32_t MAX_CONTAINER_SIZE = 0x20000;     // 65536
->>>>>>> aae1ada6
-static constexpr uint8_t PROTECTED_SERIALIZE_MARKER = 0x55; // 01010101
-
-typedef enum class _PROTECTED_DATA_TYPE : uint8_t
-{
-    PAIR_KEY = 0,
-    PAIR_VALUE = 1,
-    MAP = 2,
-    UNORDERED_MAP = 3,
-    SET = 4,
-    SET_ITEM = 5,
-    LIST = 6,
-    LIST_ITEM = 7,
-} PROTECTED_DATA_TYPE;
-
-class unexpected_serialization_version : public std::runtime_error
-{
-public:
-    explicit unexpected_serialization_version (const std::string& _Message) :
-        std::runtime_error(_Message.c_str())
-    {}
-
-    explicit unexpected_serialization_version(const char* _Message) :
-        std::runtime_error(_Message)
-    {}
-};
-
-/**
- * Dummy data type to identify deserializing constructors.
- *
- * By convention, a constructor of a type T with signature
- *
- *   template <typename Stream> T::T(deserialize_type, Stream& s)
- *
- * is a deserializing constructor, which builds the type by
- * deserializing it from s. If T contains const fields, this
- * is likely the only way to do so.
- */
-struct deserialize_type {};
-constexpr deserialize_type deserialize {};
-
-/**
- * Used to bypass the rule against non-const reference to temporary
- * where it makes sense with wrappers such as CFlatData or CTxDB
- */
-template<typename T>
-inline T& REF(const T& val)
-{
-    return const_cast<T&>(val);
-}
-
-/**
- * Used to acquire a non-const pointer "this" to generate bodies
- * of const serialization operations from a template
- */
-template<typename T>
-inline T* NCONST_PTR(const T* val)
-{
-    return const_cast<T*>(val);
-}
-
-/** 
- * Get begin pointer of vector (non-const version).
- * @note These functions avoid the undefined case of indexing into an empty
- * vector, as well as that of indexing after the end of the vector.
- */
-template <typename V>
-inline typename V::value_type* begin_ptr(V& v)
-{
-    return v.empty() ? nullptr : &v[0];
-}
-/** Get begin pointer of vector (const version) */
-template <typename V>
-inline const typename V::value_type* begin_ptr(const V& v)
-{
-    return v.empty() ? nullptr : &v[0];
-}
-/** Get end pointer of vector (non-const version) */
-template <typename V>
-inline typename V::value_type* end_ptr(V& v)
-{
-    return v.empty() ? nullptr : (&v[0] + v.size());
-}
-/** Get end pointer of vector (const version) */
-template <typename V>
-inline const typename V::value_type* end_ptr(const V& v)
-{
-    return v.empty() ? nullptr : (&v[0] + v.size());
-}
-
-/*
- * Lowest-level serialization and conversion.
- * @note Sizes of these types are verified in the tests
- */
-template<typename Stream> inline void ser_writedata8(Stream &s, uint8_t obj)
-{
-    s.write((char*)&obj, 1);
-}
-template<typename Stream> inline void ser_writedata16(Stream &s, uint16_t obj)
-{
-    obj = htole16(obj);
-    s.write((char*)&obj, 2);
-}
-template<typename Stream> inline void ser_writedata32(Stream &s, uint32_t obj)
-{
-    obj = htole32(obj);
-    s.write((char*)&obj, 4);
-}
-template<typename Stream> inline void ser_writedata64(Stream &s, uint64_t obj)
-{
-    obj = htole64(obj);
-    s.write((char*)&obj, 8);
-}
-template<typename Stream> inline uint8_t ser_readdata8(Stream &s)
-{
-    uint8_t obj;
-    s.read((char*)&obj, 1);
-    return obj;
-}
-template<typename Stream> inline uint16_t ser_readdata16(Stream &s)
-{
-    uint16_t obj;
-    s.read((char*)&obj, 2);
-    return le16toh(obj);
-}
-template<typename Stream> inline uint32_t ser_readdata32(Stream &s)
-{
-    uint32_t obj;
-    s.read((char*)&obj, 4);
-    return le32toh(obj);
-}
-template<typename Stream> inline uint64_t ser_readdata64(Stream &s)
-{
-    uint64_t obj;
-    s.read((char*)&obj, 8);
-    return le64toh(obj);
-}
-inline uint64_t ser_double_to_uint64(double x)
-{
-    union { double x; uint64_t y; } tmp;
-    tmp.x = x;
-    return tmp.y;
-}
-inline uint32_t ser_float_to_uint32(float x)
-{
-    union { float x; uint32_t y; } tmp;
-    tmp.x = x;
-    return tmp.y;
-}
-inline double ser_uint64_to_double(uint64_t y)
-{
-    union { double x; uint64_t y; } tmp;
-    tmp.y = y;
-    return tmp.x;
-}
-inline float ser_uint32_to_float(uint32_t y)
-{
-    union { float x; uint32_t y; } tmp;
-    tmp.y = y;
-    return tmp.x;
-}
-
-
-/////////////////////////////////////////////////////////////////
-//
-// Templates for serializing to anything that looks like a stream,
-// i.e. anything that supports .read(char*, size_t) and .write(char*, size_t)
-//
-
-class CSizeComputer;
-
-enum
-{
-    // primary actions
-    SER_NETWORK         = (1 << 0),
-    SER_DISK            = (1 << 1),
-    SER_GETHASH         = (1 << 2),
-};
-
-#define READWRITE(obj)              (::SerReadWrite(s, (obj), ser_action))
-#define READWRITE_PROTECTED(obj)    (::SerReadWriteProtected(s, (obj), ser_action))
-#define READWRITEMANY(...)          (::SerReadWriteMany(s, ser_action, __VA_ARGS__))
-
-/** 
- * Implement three methods for serializable objects. These are actually wrappers over
- * "SerializationOp" template, which implements the body of each class' serialization
- * code. Adding "ADD_SERIALIZE_METHODS" in the body of the class causes these wrappers to be
- * added as members. 
- */
-#define ADD_SERIALIZE_METHODS                                         \
-    template<typename Stream>                                         \
-    void Serialize(Stream& s) const { NCONST_PTR(this)->SerializationOp(s, SERIALIZE_ACTION::Write); } \
-    template<typename Stream>                                         \
-    void Unserialize(Stream& s) { SerializationOp(s, SERIALIZE_ACTION::Read); }
-
-template<typename Stream> inline void Serialize(Stream& s, char a    ) { ser_writedata8(s, a); } // TODO Get rid of bare char
-template<typename Stream> inline void Serialize(Stream& s, int8_t a  ) { ser_writedata8(s, a); }
-template<typename Stream> inline void Serialize(Stream& s, uint8_t a ) { ser_writedata8(s, a); }
-template<typename Stream> inline void Serialize(Stream& s, int16_t a ) { ser_writedata16(s, a); }
-template<typename Stream> inline void Serialize(Stream& s, uint16_t a) { ser_writedata16(s, a); }
-template<typename Stream> inline void Serialize(Stream& s, int32_t a ) { ser_writedata32(s, a); }
-template<typename Stream> inline void Serialize(Stream& s, uint32_t a) { ser_writedata32(s, a); }
-template<typename Stream> inline void Serialize(Stream& s, int64_t a ) { ser_writedata64(s, a); }
-template<typename Stream> inline void Serialize(Stream& s, uint64_t a) { ser_writedata64(s, a); }
-template<typename Stream> inline void Serialize(Stream& s, float a   ) { ser_writedata32(s, ser_float_to_uint32(a)); }
-template<typename Stream> inline void Serialize(Stream& s, double a  ) { ser_writedata64(s, ser_double_to_uint64(a)); }
-
-template<typename Stream> inline void Unserialize(Stream& s, char& a    ) { a = ser_readdata8(s); } // TODO Get rid of bare char
-template<typename Stream> inline void Unserialize(Stream& s, int8_t& a  ) { a = ser_readdata8(s); }
-template<typename Stream> inline void Unserialize(Stream& s, uint8_t& a ) { a = ser_readdata8(s); }
-template<typename Stream> inline void Unserialize(Stream& s, int16_t& a ) { a = ser_readdata16(s); }
-template<typename Stream> inline void Unserialize(Stream& s, uint16_t& a) { a = ser_readdata16(s); }
-template<typename Stream> inline void Unserialize(Stream& s, int32_t& a ) { a = ser_readdata32(s); }
-template<typename Stream> inline void Unserialize(Stream& s, uint32_t& a) { a = ser_readdata32(s); }
-template<typename Stream> inline void Unserialize(Stream& s, int64_t& a ) { a = ser_readdata64(s); }
-template<typename Stream> inline void Unserialize(Stream& s, uint64_t& a) { a = ser_readdata64(s); }
-template<typename Stream> inline void Unserialize(Stream& s, float& a   ) { a = ser_uint32_to_float(ser_readdata32(s)); }
-template<typename Stream> inline void Unserialize(Stream& s, double& a  ) { a = ser_uint64_to_double(ser_readdata64(s)); }
-
-template<typename Stream> inline void Serialize(Stream& s, bool a)    { char f=a; ser_writedata8(s, f); }
-template<typename Stream> inline void Unserialize(Stream& s, bool& a) { char f=ser_readdata8(s); a=f; }
-
-
-/**
- * Compact Size
- * size <  253        -- 1 byte
- * size <= 0xFFFF     -- 3 bytes  (253 + 2 bytes)
- * size <= 0xFFFFFFFF -- 5 bytes  (254 + 4 bytes)
- * size >  0xFFFFFFFF -- 9 bytes  (255 + 8 bytes)
- */
-inline unsigned int GetSizeOfCompactSize(const uint64_t nSize)
-{
-    if (nSize < 253)                return 1;
-    else if (nSize <= 0xFFFFu)      return 3;
-    else if (nSize <= 0xFFFFFFFFu)  return 5;
-    else                            return 9;
-}
-
-inline void WriteCompactSize(CSizeComputer& os, const uint64_t nSize);
-
-template<typename Stream>
-void WriteCompactSize(Stream& os, const uint64_t nSize)
-{
-    if (nSize < 253)
-    {
-        ser_writedata8(os, static_cast<uint8_t>(nSize));
-    }
-    else if (nSize <= 0xFFFFu)
-    {
-        ser_writedata8(os, 253);
-        ser_writedata16(os, static_cast<uint16_t>(nSize));
-    }
-    else if (nSize <= 0xFFFFFFFFu)
-    {
-        ser_writedata8(os, 254);
-        ser_writedata32(os, static_cast<uint32_t>(nSize));
-    }
-    else
-    {
-        ser_writedata8(os, 255);
-        ser_writedata64(os, nSize);
-    }
-}
-
-template<typename Stream>
-uint64_t ReadCompactSize(Stream& is, uint64_t max_size = MAX_DATA_SIZE)
-{
-    uint8_t chSize = ser_readdata8(is);
-    uint64_t nSizeRet = 0;
-    if (chSize < 253)
-    {
-        nSizeRet = chSize;
-    }
-    else if (chSize == 253)
-    {
-        nSizeRet = ser_readdata16(is);
-        if (nSizeRet < 253)
-            throw std::ios_base::failure("non-canonical ReadCompactSize()");
-    }
-    else if (chSize == 254)
-    {
-        nSizeRet = ser_readdata32(is);
-        if (nSizeRet < 0x10000u)
-            throw std::ios_base::failure("non-canonical ReadCompactSize()");
-    }
-    else
-    {
-        nSizeRet = ser_readdata64(is);
-        if (nSizeRet < 0x100000000ULL)
-            throw std::ios_base::failure("non-canonical ReadCompactSize()");
-    }
-    if (nSizeRet > max_size)
-        throw std::ios_base::failure("ReadCompactSize(): size too large");
-    return nSizeRet;
-}
-
-/**
- * Variable-length integers: bytes are a MSB base-128 encoding of the number.
- * The high bit in each byte signifies whether another digit follows. To make
- * sure the encoding is one-to-one, one is subtracted from all but the last digit.
- * Thus, the byte sequence a[] with length len, where all but the last byte
- * has bit 128 set, encodes the number:
- * 
- *  (a[len-1] & 0x7F) + sum(i=1..len-1, 128^i*((a[len-i-1] & 0x7F)+1))
- * 
- * Properties:
- * * Very small (0-127: 1 byte, 128-16511: 2 bytes, 16512-2113663: 3 bytes)
- * * Every integer has exactly one encoding
- * * Encoding does not depend on size of original integer type
- * * No redundancy: every (infinite) byte sequence corresponds to a list
- *   of encoded integers.
- * 
- * 0:         [0x00]  256:        [0x81 0x00]
- * 1:         [0x01]  16383:      [0xFE 0x7F]
- * 127:       [0x7F]  16384:      [0xFF 0x00]
- * 128:  [0x80 0x00]  16511: [0x80 0xFF 0x7F]
- * 255:  [0x80 0x7F]  65535: [0x82 0xFD 0x7F]
- * 2^32:           [0x8E 0xFE 0xFE 0xFF 0x00]
- */
-
-template<typename I>
-inline unsigned int GetSizeOfVarInt(I n)
-{
-    int nRet = 0;
-    while(true) {
-        nRet++;
-        if (n <= 0x7F)
-            break;
-        n = (n >> 7) - 1;
-    }
-    return nRet;
-}
-
-template<typename I>
-inline void WriteVarInt(CSizeComputer& os, I n);
-
-template<typename Stream, typename I>
-void WriteVarInt(Stream& os, I n)
-{
-    unsigned char tmp[(sizeof(n)*8+6)/7];
-    int len=0;
-    while(true) {
-        tmp[len] = (n & 0x7F) | (len ? 0x80 : 0x00);
-        if (n <= 0x7F)
-            break;
-        n = (n >> 7) - 1;
-        len++;
-    }
-    do {
-        ser_writedata8(os, tmp[len]);
-    } while(len--);
-}
-
-template<typename Stream, typename I>
-I ReadVarInt(Stream& is)
-{
-    I n = 0;
-    while(true) {
-        unsigned char chData = ser_readdata8(is);
-        n = (n << 7) | (chData & 0x7F);
-        if (chData & 0x80)
-            n++;
-        else
-            return n;
-    }
-}
-
-#define FLATDATA(obj) REF(CFlatData((char*)&(obj), (char*)&(obj) + sizeof(obj)))
-#define VARINT(obj) REF(WrapVarInt(REF(obj)))
-#define COMPACTSIZE(obj) REF(CCompactSize(REF(obj)))
-#define LIMITED_STRING(obj,n) REF(LimitedString< n >(REF(obj)))
-
-/** 
- * Wrapper for serializing arrays and POD.
- */
-class CFlatData
-{
-protected:
-    char* pbegin;
-    char* pend;
-public:
-    CFlatData(void* pbeginIn, void* pendIn) : pbegin((char*)pbeginIn), pend((char*)pendIn) { }
-    template <class T, class TAl>
-    explicit CFlatData(std::vector<T,TAl> &v)
-    {
-        pbegin = (char*)begin_ptr(v);
-        pend = (char*)end_ptr(v);
-    }
-    template <unsigned int N, typename T, typename S, typename D>
-    explicit CFlatData(prevector<N, T, S, D> &v)
-    {
-        pbegin = (char*)begin_ptr(v);
-        pend = (char*)end_ptr(v);
-    }
-    char* begin() { return pbegin; }
-    const char* begin() const { return pbegin; }
-    char* end() { return pend; }
-    const char* end() const { return pend; }
-
-    template<typename Stream>
-    void Serialize(Stream& s) const
-    {
-        s.write(pbegin, pend - pbegin);
-    }
-
-    template<typename Stream>
-    void Unserialize(Stream& s)
-    {
-        s.read(pbegin, pend - pbegin);
-    }
-};
-
-template<typename I>
-class CVarInt
-{
-protected:
-    I &n;
-public:
-    CVarInt(I& nIn) : n(nIn) { }
-
-    template<typename Stream>
-    void Serialize(Stream &s) const {
-        WriteVarInt<Stream,I>(s, n);
-    }
-
-    template<typename Stream>
-    void Unserialize(Stream& s) {
-        n = ReadVarInt<Stream,I>(s);
-    }
-};
-
-class CCompactSize
-{
-protected:
-    uint64_t &n;
-public:
-    CCompactSize(uint64_t& nIn) : n(nIn) { }
-
-    template<typename Stream>
-    void Serialize(Stream &s) const {
-        WriteCompactSize<Stream>(s, n);
-    }
-
-    template<typename Stream>
-    void Unserialize(Stream& s) {
-        n = ReadCompactSize<Stream>(s);
-    }
-};
-
-template<size_t Limit>
-class LimitedString
-{
-protected:
-    std::string& string;
-public:
-    LimitedString(std::string& _string) : string(_string) {}
-
-    template<typename Stream>
-    void Unserialize(Stream& s)
-    {
-        const uint64_t size = ReadCompactSize(s);
-        if (size > Limit) {
-            throw std::ios_base::failure("String length limit exceeded");
-        }
-        string.resize(size);
-        if (size != 0)
-            s.read((char*)&string[0], size);
-    }
-
-    template<typename Stream>
-    void Serialize(Stream& s) const
-    {
-        WriteCompactSize(s, string.size());
-        if (!string.empty())
-            s.write((char*)&string[0], string.size());
-    }
-};
-
-template<typename I>
-CVarInt<I> WrapVarInt(I& n) { return CVarInt<I>(n); }
-
-/**
- * Forward declarations
- */
-
-/**
- *  string
- */
-template<typename Stream, typename C> void Serialize(Stream& os, const std::basic_string<C>& str);
-template<typename Stream, typename C> void Unserialize(Stream& is, std::basic_string<C>& str);
-
-/**
- * prevector
- * prevectors of unsigned char are a special case and are intended to be serialized as a single opaque blob.
- */
-template<typename Stream, unsigned int N, typename T> void Serialize_impl(Stream& os, const prevector<N, T>& v, const unsigned char&);
-template<typename Stream, unsigned int N, typename T, typename V> void Serialize_impl(Stream& os, const prevector<N, T>& v, const V&);
-template<typename Stream, unsigned int N, typename T> inline void Serialize(Stream& os, const prevector<N, T>& v);
-template<typename Stream, unsigned int N, typename T> void Unserialize_impl(Stream& is, prevector<N, T>& v, const unsigned char&);
-template<typename Stream, unsigned int N, typename T, typename V> void Unserialize_impl(Stream& is, prevector<N, T>& v, const V&);
-template<typename Stream, unsigned int N, typename T> inline void Unserialize(Stream& is, prevector<N, T>& v);
-
-/**
- * vector
- * vectors of unsigned char are a special case and are intended to be serialized as a single opaque blob.
- */
-template<typename Stream, typename T, typename A> void Serialize_impl(Stream& os, const std::vector<T, A>& v, const unsigned char&);
-template<typename Stream, typename T, typename A, typename V> void Serialize_impl(Stream& os, const std::vector<T, A>& v, const V&);
-template<typename Stream, typename T, typename A> inline void Serialize(Stream& os, const std::vector<T, A>& v);
-template<typename Stream, typename T, typename A> void Unserialize_impl(Stream& is, std::vector<T, A>& v, const unsigned char&);
-template<typename Stream, typename T, typename A, typename V> void Unserialize_impl(Stream& is, std::vector<T, A>& v, const V&);
-template<typename Stream, typename T, typename A> inline void Unserialize(Stream& is, std::vector<T, A>& v);
-
-/**
- * optional
- */
-template<typename Stream, typename T> void Serialize(Stream& os, const std::optional<T>& item);
-template<typename Stream, typename T> void Unserialize(Stream& is, std::optional<T>& item);
-
-/**
- * array
- */
-template<typename Stream, typename T, std::size_t N> void Serialize(Stream& os, const std::array<T, N>& item);
-template<typename Stream, typename T, std::size_t N> void Unserialize(Stream& is, std::array<T, N>& item);
-
-/**
- * pair
- */
-template<typename Stream, typename K, typename T> void Serialize(Stream& os, const std::pair<K, T>& item);
-template<typename Stream, typename K, typename T> void Unserialize(Stream& is, std::pair<K, T>& item);
-
-/**
- * map
- */
-template<typename Stream, typename K, typename T, typename Pred, typename A> void Serialize(Stream& os, const std::map<K, T, Pred, A>& m);
-template<typename Stream, typename K, typename T, typename Pred, typename A> void Unserialize(Stream& is, std::map<K, T, Pred, A>& m);
-
-/**
- * set
- */
-template<typename Stream, typename K, typename Pred, typename A> void Serialize(Stream& os, const std::set<K, Pred, A>& m);
-template<typename Stream, typename K, typename Pred, typename A> void Unserialize(Stream& is, std::set<K, Pred, A>& m);
-
-/**
- * list
- */
-template<typename Stream, typename T, typename A> void Serialize(Stream& os, const std::list<T, A>& m);
-template<typename Stream, typename T, typename A> void Unserialize(Stream& is, std::list<T, A>& m);
-
-/**
- * shared_ptr
- */
-template<typename Stream, typename T> void Serialize(Stream& os, const std::shared_ptr<const T>& p);
-template<typename Stream, typename T> void Unserialize(Stream& os, std::shared_ptr<const T>& p);
-
-/**
- * unique_ptr
- */
-template<typename Stream, typename T> void Serialize(Stream& os, const std::unique_ptr<const T>& p);
-template<typename Stream, typename T> void Unserialize(Stream& os, std::unique_ptr<const T>& p);
-
-/**
- * If none of the specialized versions above matched, default to calling member function.
- */
-template<typename Stream, typename T>
-inline void Serialize(Stream& os, const T& a)
-{
-    a.Serialize(os);
-}
-
-template<typename Stream, typename T>
-inline void Unserialize(Stream& is, T& a)
-{
-    a.Unserialize(is);
-}
-
-/**
- * string
- */
-template<typename Stream, typename C>
-void Serialize(Stream& os, const std::basic_string<C>& str)
-{
-    WriteCompactSize(os, str.size());
-    if (!str.empty())
-        os.write((char*)&str[0], str.size() * sizeof(str[0]));
-}
-
-template<typename Stream, typename C>
-void Unserialize(Stream& is, std::basic_string<C>& str)
-{
-    const uint64_t nSize = ReadCompactSize(is);
-    str.resize(nSize);
-    if (nSize != 0)
-        is.read((char*)&str[0], nSize * sizeof(str[0]));
-}
-
-/**
- * prevector
- */
-template<typename Stream, unsigned int N, typename T>
-void Serialize_impl(Stream& os, const prevector<N, T>& v, const unsigned char&)
-{
-    WriteCompactSize(os, v.size());
-    if (!v.empty())
-        os.write((char*)&v[0], v.size() * sizeof(T));
-}
-
-template<typename Stream, unsigned int N, typename T, typename V>
-void Serialize_impl(Stream& os, const prevector<N, T>& v, const V&)
-{
-    WriteCompactSize(os, v.size());
-    for (typename prevector<N, T>::const_iterator vi = v.begin(); vi != v.end(); ++vi)
-        ::Serialize(os, (*vi));
-}
-
-template<typename Stream, unsigned int N, typename T>
-inline void Serialize(Stream& os, const prevector<N, T>& v)
-{
-    Serialize_impl(os, v, T());
-}
-
-template<typename Stream, unsigned int N, typename T>
-void Unserialize_impl(Stream& is, prevector<N, T>& v, const unsigned char&)
-{
-    // Limit size per read so bogus size value won't cause out of memory
-    v.clear();
-    const uint64_t nSize = ReadCompactSize(is);
-    uint64_t i = 0;
-    while (i < nSize)
-    {
-        const uint64_t blk = std::min<uint64_t>(nSize - i, 1 + 4999999 / sizeof(T));
-        v.resize(static_cast<uint32_t>(i + blk));
-        is.read((char*)&v[static_cast<typename prevector<N, T>::size_type>(i)], blk * sizeof(T));
-        i += blk;
-    }
-}
-
-template<typename Stream, unsigned int N, typename T, typename V>
-void Unserialize_impl(Stream& is, prevector<N, T>& v, const V&)
-{
-    v.clear();
-    const uint64_t nSize = ReadCompactSize(is);
-    uint64_t i = 0;
-    uint64_t nMid = 0;
-    while (nMid < nSize)
-    {
-        nMid += 5000000 / sizeof(T);
-        if (nMid > nSize)
-            nMid = nSize;
-        v.resize(nMid);
-        for (; i < nMid; i++)
-            Unserialize(is, v[i]);
-    }
-}
-
-template<typename Stream, unsigned int N, typename T>
-inline void Unserialize(Stream& is, prevector<N, T>& v)
-{
-    Unserialize_impl(is, v, T());
-}
-
-/**
- * vector
- */
-template<typename Stream, typename T, typename A>
-void Serialize_impl(Stream& os, const std::vector<T, A>& v, const unsigned char&)
-{
-    WriteCompactSize(os, v.size());
-    if (!v.empty())
-        os.write((char*)&v[0], v.size() * sizeof(T));
-}
-
-template<typename Stream, typename T, typename A, typename V>
-void Serialize_impl(Stream& os, const std::vector<T, A>& v, const V&)
-{
-    WriteCompactSize(os, v.size());
-    for (typename std::vector<T, A>::const_iterator vi = v.begin(); vi != v.end(); ++vi)
-        ::Serialize(os, (*vi));
-}
-
-template<typename Stream, typename T, typename A>
-inline void Serialize(Stream& os, const std::vector<T, A>& v)
-{
-    Serialize_impl(os, v, T());
-}
-
-template<typename Stream, typename T, typename A>
-void Unserialize_impl(Stream& is, std::vector<T, A>& v, const unsigned char&)
-{
-    // Limit size per read so bogus size value won't cause out of memory
-    v.clear();
-    const uint64_t nSize = ReadCompactSize(is);
-    uint64_t i = 0;
-    while (i < nSize)
-    {
-        uint64_t blk = std::min<uint64_t>(nSize - i, 1 + 4999999 / sizeof(T));
-        v.resize(i + blk);
-        is.read((char*)&v[i], blk * sizeof(T));
-        i += blk;
-    }
-}
-
-template<typename Stream, typename T, typename A, typename V>
-void Unserialize_impl(Stream& is, std::vector<T, A>& v, const V&)
-{
-    v.clear();
-    const uint64_t nSize = ReadCompactSize(is);
-    uint64_t i = 0;
-    uint64_t nMid = 0;
-    while (nMid < nSize)
-    {
-        nMid += 5000000 / sizeof(T);
-        if (nMid > nSize)
-            nMid = nSize;
-        v.resize(nMid);
-        for (; i < nMid; i++)
-            Unserialize(is, v[i]);
-    }
-}
-
-template<typename Stream, typename T, typename A>
-inline void Unserialize(Stream& is, std::vector<T, A>& v)
-{
-    Unserialize_impl(is, v, T());
-}
-
-/**
- * optional
- */
-template<typename Stream, typename T>
-void Serialize(Stream& os, const std::optional<T>& item)
-{
-    // If the value is there, put 0x01 and then serialize the value.
-    // If it's not, put 0x00.
-    const bool bHasValue = item.has_value();
-    Serialize(os, static_cast<unsigned char>(bHasValue ? 0x01 : 0x00));
-    if (bHasValue)
-        Serialize(os, item.value());
-}
-
-template<typename Stream, typename T>
-void Unserialize(Stream& is, std::optional<T>& item)
-{
-    unsigned char discriminant = 0x00;
-    Unserialize(is, discriminant);
-
-    if (discriminant == 0x00)
-        item = std::nullopt;
-    else if (discriminant == 0x01) {
-        T object;
-        Unserialize(is, object);
-        item = object;
-    } else {
-        throw std::ios_base::failure("non-canonical optional discriminant");
-    }
-}
-
-/**
- * array
- */
-template<typename Stream, typename T, std::size_t N>
-void Serialize(Stream& os, const std::array<T, N>& item)
-{
-    for (size_t i = 0; i < N; i++)
-        Serialize(os, item[i]);
-}
-
-template<typename Stream, typename T, std::size_t N>
-void Unserialize(Stream& is, std::array<T, N>& item)
-{
-    for (size_t i = 0; i < N; i++)
-        Unserialize(is, item[i]);
-}
-
-template<typename Stream>
-void ReadProtectedSerializeMarker(Stream& is, const PROTECTED_DATA_TYPE expectedDataType)
-{
-    if (is.empty())
-        throw std::ios_base::failure("protected serialization marker not found (eof)");
-    uint8_t ch = 0;
-    is >> ch;
-    if (ch != PROTECTED_SERIALIZE_MARKER)
-        throw std::ios_base::failure(strprintf("protected serialization marker not found, expected-0x%X, found-0x%X", PROTECTED_SERIALIZE_MARKER, static_cast<uint8_t>(ch)));
-    if (is.empty())
-        throw std::ios_base::failure("protected serialization data type not found (eof)");
-    is >> ch;
-    if (ch != to_integral_type(expectedDataType))
-		throw std::ios_base::failure(strprintf("protected serialization data type mismatch, expected-0x%X, found-0x%X", to_integral_type(expectedDataType), static_cast<uint8_t>(ch)));
-}
-
-template<typename Stream>
-<<<<<<< HEAD
-void ReadProtectedSerializeMarkerAlt(Stream& is, const PROTECTED_DATA_TYPE expectedDataType, const PROTECTED_DATA_TYPE altDataType)
-{
-    if (is.empty())
-        throw std::ios_base::failure("protected serialization marker not found (eof)");
-    uint8_t ch = 0;
-    is >> ch;
-    if (ch != PROTECTED_SERIALIZE_MARKER)
-        throw std::ios_base::failure(strprintf("protected serialization marker not found, expected-0x%X, found-0x%X", PROTECTED_SERIALIZE_MARKER, static_cast<uint8_t>(ch)));
-    if (is.empty())
-        throw std::ios_base::failure("protected serialization data type not found (eof)");
-    is >> ch;
-    if ((ch != to_integral_type(expectedDataType)) && (ch != to_integral_type(altDataType)))
-		throw std::ios_base::failure(strprintf("protected serialization data type mismatch, expected-0x%X or 0x%X, found-0x%X",
-            to_integral_type(expectedDataType), to_integral_type(altDataType), static_cast<uint8_t>(ch)));
-}
-
-template<typename Stream>
-=======
->>>>>>> aae1ada6
-void Serialize(Stream& os, const PROTECTED_DATA_TYPE protectedDataType)
-{
-	os << PROTECTED_SERIALIZE_MARKER << to_integral_type(protectedDataType);
-}
-
-/**
- * pair
- */
-template<typename Stream, typename K, typename T>
-void Serialize(Stream& os, const std::pair<K, T>& item)
-{
-    Serialize(os, item.first);
-    Serialize(os, item.second);
-}
-
-template<typename Stream, typename K, typename T>
-void Serialize_Protected(Stream& os, const std::pair<K, T>& item)
-{
-    // serialize and write pair key
-    Stream helperStream(os.GetType(), os.GetVersion());
-    Serialize(helperStream, item.first);
-    os << PROTECTED_DATA_TYPE::PAIR_KEY;
-    WriteCompactSize(os, helperStream.size());
-    os << helperStream;
-
-    // serialize and write pair value
-    helperStream.clear();
-    Serialize(helperStream, item.second);
-    os << PROTECTED_DATA_TYPE::PAIR_VALUE;
-    WriteCompactSize(os, helperStream.size());
-    os << helperStream;
-}
-
-template<typename Stream, typename K, typename T>
-void Unserialize(Stream& is, std::pair<K, T>& item)
-{
-    Unserialize(is, item.first);
-    Unserialize(is, item.second);
-}
-
-template<typename Stream, typename K, typename T>
-void Unserialize_Protected(Stream& is, std::pair<K, T>& item)
-{
-    Stream helperStream(is.GetType(), is.GetVersion());
-<<<<<<< HEAD
-
-    ReadProtectedSerializeMarker(is, PROTECTED_DATA_TYPE::PAIR_KEY);
-	uint64_t nSize = ReadCompactSize(is);
-    helperStream.reserve(nSize);
-    is.read(helperStream, nSize);
-	Unserialize(helperStream, item.first);
-
-=======
-
-    ReadProtectedSerializeMarker(is, PROTECTED_DATA_TYPE::PAIR_KEY);
-	uint64_t nSize = ReadCompactSize(is);
-    helperStream.reserve(nSize);
-    is.read(helperStream, nSize);
-	Unserialize(helperStream, item.first);
-
->>>>>>> aae1ada6
-    helperStream.clear();
-    ReadProtectedSerializeMarker(is, PROTECTED_DATA_TYPE::PAIR_VALUE);
-    nSize = ReadCompactSize(is);
-    helperStream.reserve(nSize);
-    Unserialize(is, item.second);
-}
-
-/**
- * map
- */
-template<typename Stream, typename K, typename T, typename Pred, typename A>
-void Serialize(Stream& os, const std::map<K, T, Pred, A>& m)
-{
-    WriteCompactSize(os, m.size());
-    for (const auto &mapPair : m)
-        Serialize(os, mapPair);
-}
-
-template<typename Stream, typename K, typename T, typename Pred, typename A>
-void Serialize_Protected(Stream& os, const std::map<K, T, Pred, A>& m)
-{
-    Stream helperStream(os.GetType(), os.GetVersion());
-
-    WriteCompactSize(helperStream, m.size());
-    for (const auto &mapPair : m)
-        Serialize_Protected(helperStream, mapPair);
-
-    os << PROTECTED_DATA_TYPE::MAP;
-    WriteCompactSize(os, helperStream.size());
-    os << helperStream;
-}
-
-template<typename Stream, typename K, typename T, typename Pred, typename A>
-void Unserialize(Stream& is, std::map<K, T, Pred, A>& m)
-{
-    m.clear();
-    const uint64_t nSize = ReadCompactSize(is, MAX_CONTAINER_SIZE);
-    auto mi = m.begin();
-    for (uint64_t i = 0; i < nSize; i++)
-    {
-        std::pair<K, T> item;
-        Unserialize(is, item);
-        mi = m.insert(mi, item);
-    }
-}
-
-template<typename Stream, typename K, typename T, typename Pred, typename A>
-void Unserialize_Protected(Stream& is, std::map<K, T, Pred, A>& m)
-{
-    m.clear();
-<<<<<<< HEAD
-    ReadProtectedSerializeMarkerAlt(is, PROTECTED_DATA_TYPE::MAP, PROTECTED_DATA_TYPE::UNORDERED_MAP);
-=======
-    ReadProtectedSerializeMarker(is, PROTECTED_DATA_TYPE::MAP);
->>>>>>> aae1ada6
-
-    Stream helperStream(is.GetType(), is.GetVersion());
-    uint64_t nSize = ReadCompactSize(is);
-    helperStream.reserve(nSize);
-    is.read(helperStream, nSize);
-
-    nSize = ReadCompactSize(helperStream, MAX_CONTAINER_SIZE);
-    auto mi = m.begin();
-    for (uint64_t i = 0; i < nSize; i++)
-    {
-        std::pair<K, T> item;
-        Unserialize_Protected(helperStream, item);
-        mi = m.insert(mi, item);
-    }
-}
-
-/**
- * unordered_map
- */
-template <typename Stream, typename K, typename T, typename Pred, typename A>
-void Serialize(Stream& os, const std::unordered_map<K, T, Pred, A>& m)
-{
-    WriteCompactSize(os, m.size());
-    for (const auto &mapPair : m)
-        Serialize(os, mapPair);
-}
-
-template <typename Stream, typename K, typename T, typename Pred, typename A>
-void Serialize_Protected(Stream& os, const std::unordered_map<K, T, Pred, A>& m)
-{
-    Stream helperStream(os.GetType(), os.GetVersion());
-
-    WriteCompactSize(helperStream, m.size());
-    for (const auto &mapPair : m)
-        Serialize_Protected(helperStream, mapPair);
-
-    os << PROTECTED_DATA_TYPE::UNORDERED_MAP;
-    WriteCompactSize(os, helperStream.size());
-    os << helperStream;
-}
-
-template <typename Stream, typename K, typename T, typename Pred, typename A>
-void Unserialize(Stream& is, std::unordered_map<K, T, Pred, A>& m)
-{
-    m.clear();
-    const uint64_t nSize = ReadCompactSize(is, MAX_CONTAINER_SIZE);
-    auto mi = m.begin();
-    for (uint64_t i = 0; i < nSize; i++)
-    {
-        std::pair<K, T> item;
-        Unserialize(is, item);
-        mi = m.insert(mi, item);
-    }
-}
-
-template <typename Stream, typename K, typename T, typename Pred, typename A>
-void Unserialize_Protected(Stream& is, std::unordered_map<K, T, Pred, A>& m)
-{
-    m.clear();
-<<<<<<< HEAD
-    ReadProtectedSerializeMarkerAlt(is, PROTECTED_DATA_TYPE::UNORDERED_MAP, PROTECTED_DATA_TYPE::MAP);
-=======
-    ReadProtectedSerializeMarker(is, PROTECTED_DATA_TYPE::UNORDERED_MAP);
->>>>>>> aae1ada6
-    uint64_t nSize = ReadCompactSize(is);
-
-    Stream helperStream(is.GetType(), is.GetVersion());
-    helperStream.reserve(nSize);
-    is.read(helperStream, nSize);
-
-    nSize = ReadCompactSize(helperStream, MAX_CONTAINER_SIZE);
-    auto mi = m.begin();
-    for (uint64_t i = 0; i < nSize; i++)
-    {
-        std::pair<K, T> item;
-        Unserialize_Protected(helperStream, item);
-        mi = m.insert(mi, item);
-    }
-}
-
-/**
- * set
- */
-template<typename Stream, typename K, typename Pred, typename A>
-void Serialize(Stream& os, const std::set<K, Pred, A>& m)
-{
-    WriteCompactSize(os, m.size());
-    for (typename std::set<K, Pred, A>::const_iterator it = m.begin(); it != m.end(); ++it)
-        Serialize(os, (*it));
-}
-
-template<typename Stream, typename K, typename Pred, typename A>
-void Serialize_Protected(Stream& os, const std::set<K, Pred, A>& m)
-{
-    Stream helperStream(os.GetType(), os.GetVersion());
-    Stream helperItemStream(os.GetType(), os.GetVersion());
-
-    WriteCompactSize(helperStream, m.size());
-    for (typename std::set<K, Pred, A>::const_iterator it = m.begin(); it != m.end(); ++it)
-    {
-        helperItemStream.clear();
-        Serialize(helperItemStream, (*it));
-
-        helperStream << PROTECTED_DATA_TYPE::SET_ITEM;
-        WriteCompactSize(helperStream, helperItemStream.size());
-        helperStream << helperItemStream;
-    }
-
-    os << PROTECTED_DATA_TYPE::SET;
-    WriteCompactSize(os, helperStream.size());
-    os << helperStream;
-}
-
-template<typename Stream, typename K, typename Pred, typename A>
-void Unserialize(Stream& is, std::set<K, Pred, A>& m)
-{
-    m.clear();
-    const uint64_t nSize = ReadCompactSize(is, MAX_CONTAINER_SIZE); // nSize here is number of items in the list, 33,554,432 is too big for that!
-    typename std::set<K, Pred, A>::iterator it = m.begin();
-    for (uint64_t i = 0; i < nSize; i++)
-    {
-        K key;
-        Unserialize(is, key);
-        it = m.insert(it, key);
-    }
-}
-
-template<typename Stream, typename K, typename Pred, typename A>
-void Unserialize_Protected(Stream& is, std::set<K, Pred, A>& m)
-{
-    m.clear();
-    ReadProtectedSerializeMarker(is, PROTECTED_DATA_TYPE::SET);
-    uint64_t nSize = ReadCompactSize(is);
-
-    Stream helperStream(is.GetType(), is.GetVersion());
-    Stream helperItemStream(is.GetType(), is.GetVersion());
-    helperStream.reserve(nSize);
-    is.read(helperStream, nSize);
-
-    nSize = ReadCompactSize(helperStream, MAX_CONTAINER_SIZE); // nSize here is number of items in the list
-    typename std::set<K, Pred, A>::iterator it = m.begin();
-    for (uint64_t i = 0; i < nSize; i++)
-    {
-        K key;
-        helperItemStream.clear();
-        ReadProtectedSerializeMarker(helperStream, PROTECTED_DATA_TYPE::SET_ITEM);
-        uint64_t nItemSize = ReadCompactSize(helperStream);
-        helperItemStream.reserve(nItemSize);
-        helperStream.read(helperItemStream, nItemSize);
-        Unserialize(helperItemStream, key);
-        it = m.insert(it, key);
-    }
-}
-
-/**
- * list
- */
-template<typename Stream, typename T, typename A>
-void Serialize(Stream& os, const std::list<T, A>& l)
-{
-    WriteCompactSize(os, l.size());
-    for (typename std::list<T, A>::const_iterator it = l.begin(); it != l.end(); ++it)
-        Serialize(os, (*it));
-}
-
-template<typename Stream, typename T, typename A>
-void Serialize_Protected(Stream& os, const std::list<T, A>& l)
-{
-    Stream helperStream(os.GetType(), os.GetVersion());
-    Stream helperItemStream(os.GetType(), os.GetVersion());
-
-    WriteCompactSize(helperStream, l.size());
-    for (typename std::list<T, A>::const_iterator it = l.begin(); it != l.end(); ++it)
-    {
-        helperItemStream.clear();
-        Serialize(helperItemStream, (*it));
-        helperStream << PROTECTED_DATA_TYPE::LIST_ITEM;
-        WriteCompactSize(helperStream, helperItemStream.size());
-        helperStream << helperItemStream;
-    }
-
-    os << PROTECTED_DATA_TYPE::LIST;
-    WriteCompactSize(os, helperStream.size());
-    os << helperStream;
-}
-
-template<typename Stream, typename T, typename A>
-void Unserialize(Stream& is, std::list<T, A>& l)
-{
-    l.clear();
-    const uint64_t nSize = ReadCompactSize(is, MAX_CONTAINER_SIZE); // nSize here is number of items in the list, 33,554,432 is too big for that!
-    typename std::list<T, A>::iterator it = l.begin();
-    for (uint64_t i = 0; i < nSize; i++)
-    {
-        T item;
-        Unserialize(is, item);
-        l.push_back(item);
-    }
-}
-
-template<typename Stream, typename T, typename A>
-void Unserialize_Protected(Stream& is, std::list<T, A>& l)
-{
-    l.clear();
-    ReadProtectedSerializeMarker(is, PROTECTED_DATA_TYPE::LIST);
-    uint64_t nSize = ReadCompactSize(is);
-
-    Stream helperStream(is.GetType(), is.GetVersion());
-    Stream helperItemStream(is.GetType(), is.GetVersion());
-    helperStream.reserve(nSize);
-    is.read(helperStream, nSize);
-
-    nSize = ReadCompactSize(helperStream, MAX_CONTAINER_SIZE); // nSize here is number of items in the list
-    typename std::list<T, A>::iterator it = l.begin();
-    for (uint64_t i = 0; i < nSize; i++)
-    {
-        T item;
-        helperItemStream.clear();
-        ReadProtectedSerializeMarker(helperStream, PROTECTED_DATA_TYPE::LIST_ITEM);
-        uint64_t nItemSize = ReadCompactSize(helperStream);
-        helperItemStream.reserve(nItemSize);
-        helperStream.read(helperItemStream, nItemSize);
-        Unserialize(helperItemStream, item);
-        l.push_back(item);
-    }
-}
-
-/**
- * unique_ptr
- */
-template<typename Stream, typename T> void
-Serialize(Stream& os, const std::unique_ptr<const T>& p)
-{
-    Serialize(os, *p);
-}
-
-template<typename Stream, typename T>
-void Unserialize(Stream& is, std::unique_ptr<const T>& p)
-{
-    p.reset(new T(deserialize, is));
-}
-
-/**
- * shared_ptr
- */
-template<typename Stream, typename T> void
-Serialize(Stream& os, const std::shared_ptr<const T>& p)
-{
-    Serialize(os, *p);
-}
-
-template<typename Stream, typename T>
-void Unserialize(Stream& is, std::shared_ptr<const T>& p)
-{
-    p = std::make_shared<const T>(deserialize, is);
-}
-
-/**
- * Support for ADD_SERIALIZE_METHODS and READWRITE macro
- */
-enum class SERIALIZE_ACTION
-{
-    NoAction = 0,
-    Read = 1,
-    Write = 2
-};
-
-template <typename Stream, typename _T>
-inline void SerReadWrite(Stream& s, _T& obj, const SERIALIZE_ACTION ser_action)
-{
-    switch (ser_action)
-    {
-    case SERIALIZE_ACTION::Read:
-        ::Unserialize(s, obj);
-        break;
-
-    case SERIALIZE_ACTION::Write:
-        ::Serialize(s, obj);
-        break;
-
-    default:
-        break;
-    }
-}
-
-template <typename Stream, typename _T>
-inline void SerReadWriteProtected(Stream& s, _T& obj, const SERIALIZE_ACTION ser_action)
-{
-    switch (ser_action)
-    {
-    case SERIALIZE_ACTION::Read:
-        ::Unserialize_Protected(s, obj);
-        break;
-
-    case SERIALIZE_ACTION::Write:
-        ::Serialize_Protected(s, obj);
-        break;
-
-    default:
-        break;
-    }
-}
-
-
-/* ::GetSerializeSize implementations
- *
- * Computing the serialized size of objects is done through a special stream
- * object of type CSizeComputer, which only records the number of bytes written
- * to it.
- *
- * If your Serialize or SerializationOp method has non-trivial overhead for
- * serialization, it may be worthwhile to implement a specialized version for
- * CSizeComputer, which uses the s.seek() method to record bytes that would
- * be written instead.
- */
-class CSizeComputer
-{
-protected:
-    size_t m_nSize;
-
-    const int m_nType;
-    const int m_nVersion;
-
-public:
-    CSizeComputer(const int nTypeIn, const int nVersionIn) : 
-        m_nSize(0), 
-        m_nType(nTypeIn), 
-        m_nVersion(nVersionIn) {}
-
-    void write(const char *psz, const size_t nSize)
-    {
-        m_nSize += nSize;
-    }
-    void read(char* pch, const size_t nSize) {} // stub, class is used only in write-mode
-    void ignore(const size_t nSizeToSkip) {}    // stub
-
-    /** Pretend _nSize bytes are written, without specifying them. */
-    void seek(const size_t nSize)
-    {
-        m_nSize += nSize;
-    }
-
-    template<typename T>
-    CSizeComputer& operator<<(const T& obj)
-    {
-        ::Serialize(*this, obj);
-        return (*this);
-    }
-    template <typename T>
-    CSizeComputer& operator>>(T& obj)
-    {
-        return (*this);
-    }
-
-    size_t size() const noexcept { return m_nSize; }
-    int GetVersion() const noexcept { return m_nVersion; }
-    int GetType() const noexcept { return m_nType; }
-};
-
-template<typename Stream>
-void SerializeMany(Stream& s)
-{
-}
-
-template<typename Stream, typename Arg>
-void SerializeMany(Stream& s, Arg&& arg)
-{
-    ::Serialize(s, std::forward<Arg>(arg));
-}
-
-template<typename Stream, typename Arg, typename... Args>
-void SerializeMany(Stream& s, Arg&& arg, Args&&... args)
-{
-    ::Serialize(s, std::forward<Arg>(arg));
-    ::SerializeMany(s, std::forward<Args>(args)...);
-}
-
-template<typename Stream>
-inline void UnserializeMany(Stream& s)
-{
-}
-
-template<typename Stream, typename Arg>
-inline void UnserializeMany(Stream& s, Arg& arg)
-{
-    ::Unserialize(s, arg);
-}
-
-template<typename Stream, typename Arg, typename... Args>
-inline void UnserializeMany(Stream& s, Arg& arg, Args&... args)
-{
-    ::Unserialize(s, arg);
-    ::UnserializeMany(s, args...);
-}
-
-template<typename Stream, typename... Args>
-inline void SerReadWriteMany(Stream& s, const SERIALIZE_ACTION ser_action, Args&&... args)
-{
-    if (ser_action == SERIALIZE_ACTION::Write)
-        ::SerializeMany(s, std::forward<Args>(args)...);
-    else
-        ::UnserializeMany(s, std::forward<Args>(args)...);
-}
-
-template<typename I>
-inline void WriteVarInt(CSizeComputer &s, I n)
-{
-    s.seek(GetSizeOfVarInt<I>(n));
-}
-
-inline void WriteCompactSize(CSizeComputer &s, const uint64_t nSize)
-{
-    s.seek(GetSizeOfCompactSize(nSize));
-}
-
-template <typename T>
-size_t GetSerializeSize(const T& t, int nType, int nVersion = 0)
-{
-    return (CSizeComputer(nType, nVersion) << t).size();
-}
-
-template <typename S, typename T>
-size_t GetSerializeSize(const S& s, const T& t)
-{
-    return (CSizeComputer(s.GetType(), s.GetVersion()) << t).size();
-}
-
+#pragma once
+// Copyright (c) 2009-2010 Satoshi Nakamoto
+// Copyright (c) 2009-2014 The Bitcoin Core developers
+// Copyright (c) 2018-2023 The Pastel Core developers
+// Distributed under the MIT software license, see the accompanying
+// file COPYING or https://www.opensource.org/licenses/mit-license.php.
+
+#include <compat.h>
+#include <compat/endian.h>
+
+#include <algorithm>
+#include <array>
+#include <assert.h>
+#include <ios>
+#include <limits>
+#include <list>
+#include <map>
+#include <unordered_map>
+#include <memory>
+#include <set>
+#include <stdint.h>
+#include <string>
+#include <string.h>
+#include <utility>
+#include <vector>
+#include <optional>
+#include <stdexcept>
+
+#include <prevector.h>
+#include <enum_util.h>
+
+static constexpr uint32_t MAX_DATA_SIZE = 0x20000000;       // 536'870'912
+static constexpr uint32_t MAX_CONTAINER_SIZE = 0x100000;     // 1'048'576
+static constexpr uint8_t PROTECTED_SERIALIZE_MARKER = 0x55; // 01010101
+
+typedef enum class _PROTECTED_DATA_TYPE : uint8_t
+{
+    PAIR_KEY = 0,
+    PAIR_VALUE = 1,
+    MAP = 2,
+    UNORDERED_MAP = 3,
+    SET = 4,
+    SET_ITEM = 5,
+    LIST = 6,
+    LIST_ITEM = 7,
+} PROTECTED_DATA_TYPE;
+
+class unexpected_serialization_version : public std::runtime_error
+{
+public:
+    explicit unexpected_serialization_version (const std::string& _Message) :
+        std::runtime_error(_Message.c_str())
+    {}
+
+    explicit unexpected_serialization_version(const char* _Message) :
+        std::runtime_error(_Message)
+    {}
+};
+
+/**
+ * Dummy data type to identify deserializing constructors.
+ *
+ * By convention, a constructor of a type T with signature
+ *
+ *   template <typename Stream> T::T(deserialize_type, Stream& s)
+ *
+ * is a deserializing constructor, which builds the type by
+ * deserializing it from s. If T contains const fields, this
+ * is likely the only way to do so.
+ */
+struct deserialize_type {};
+constexpr deserialize_type deserialize {};
+
+/**
+ * Used to bypass the rule against non-const reference to temporary
+ * where it makes sense with wrappers such as CFlatData or CTxDB
+ */
+template<typename T>
+inline T& REF(const T& val)
+{
+    return const_cast<T&>(val);
+}
+
+/**
+ * Used to acquire a non-const pointer "this" to generate bodies
+ * of const serialization operations from a template
+ */
+template<typename T>
+inline T* NCONST_PTR(const T* val)
+{
+    return const_cast<T*>(val);
+}
+
+/** 
+ * Get begin pointer of vector (non-const version).
+ * @note These functions avoid the undefined case of indexing into an empty
+ * vector, as well as that of indexing after the end of the vector.
+ */
+template <typename V>
+inline typename V::value_type* begin_ptr(V& v)
+{
+    return v.empty() ? nullptr : &v[0];
+}
+/** Get begin pointer of vector (const version) */
+template <typename V>
+inline const typename V::value_type* begin_ptr(const V& v)
+{
+    return v.empty() ? nullptr : &v[0];
+}
+/** Get end pointer of vector (non-const version) */
+template <typename V>
+inline typename V::value_type* end_ptr(V& v)
+{
+    return v.empty() ? nullptr : (&v[0] + v.size());
+}
+/** Get end pointer of vector (const version) */
+template <typename V>
+inline const typename V::value_type* end_ptr(const V& v)
+{
+    return v.empty() ? nullptr : (&v[0] + v.size());
+}
+
+/*
+ * Lowest-level serialization and conversion.
+ * @note Sizes of these types are verified in the tests
+ */
+template<typename Stream> inline void ser_writedata8(Stream &s, uint8_t obj)
+{
+    s.write((char*)&obj, 1);
+}
+template<typename Stream> inline void ser_writedata16(Stream &s, uint16_t obj)
+{
+    obj = htole16(obj);
+    s.write((char*)&obj, 2);
+}
+template<typename Stream> inline void ser_writedata32(Stream &s, uint32_t obj)
+{
+    obj = htole32(obj);
+    s.write((char*)&obj, 4);
+}
+template<typename Stream> inline void ser_writedata64(Stream &s, uint64_t obj)
+{
+    obj = htole64(obj);
+    s.write((char*)&obj, 8);
+}
+template<typename Stream> inline uint8_t ser_readdata8(Stream &s)
+{
+    uint8_t obj;
+    s.read((char*)&obj, 1);
+    return obj;
+}
+template<typename Stream> inline uint16_t ser_readdata16(Stream &s)
+{
+    uint16_t obj;
+    s.read((char*)&obj, 2);
+    return le16toh(obj);
+}
+template<typename Stream> inline uint32_t ser_readdata32(Stream &s)
+{
+    uint32_t obj;
+    s.read((char*)&obj, 4);
+    return le32toh(obj);
+}
+template<typename Stream> inline uint64_t ser_readdata64(Stream &s)
+{
+    uint64_t obj;
+    s.read((char*)&obj, 8);
+    return le64toh(obj);
+}
+inline uint64_t ser_double_to_uint64(double x)
+{
+    union { double x; uint64_t y; } tmp;
+    tmp.x = x;
+    return tmp.y;
+}
+inline uint32_t ser_float_to_uint32(float x)
+{
+    union { float x; uint32_t y; } tmp;
+    tmp.x = x;
+    return tmp.y;
+}
+inline double ser_uint64_to_double(uint64_t y)
+{
+    union { double x; uint64_t y; } tmp;
+    tmp.y = y;
+    return tmp.x;
+}
+inline float ser_uint32_to_float(uint32_t y)
+{
+    union { float x; uint32_t y; } tmp;
+    tmp.y = y;
+    return tmp.x;
+}
+
+
+/////////////////////////////////////////////////////////////////
+//
+// Templates for serializing to anything that looks like a stream,
+// i.e. anything that supports .read(char*, size_t) and .write(char*, size_t)
+//
+
+class CSizeComputer;
+
+enum
+{
+    // primary actions
+    SER_NETWORK         = (1 << 0),
+    SER_DISK            = (1 << 1),
+    SER_GETHASH         = (1 << 2),
+};
+
+#define READWRITE(obj)              (::SerReadWrite(s, (obj), ser_action))
+#define READWRITE_PROTECTED(obj)    (::SerReadWriteProtected(s, (obj), ser_action))
+#define READWRITEMANY(...)          (::SerReadWriteMany(s, ser_action, __VA_ARGS__))
+
+/** 
+ * Implement three methods for serializable objects. These are actually wrappers over
+ * "SerializationOp" template, which implements the body of each class' serialization
+ * code. Adding "ADD_SERIALIZE_METHODS" in the body of the class causes these wrappers to be
+ * added as members. 
+ */
+#define ADD_SERIALIZE_METHODS                                         \
+    template<typename Stream>                                         \
+    void Serialize(Stream& s) const { NCONST_PTR(this)->SerializationOp(s, SERIALIZE_ACTION::Write); } \
+    template<typename Stream>                                         \
+    void Unserialize(Stream& s) { SerializationOp(s, SERIALIZE_ACTION::Read); }
+
+template<typename Stream> inline void Serialize(Stream& s, char a    ) { ser_writedata8(s, a); } // TODO Get rid of bare char
+template<typename Stream> inline void Serialize(Stream& s, int8_t a  ) { ser_writedata8(s, a); }
+template<typename Stream> inline void Serialize(Stream& s, uint8_t a ) { ser_writedata8(s, a); }
+template<typename Stream> inline void Serialize(Stream& s, int16_t a ) { ser_writedata16(s, a); }
+template<typename Stream> inline void Serialize(Stream& s, uint16_t a) { ser_writedata16(s, a); }
+template<typename Stream> inline void Serialize(Stream& s, int32_t a ) { ser_writedata32(s, a); }
+template<typename Stream> inline void Serialize(Stream& s, uint32_t a) { ser_writedata32(s, a); }
+template<typename Stream> inline void Serialize(Stream& s, int64_t a ) { ser_writedata64(s, a); }
+template<typename Stream> inline void Serialize(Stream& s, uint64_t a) { ser_writedata64(s, a); }
+template<typename Stream> inline void Serialize(Stream& s, float a   ) { ser_writedata32(s, ser_float_to_uint32(a)); }
+template<typename Stream> inline void Serialize(Stream& s, double a  ) { ser_writedata64(s, ser_double_to_uint64(a)); }
+
+template<typename Stream> inline void Unserialize(Stream& s, char& a    ) { a = ser_readdata8(s); } // TODO Get rid of bare char
+template<typename Stream> inline void Unserialize(Stream& s, int8_t& a  ) { a = ser_readdata8(s); }
+template<typename Stream> inline void Unserialize(Stream& s, uint8_t& a ) { a = ser_readdata8(s); }
+template<typename Stream> inline void Unserialize(Stream& s, int16_t& a ) { a = ser_readdata16(s); }
+template<typename Stream> inline void Unserialize(Stream& s, uint16_t& a) { a = ser_readdata16(s); }
+template<typename Stream> inline void Unserialize(Stream& s, int32_t& a ) { a = ser_readdata32(s); }
+template<typename Stream> inline void Unserialize(Stream& s, uint32_t& a) { a = ser_readdata32(s); }
+template<typename Stream> inline void Unserialize(Stream& s, int64_t& a ) { a = ser_readdata64(s); }
+template<typename Stream> inline void Unserialize(Stream& s, uint64_t& a) { a = ser_readdata64(s); }
+template<typename Stream> inline void Unserialize(Stream& s, float& a   ) { a = ser_uint32_to_float(ser_readdata32(s)); }
+template<typename Stream> inline void Unserialize(Stream& s, double& a  ) { a = ser_uint64_to_double(ser_readdata64(s)); }
+
+template<typename Stream> inline void Serialize(Stream& s, bool a)    { char f=a; ser_writedata8(s, f); }
+template<typename Stream> inline void Unserialize(Stream& s, bool& a) { char f=ser_readdata8(s); a=f; }
+
+
+/**
+ * Compact Size
+ * size <  253        -- 1 byte
+ * size <= 0xFFFF     -- 3 bytes  (253 + 2 bytes)
+ * size <= 0xFFFFFFFF -- 5 bytes  (254 + 4 bytes)
+ * size >  0xFFFFFFFF -- 9 bytes  (255 + 8 bytes)
+ */
+inline unsigned int GetSizeOfCompactSize(const uint64_t nSize)
+{
+    if (nSize < 253)                return 1;
+    else if (nSize <= 0xFFFFu)      return 3;
+    else if (nSize <= 0xFFFFFFFFu)  return 5;
+    else                            return 9;
+}
+
+inline void WriteCompactSize(CSizeComputer& os, const uint64_t nSize);
+
+template<typename Stream>
+void WriteCompactSize(Stream& os, const uint64_t nSize)
+{
+    if (nSize < 253)
+    {
+        ser_writedata8(os, static_cast<uint8_t>(nSize));
+    }
+    else if (nSize <= 0xFFFFu)
+    {
+        ser_writedata8(os, 253);
+        ser_writedata16(os, static_cast<uint16_t>(nSize));
+    }
+    else if (nSize <= 0xFFFFFFFFu)
+    {
+        ser_writedata8(os, 254);
+        ser_writedata32(os, static_cast<uint32_t>(nSize));
+    }
+    else
+    {
+        ser_writedata8(os, 255);
+        ser_writedata64(os, nSize);
+    }
+}
+
+template<typename Stream>
+uint64_t ReadCompactSize(Stream& is, uint64_t max_size = MAX_DATA_SIZE)
+{
+    uint8_t chSize = ser_readdata8(is);
+    uint64_t nSizeRet = 0;
+    if (chSize < 253)
+    {
+        nSizeRet = chSize;
+    }
+    else if (chSize == 253)
+    {
+        nSizeRet = ser_readdata16(is);
+        if (nSizeRet < 253)
+            throw std::ios_base::failure("non-canonical ReadCompactSize()");
+    }
+    else if (chSize == 254)
+    {
+        nSizeRet = ser_readdata32(is);
+        if (nSizeRet < 0x10000u)
+            throw std::ios_base::failure("non-canonical ReadCompactSize()");
+    }
+    else
+    {
+        nSizeRet = ser_readdata64(is);
+        if (nSizeRet < 0x100000000ULL)
+            throw std::ios_base::failure("non-canonical ReadCompactSize()");
+    }
+    if (nSizeRet > max_size)
+        throw std::ios_base::failure("ReadCompactSize(): size too large");
+    return nSizeRet;
+}
+
+/**
+ * Variable-length integers: bytes are a MSB base-128 encoding of the number.
+ * The high bit in each byte signifies whether another digit follows. To make
+ * sure the encoding is one-to-one, one is subtracted from all but the last digit.
+ * Thus, the byte sequence a[] with length len, where all but the last byte
+ * has bit 128 set, encodes the number:
+ * 
+ *  (a[len-1] & 0x7F) + sum(i=1..len-1, 128^i*((a[len-i-1] & 0x7F)+1))
+ * 
+ * Properties:
+ * * Very small (0-127: 1 byte, 128-16511: 2 bytes, 16512-2113663: 3 bytes)
+ * * Every integer has exactly one encoding
+ * * Encoding does not depend on size of original integer type
+ * * No redundancy: every (infinite) byte sequence corresponds to a list
+ *   of encoded integers.
+ * 
+ * 0:         [0x00]  256:        [0x81 0x00]
+ * 1:         [0x01]  16383:      [0xFE 0x7F]
+ * 127:       [0x7F]  16384:      [0xFF 0x00]
+ * 128:  [0x80 0x00]  16511: [0x80 0xFF 0x7F]
+ * 255:  [0x80 0x7F]  65535: [0x82 0xFD 0x7F]
+ * 2^32:           [0x8E 0xFE 0xFE 0xFF 0x00]
+ */
+
+template<typename I>
+inline unsigned int GetSizeOfVarInt(I n)
+{
+    int nRet = 0;
+    while(true) {
+        nRet++;
+        if (n <= 0x7F)
+            break;
+        n = (n >> 7) - 1;
+    }
+    return nRet;
+}
+
+template<typename I>
+inline void WriteVarInt(CSizeComputer& os, I n);
+
+template<typename Stream, typename I>
+void WriteVarInt(Stream& os, I n)
+{
+    unsigned char tmp[(sizeof(n)*8+6)/7];
+    int len=0;
+    while(true) {
+        tmp[len] = (n & 0x7F) | (len ? 0x80 : 0x00);
+        if (n <= 0x7F)
+            break;
+        n = (n >> 7) - 1;
+        len++;
+    }
+    do {
+        ser_writedata8(os, tmp[len]);
+    } while(len--);
+}
+
+template<typename Stream, typename I>
+I ReadVarInt(Stream& is)
+{
+    I n = 0;
+    while(true) {
+        unsigned char chData = ser_readdata8(is);
+        n = (n << 7) | (chData & 0x7F);
+        if (chData & 0x80)
+            n++;
+        else
+            return n;
+    }
+}
+
+#define FLATDATA(obj) REF(CFlatData((char*)&(obj), (char*)&(obj) + sizeof(obj)))
+#define VARINT(obj) REF(WrapVarInt(REF(obj)))
+#define COMPACTSIZE(obj) REF(CCompactSize(REF(obj)))
+#define LIMITED_STRING(obj,n) REF(LimitedString< n >(REF(obj)))
+
+/** 
+ * Wrapper for serializing arrays and POD.
+ */
+class CFlatData
+{
+protected:
+    char* pbegin;
+    char* pend;
+public:
+    CFlatData(void* pbeginIn, void* pendIn) : pbegin((char*)pbeginIn), pend((char*)pendIn) { }
+    template <class T, class TAl>
+    explicit CFlatData(std::vector<T,TAl> &v)
+    {
+        pbegin = (char*)begin_ptr(v);
+        pend = (char*)end_ptr(v);
+    }
+    template <unsigned int N, typename T, typename S, typename D>
+    explicit CFlatData(prevector<N, T, S, D> &v)
+    {
+        pbegin = (char*)begin_ptr(v);
+        pend = (char*)end_ptr(v);
+    }
+    char* begin() { return pbegin; }
+    const char* begin() const { return pbegin; }
+    char* end() { return pend; }
+    const char* end() const { return pend; }
+
+    template<typename Stream>
+    void Serialize(Stream& s) const
+    {
+        s.write(pbegin, pend - pbegin);
+    }
+
+    template<typename Stream>
+    void Unserialize(Stream& s)
+    {
+        s.read(pbegin, pend - pbegin);
+    }
+};
+
+template<typename I>
+class CVarInt
+{
+protected:
+    I &n;
+public:
+    CVarInt(I& nIn) : n(nIn) { }
+
+    template<typename Stream>
+    void Serialize(Stream &s) const {
+        WriteVarInt<Stream,I>(s, n);
+    }
+
+    template<typename Stream>
+    void Unserialize(Stream& s) {
+        n = ReadVarInt<Stream,I>(s);
+    }
+};
+
+class CCompactSize
+{
+protected:
+    uint64_t &n;
+public:
+    CCompactSize(uint64_t& nIn) : n(nIn) { }
+
+    template<typename Stream>
+    void Serialize(Stream &s) const {
+        WriteCompactSize<Stream>(s, n);
+    }
+
+    template<typename Stream>
+    void Unserialize(Stream& s) {
+        n = ReadCompactSize<Stream>(s);
+    }
+};
+
+template<size_t Limit>
+class LimitedString
+{
+protected:
+    std::string& string;
+public:
+    LimitedString(std::string& _string) : string(_string) {}
+
+    template<typename Stream>
+    void Unserialize(Stream& s)
+    {
+        const uint64_t size = ReadCompactSize(s);
+        if (size > Limit) {
+            throw std::ios_base::failure("String length limit exceeded");
+        }
+        string.resize(size);
+        if (size != 0)
+            s.read((char*)&string[0], size);
+    }
+
+    template<typename Stream>
+    void Serialize(Stream& s) const
+    {
+        WriteCompactSize(s, string.size());
+        if (!string.empty())
+            s.write((char*)&string[0], string.size());
+    }
+};
+
+template<typename I>
+CVarInt<I> WrapVarInt(I& n) { return CVarInt<I>(n); }
+
+/**
+ * Forward declarations
+ */
+
+/**
+ *  string
+ */
+template<typename Stream, typename C> void Serialize(Stream& os, const std::basic_string<C>& str);
+template<typename Stream, typename C> void Unserialize(Stream& is, std::basic_string<C>& str);
+
+/**
+ * prevector
+ * prevectors of unsigned char are a special case and are intended to be serialized as a single opaque blob.
+ */
+template<typename Stream, unsigned int N, typename T> void Serialize_impl(Stream& os, const prevector<N, T>& v, const unsigned char&);
+template<typename Stream, unsigned int N, typename T, typename V> void Serialize_impl(Stream& os, const prevector<N, T>& v, const V&);
+template<typename Stream, unsigned int N, typename T> inline void Serialize(Stream& os, const prevector<N, T>& v);
+template<typename Stream, unsigned int N, typename T> void Unserialize_impl(Stream& is, prevector<N, T>& v, const unsigned char&);
+template<typename Stream, unsigned int N, typename T, typename V> void Unserialize_impl(Stream& is, prevector<N, T>& v, const V&);
+template<typename Stream, unsigned int N, typename T> inline void Unserialize(Stream& is, prevector<N, T>& v);
+
+/**
+ * vector
+ * vectors of unsigned char are a special case and are intended to be serialized as a single opaque blob.
+ */
+template<typename Stream, typename T, typename A> void Serialize_impl(Stream& os, const std::vector<T, A>& v, const unsigned char&);
+template<typename Stream, typename T, typename A, typename V> void Serialize_impl(Stream& os, const std::vector<T, A>& v, const V&);
+template<typename Stream, typename T, typename A> inline void Serialize(Stream& os, const std::vector<T, A>& v);
+template<typename Stream, typename T, typename A> void Unserialize_impl(Stream& is, std::vector<T, A>& v, const unsigned char&);
+template<typename Stream, typename T, typename A, typename V> void Unserialize_impl(Stream& is, std::vector<T, A>& v, const V&);
+template<typename Stream, typename T, typename A> inline void Unserialize(Stream& is, std::vector<T, A>& v);
+
+/**
+ * optional
+ */
+template<typename Stream, typename T> void Serialize(Stream& os, const std::optional<T>& item);
+template<typename Stream, typename T> void Unserialize(Stream& is, std::optional<T>& item);
+
+/**
+ * array
+ */
+template<typename Stream, typename T, std::size_t N> void Serialize(Stream& os, const std::array<T, N>& item);
+template<typename Stream, typename T, std::size_t N> void Unserialize(Stream& is, std::array<T, N>& item);
+
+/**
+ * pair
+ */
+template<typename Stream, typename K, typename T> void Serialize(Stream& os, const std::pair<K, T>& item);
+template<typename Stream, typename K, typename T> void Unserialize(Stream& is, std::pair<K, T>& item);
+
+/**
+ * map
+ */
+template<typename Stream, typename K, typename T, typename Pred, typename A> void Serialize(Stream& os, const std::map<K, T, Pred, A>& m);
+template<typename Stream, typename K, typename T, typename Pred, typename A> void Unserialize(Stream& is, std::map<K, T, Pred, A>& m);
+
+/**
+ * set
+ */
+template<typename Stream, typename K, typename Pred, typename A> void Serialize(Stream& os, const std::set<K, Pred, A>& m);
+template<typename Stream, typename K, typename Pred, typename A> void Unserialize(Stream& is, std::set<K, Pred, A>& m);
+
+/**
+ * list
+ */
+template<typename Stream, typename T, typename A> void Serialize(Stream& os, const std::list<T, A>& m);
+template<typename Stream, typename T, typename A> void Unserialize(Stream& is, std::list<T, A>& m);
+
+/**
+ * shared_ptr
+ */
+template<typename Stream, typename T> void Serialize(Stream& os, const std::shared_ptr<const T>& p);
+template<typename Stream, typename T> void Unserialize(Stream& os, std::shared_ptr<const T>& p);
+
+/**
+ * unique_ptr
+ */
+template<typename Stream, typename T> void Serialize(Stream& os, const std::unique_ptr<const T>& p);
+template<typename Stream, typename T> void Unserialize(Stream& os, std::unique_ptr<const T>& p);
+
+/**
+ * If none of the specialized versions above matched, default to calling member function.
+ */
+template<typename Stream, typename T>
+inline void Serialize(Stream& os, const T& a)
+{
+    a.Serialize(os);
+}
+
+template<typename Stream, typename T>
+inline void Unserialize(Stream& is, T& a)
+{
+    a.Unserialize(is);
+}
+
+/**
+ * string
+ */
+template<typename Stream, typename C>
+void Serialize(Stream& os, const std::basic_string<C>& str)
+{
+    WriteCompactSize(os, str.size());
+    if (!str.empty())
+        os.write((char*)&str[0], str.size() * sizeof(str[0]));
+}
+
+template<typename Stream, typename C>
+void Unserialize(Stream& is, std::basic_string<C>& str)
+{
+    const uint64_t nSize = ReadCompactSize(is);
+    str.resize(nSize);
+    if (nSize != 0)
+        is.read((char*)&str[0], nSize * sizeof(str[0]));
+}
+
+/**
+ * prevector
+ */
+template<typename Stream, unsigned int N, typename T>
+void Serialize_impl(Stream& os, const prevector<N, T>& v, const unsigned char&)
+{
+    WriteCompactSize(os, v.size());
+    if (!v.empty())
+        os.write((char*)&v[0], v.size() * sizeof(T));
+}
+
+template<typename Stream, unsigned int N, typename T, typename V>
+void Serialize_impl(Stream& os, const prevector<N, T>& v, const V&)
+{
+    WriteCompactSize(os, v.size());
+    for (typename prevector<N, T>::const_iterator vi = v.begin(); vi != v.end(); ++vi)
+        ::Serialize(os, (*vi));
+}
+
+template<typename Stream, unsigned int N, typename T>
+inline void Serialize(Stream& os, const prevector<N, T>& v)
+{
+    Serialize_impl(os, v, T());
+}
+
+template<typename Stream, unsigned int N, typename T>
+void Unserialize_impl(Stream& is, prevector<N, T>& v, const unsigned char&)
+{
+    // Limit size per read so bogus size value won't cause out of memory
+    v.clear();
+    const uint64_t nSize = ReadCompactSize(is);
+    uint64_t i = 0;
+    while (i < nSize)
+    {
+        const uint64_t blk = std::min<uint64_t>(nSize - i, 1 + 4999999 / sizeof(T));
+        v.resize(static_cast<uint32_t>(i + blk));
+        is.read((char*)&v[static_cast<typename prevector<N, T>::size_type>(i)], blk * sizeof(T));
+        i += blk;
+    }
+}
+
+template<typename Stream, unsigned int N, typename T, typename V>
+void Unserialize_impl(Stream& is, prevector<N, T>& v, const V&)
+{
+    v.clear();
+    const uint64_t nSize = ReadCompactSize(is);
+    uint64_t i = 0;
+    uint64_t nMid = 0;
+    while (nMid < nSize)
+    {
+        nMid += 5000000 / sizeof(T);
+        if (nMid > nSize)
+            nMid = nSize;
+        v.resize(nMid);
+        for (; i < nMid; i++)
+            Unserialize(is, v[i]);
+    }
+}
+
+template<typename Stream, unsigned int N, typename T>
+inline void Unserialize(Stream& is, prevector<N, T>& v)
+{
+    Unserialize_impl(is, v, T());
+}
+
+/**
+ * vector
+ */
+template<typename Stream, typename T, typename A>
+void Serialize_impl(Stream& os, const std::vector<T, A>& v, const unsigned char&)
+{
+    WriteCompactSize(os, v.size());
+    if (!v.empty())
+        os.write((char*)&v[0], v.size() * sizeof(T));
+}
+
+template<typename Stream, typename T, typename A, typename V>
+void Serialize_impl(Stream& os, const std::vector<T, A>& v, const V&)
+{
+    WriteCompactSize(os, v.size());
+    for (typename std::vector<T, A>::const_iterator vi = v.begin(); vi != v.end(); ++vi)
+        ::Serialize(os, (*vi));
+}
+
+template<typename Stream, typename T, typename A>
+inline void Serialize(Stream& os, const std::vector<T, A>& v)
+{
+    Serialize_impl(os, v, T());
+}
+
+template<typename Stream, typename T, typename A>
+void Unserialize_impl(Stream& is, std::vector<T, A>& v, const unsigned char&)
+{
+    // Limit size per read so bogus size value won't cause out of memory
+    v.clear();
+    const uint64_t nSize = ReadCompactSize(is);
+    uint64_t i = 0;
+    while (i < nSize)
+    {
+        uint64_t blk = std::min<uint64_t>(nSize - i, 1 + 4999999 / sizeof(T));
+        v.resize(i + blk);
+        is.read((char*)&v[i], blk * sizeof(T));
+        i += blk;
+    }
+}
+
+template<typename Stream, typename T, typename A, typename V>
+void Unserialize_impl(Stream& is, std::vector<T, A>& v, const V&)
+{
+    v.clear();
+    const uint64_t nSize = ReadCompactSize(is);
+    uint64_t i = 0;
+    uint64_t nMid = 0;
+    while (nMid < nSize)
+    {
+        nMid += 5000000 / sizeof(T);
+        if (nMid > nSize)
+            nMid = nSize;
+        v.resize(nMid);
+        for (; i < nMid; i++)
+            Unserialize(is, v[i]);
+    }
+}
+
+template<typename Stream, typename T, typename A>
+inline void Unserialize(Stream& is, std::vector<T, A>& v)
+{
+    Unserialize_impl(is, v, T());
+}
+
+/**
+ * optional
+ */
+template<typename Stream, typename T>
+void Serialize(Stream& os, const std::optional<T>& item)
+{
+    // If the value is there, put 0x01 and then serialize the value.
+    // If it's not, put 0x00.
+    const bool bHasValue = item.has_value();
+    Serialize(os, static_cast<unsigned char>(bHasValue ? 0x01 : 0x00));
+    if (bHasValue)
+        Serialize(os, item.value());
+}
+
+template<typename Stream, typename T>
+void Unserialize(Stream& is, std::optional<T>& item)
+{
+    unsigned char discriminant = 0x00;
+    Unserialize(is, discriminant);
+
+    if (discriminant == 0x00)
+        item = std::nullopt;
+    else if (discriminant == 0x01) {
+        T object;
+        Unserialize(is, object);
+        item = object;
+    } else {
+        throw std::ios_base::failure("non-canonical optional discriminant");
+    }
+}
+
+/**
+ * array
+ */
+template<typename Stream, typename T, std::size_t N>
+void Serialize(Stream& os, const std::array<T, N>& item)
+{
+    for (size_t i = 0; i < N; i++)
+        Serialize(os, item[i]);
+}
+
+template<typename Stream, typename T, std::size_t N>
+void Unserialize(Stream& is, std::array<T, N>& item)
+{
+    for (size_t i = 0; i < N; i++)
+        Unserialize(is, item[i]);
+    }
+}
+
+/**
+ * pair
+ */
+template<typename Stream, typename K, typename T>
+void Serialize(Stream& os, const std::pair<K, T>& item)
+{
+    Serialize(os, item.first);
+    Serialize(os, item.second);
+}
+
+template<typename Stream, typename K, typename T>
+void Serialize_Protected(Stream& os, const std::pair<K, T>& item)
+{
+    // serialize and write pair key
+    Stream helperStream(os.GetType(), os.GetVersion());
+    Serialize(helperStream, item.first);
+    os << PROTECTED_DATA_TYPE::PAIR_KEY;
+    WriteCompactSize(os, helperStream.size());
+    os << helperStream;
+
+    // serialize and write pair value
+    helperStream.clear();
+    Serialize(helperStream, item.second);
+    os << PROTECTED_DATA_TYPE::PAIR_VALUE;
+    WriteCompactSize(os, helperStream.size());
+    os << helperStream;
+}
+
+template<typename Stream, typename K, typename T>
+void Unserialize(Stream& is, std::pair<K, T>& item)
+{
+    Unserialize(is, item.first);
+    Unserialize(is, item.second);
+}
+
+
+
+/**
+ * map
+ */
+template<typename Stream, typename K, typename T, typename Pred, typename A>
+void Serialize(Stream& os, const std::map<K, T, Pred, A>& m)
+{
+    WriteCompactSize(os, m.size());
+    for (const auto &mapPair : m)
+        Serialize(os, mapPair);
+}
+
+template<typename Stream, typename K, typename T, typename Pred, typename A>
+void Serialize_Protected(Stream& os, const std::map<K, T, Pred, A>& m)
+{
+    Stream helperStream(os.GetType(), os.GetVersion());
+
+    WriteCompactSize(helperStream, m.size());
+    for (const auto &mapPair : m)
+        Serialize_Protected(helperStream, mapPair);
+
+    os << PROTECTED_DATA_TYPE::MAP;
+    WriteCompactSize(os, helperStream.size());
+    os << helperStream;
+}
+
+template<typename Stream, typename K, typename T, typename Pred, typename A>
+void Unserialize(Stream& is, std::map<K, T, Pred, A>& m)
+{
+    m.clear();
+    const uint64_t nSize = ReadCompactSize(is, MAX_CONTAINER_SIZE);
+    auto mi = m.begin();
+    for (uint64_t i = 0; i < nSize; i++)
+    {
+        std::pair<K, T> item;
+        Unserialize(is, item);
+        mi = m.insert(mi, item);
+    }
+}
+
+/**
+ * unordered_map
+ */
+template <typename Stream, typename K, typename T, typename Pred, typename A>
+void Serialize(Stream& os, const std::unordered_map<K, T, Pred, A>& m)
+{
+    WriteCompactSize(os, m.size());
+    for (const auto &mapPair : m)
+        Serialize(os, mapPair);
+}
+
+template <typename Stream, typename K, typename T, typename Pred, typename A>
+void Serialize_Protected(Stream& os, const std::unordered_map<K, T, Pred, A>& m)
+{
+    Stream helperStream(os.GetType(), os.GetVersion());
+
+    WriteCompactSize(helperStream, m.size());
+    for (const auto &mapPair : m)
+        Serialize_Protected(helperStream, mapPair);
+
+    os << PROTECTED_DATA_TYPE::UNORDERED_MAP;
+    WriteCompactSize(os, helperStream.size());
+    os << helperStream;
+}
+
+template <typename Stream, typename K, typename T, typename Pred, typename A>
+void Unserialize(Stream& is, std::unordered_map<K, T, Pred, A>& m)
+{
+    m.clear();
+    const uint64_t nSize = ReadCompactSize(is, MAX_CONTAINER_SIZE);
+    auto mi = m.begin();
+    for (uint64_t i = 0; i < nSize; i++)
+    {
+        std::pair<K, T> item;
+        Unserialize(is, item);
+        mi = m.insert(mi, item);
+    }
+}
+
+/**
+ * set
+ */
+template<typename Stream, typename K, typename Pred, typename A>
+void Serialize(Stream& os, const std::set<K, Pred, A>& m)
+{
+    WriteCompactSize(os, m.size());
+    for (typename std::set<K, Pred, A>::const_iterator it = m.begin(); it != m.end(); ++it)
+        Serialize(os, (*it));
+}
+
+template<typename Stream, typename K, typename Pred, typename A>
+void Serialize_Protected(Stream& os, const std::set<K, Pred, A>& m)
+{
+    Stream helperStream(os.GetType(), os.GetVersion());
+    Stream helperItemStream(os.GetType(), os.GetVersion());
+
+    WriteCompactSize(helperStream, m.size());
+    for (typename std::set<K, Pred, A>::const_iterator it = m.begin(); it != m.end(); ++it)
+    {
+        helperItemStream.clear();
+        Serialize(helperItemStream, (*it));
+
+        helperStream << PROTECTED_DATA_TYPE::SET_ITEM;
+        WriteCompactSize(helperStream, helperItemStream.size());
+        helperStream << helperItemStream;
+    }
+
+    os << PROTECTED_DATA_TYPE::SET;
+    WriteCompactSize(os, helperStream.size());
+    os << helperStream;
+}
+
+template<typename Stream, typename K, typename Pred, typename A>
+void Unserialize(Stream& is, std::set<K, Pred, A>& m)
+{
+    m.clear();
+    const uint64_t nSize = ReadCompactSize(is, MAX_CONTAINER_SIZE); // nSize here is number of items in the list, 33,554,432 is too big for that!
+    typename std::set<K, Pred, A>::iterator it = m.begin();
+    for (uint64_t i = 0; i < nSize; i++)
+    {
+        K key;
+        Unserialize(is, key);
+        it = m.insert(it, key);
+    }
+}
+
+template<typename Stream, typename K, typename Pred, typename A>
+void Unserialize_Protected(Stream& is, std::set<K, Pred, A>& m)
+{
+    m.clear();
+    ReadProtectedSerializeMarker(is, PROTECTED_DATA_TYPE::SET);
+    uint64_t nSize = ReadCompactSize(is);
+
+    Stream helperStream(is.GetType(), is.GetVersion());
+    Stream helperItemStream(is.GetType(), is.GetVersion());
+    helperStream.reserve(nSize);
+    is.read(helperStream, nSize);
+
+    nSize = ReadCompactSize(helperStream, MAX_CONTAINER_SIZE); // nSize here is number of items in the list
+    typename std::set<K, Pred, A>::iterator it = m.begin();
+    for (uint64_t i = 0; i < nSize; i++)
+    {
+        K key;
+        helperItemStream.clear();
+        ReadProtectedSerializeMarker(helperStream, PROTECTED_DATA_TYPE::SET_ITEM);
+        uint64_t nItemSize = ReadCompactSize(helperStream);
+        helperItemStream.reserve(nItemSize);
+        helperStream.read(helperItemStream, nItemSize);
+        Unserialize(helperItemStream, key);
+        it = m.insert(it, key);
+    }
+}
+
+/**
+ * list
+ */
+template<typename Stream, typename T, typename A>
+void Serialize(Stream& os, const std::list<T, A>& l)
+{
+    WriteCompactSize(os, l.size());
+    for (typename std::list<T, A>::const_iterator it = l.begin(); it != l.end(); ++it)
+        Serialize(os, (*it));
+}
+
+template<typename Stream, typename T, typename A>
+void Serialize_Protected(Stream& os, const std::list<T, A>& l)
+{
+    Stream helperStream(os.GetType(), os.GetVersion());
+    Stream helperItemStream(os.GetType(), os.GetVersion());
+
+    WriteCompactSize(helperStream, l.size());
+    for (typename std::list<T, A>::const_iterator it = l.begin(); it != l.end(); ++it)
+    {
+        helperItemStream.clear();
+        Serialize(helperItemStream, (*it));
+        helperStream << PROTECTED_DATA_TYPE::LIST_ITEM;
+        WriteCompactSize(helperStream, helperItemStream.size());
+        helperStream << helperItemStream;
+    }
+
+    os << PROTECTED_DATA_TYPE::LIST;
+    WriteCompactSize(os, helperStream.size());
+    os << helperStream;
+}
+
+template<typename Stream, typename T, typename A>
+void Unserialize(Stream& is, std::list<T, A>& l)
+{
+    l.clear();
+    const uint64_t nSize = ReadCompactSize(is, MAX_CONTAINER_SIZE); // nSize here is number of items in the list, 33,554,432 is too big for that!
+    typename std::list<T, A>::iterator it = l.begin();
+    for (uint64_t i = 0; i < nSize; i++)
+    {
+        T item;
+        Unserialize(is, item);
+        l.push_back(item);
+    }
+}
+
+template<typename Stream, typename T, typename A>
+void Unserialize_Protected(Stream& is, std::list<T, A>& l)
+{
+    l.clear();
+    ReadProtectedSerializeMarker(is, PROTECTED_DATA_TYPE::LIST);
+    uint64_t nSize = ReadCompactSize(is);
+
+    Stream helperStream(is.GetType(), is.GetVersion());
+    Stream helperItemStream(is.GetType(), is.GetVersion());
+    helperStream.reserve(nSize);
+    is.read(helperStream, nSize);
+
+    nSize = ReadCompactSize(helperStream, MAX_CONTAINER_SIZE); // nSize here is number of items in the list
+    typename std::list<T, A>::iterator it = l.begin();
+    for (uint64_t i = 0; i < nSize; i++)
+    {
+        T item;
+        helperItemStream.clear();
+        ReadProtectedSerializeMarker(helperStream, PROTECTED_DATA_TYPE::LIST_ITEM);
+        uint64_t nItemSize = ReadCompactSize(helperStream);
+        helperItemStream.reserve(nItemSize);
+        helperStream.read(helperItemStream, nItemSize);
+        Unserialize(helperItemStream, item);
+        l.push_back(item);
+    }
+}
+
+/**
+ * unique_ptr
+ */
+template<typename Stream, typename T> void
+Serialize(Stream& os, const std::unique_ptr<const T>& p)
+{
+    Serialize(os, *p);
+}
+
+template<typename Stream, typename T>
+void Unserialize(Stream& is, std::unique_ptr<const T>& p)
+{
+    p.reset(new T(deserialize, is));
+}
+
+/**
+ * shared_ptr
+ */
+template<typename Stream, typename T> void
+Serialize(Stream& os, const std::shared_ptr<const T>& p)
+{
+    Serialize(os, *p);
+}
+
+template<typename Stream, typename T>
+void Unserialize(Stream& is, std::shared_ptr<const T>& p)
+{
+    p = std::make_shared<const T>(deserialize, is);
+}
+
+/**
+ * Support for ADD_SERIALIZE_METHODS and READWRITE macro
+ */
+enum class SERIALIZE_ACTION
+{
+    NoAction = 0,
+    Read = 1,
+    Write = 2
+};
+
+template <typename Stream, typename _T>
+inline void SerReadWrite(Stream& s, _T& obj, const SERIALIZE_ACTION ser_action)
+{
+    switch (ser_action)
+    {
+    case SERIALIZE_ACTION::Read:
+        ::Unserialize(s, obj);
+        break;
+
+    case SERIALIZE_ACTION::Write:
+        ::Serialize(s, obj);
+        break;
+
+    default:
+        break;
+    }
+}
+
+template <typename Stream, typename _T>
+inline void SerReadWriteProtected(Stream& s, _T& obj, const SERIALIZE_ACTION ser_action)
+{
+    switch (ser_action)
+    {
+    case SERIALIZE_ACTION::Read:
+        ::Unserialize_Protected(s, obj);
+        break;
+
+    case SERIALIZE_ACTION::Write:
+        ::Serialize_Protected(s, obj);
+        break;
+
+    default:
+        break;
+    }
+}
+
+
+/* ::GetSerializeSize implementations
+ *
+ * Computing the serialized size of objects is done through a special stream
+ * object of type CSizeComputer, which only records the number of bytes written
+ * to it.
+ *
+ * If your Serialize or SerializationOp method has non-trivial overhead for
+ * serialization, it may be worthwhile to implement a specialized version for
+ * CSizeComputer, which uses the s.seek() method to record bytes that would
+ * be written instead.
+ */
+class CSizeComputer
+{
+protected:
+    size_t m_nSize;
+
+    const int m_nType;
+    const int m_nVersion;
+
+public:
+    CSizeComputer(const int nTypeIn, const int nVersionIn) : 
+        m_nSize(0), 
+        m_nType(nTypeIn), 
+        m_nVersion(nVersionIn) {}
+
+    void write(const char *psz, const size_t nSize)
+    {
+        m_nSize += nSize;
+    }
+    void read(char* pch, const size_t nSize) {} // stub, class is used only in write-mode
+    void ignore(const size_t nSizeToSkip) {}    // stub
+
+    /** Pretend _nSize bytes are written, without specifying them. */
+    void seek(const size_t nSize)
+    {
+        m_nSize += nSize;
+    }
+
+    template<typename T>
+    CSizeComputer& operator<<(const T& obj)
+    {
+        ::Serialize(*this, obj);
+        return (*this);
+    }
+    template <typename T>
+    CSizeComputer& operator>>(T& obj)
+    {
+        return (*this);
+    }
+
+    size_t size() const noexcept { return m_nSize; }
+    int GetVersion() const noexcept { return m_nVersion; }
+    int GetType() const noexcept { return m_nType; }
+};
+
+template<typename Stream>
+void SerializeMany(Stream& s)
+{
+}
+
+template<typename Stream, typename Arg>
+void SerializeMany(Stream& s, Arg&& arg)
+{
+    ::Serialize(s, std::forward<Arg>(arg));
+}
+
+template<typename Stream, typename Arg, typename... Args>
+void SerializeMany(Stream& s, Arg&& arg, Args&&... args)
+{
+    ::Serialize(s, std::forward<Arg>(arg));
+    ::SerializeMany(s, std::forward<Args>(args)...);
+}
+
+template<typename Stream>
+inline void UnserializeMany(Stream& s)
+{
+}
+
+template<typename Stream, typename Arg>
+inline void UnserializeMany(Stream& s, Arg& arg)
+{
+    ::Unserialize(s, arg);
+}
+
+template<typename Stream, typename Arg, typename... Args>
+inline void UnserializeMany(Stream& s, Arg& arg, Args&... args)
+{
+    ::Unserialize(s, arg);
+    ::UnserializeMany(s, args...);
+}
+
+template<typename Stream, typename... Args>
+inline void SerReadWriteMany(Stream& s, const SERIALIZE_ACTION ser_action, Args&&... args)
+{
+    if (ser_action == SERIALIZE_ACTION::Write)
+        ::SerializeMany(s, std::forward<Args>(args)...);
+    else
+        ::UnserializeMany(s, std::forward<Args>(args)...);
+}
+
+template<typename I>
+inline void WriteVarInt(CSizeComputer &s, I n)
+{
+    s.seek(GetSizeOfVarInt<I>(n));
+}
+
+inline void WriteCompactSize(CSizeComputer &s, const uint64_t nSize)
+{
+    s.seek(GetSizeOfCompactSize(nSize));
+}
+
+template <typename T>
+size_t GetSerializeSize(const T& t, int nType, int nVersion = 0)
+{
+    return (CSizeComputer(nType, nVersion) << t).size();
+}
+
+template <typename S, typename T>
+size_t GetSerializeSize(const S& s, const T& t)
+{
+    return (CSizeComputer(s.GetType(), s.GetVersion()) << t).size();
+}
+