--- conflicted
+++ resolved
@@ -43,16 +43,6 @@
 
 BITCOIN_TESTS =\
   test/bignum.h \
-<<<<<<< HEAD
-  test/checkblock_tests.cpp \
-  test/coins_tests.cpp \
-  test/dbwrapper_tests.cpp \
-=======
-  test/policyestimator_tests.cpp \
-  test/pow_tests.cpp \
-  test/prevector_tests.cpp \
-  test/reverselock_tests.cpp \
->>>>>>> 2aa2fe59
   test/rpc_tests.cpp \
   test/scheduler_tests.cpp \
   test/script_P2SH_tests.cpp \
