TESTS += test/test_bitcoin
noinst_PROGRAMS += test/test_bitcoin
TEST_SRCDIR = test
TEST_BINARY=test/test_bitcoin$(EXEEXT)


EXTRA_DIST += \
	test/bctest.py \
	test/bitcoin-util-test.py \
	test/data/bitcoin-util-test.json \
	test/data/blanktx.hex \
	test/data/tt-delin1-out.hex \
	test/data/tt-delout1-out.hex \
	test/data/tt-locktime317000-out.hex \
	test/data/tx394b54bb.hex \
	test/data/txcreate1.hex \
	test/data/txcreate2.hex \
	test/data/txcreatesign.hex

JSON_TEST_FILES = \
  test/data/script_valid.json \
  test/data/script_invalid.json \
  test/data/tx_invalid.json \
  test/data/tx_valid.json \
  test/data/sighash.json \
  test/data/merkle_roots.json \
  test/data/merkle_roots_empty.json \
  test/data/merkle_serialization.json \
  test/data/merkle_witness_serialization.json \
  test/data/merkle_path.json \
  test/data/merkle_commitments.json \
  test/data/merkle_roots_sapling.json \
  test/data/merkle_roots_empty_sapling.json \
  test/data/merkle_serialization_sapling.json \
  test/data/merkle_witness_serialization_sapling.json \
  test/data/merkle_path_sapling.json \
  test/data/merkle_commitments_sapling.json \
  test/data/g1_compressed.json \
  test/data/g2_compressed.json \
  test/data/sapling_key_components.json

GENERATED_TEST_FILES = $(JSON_TEST_FILES:.json=.json.h)

BITCOIN_TESTS =\
  test/bignum.h \
<<<<<<< HEAD
  test/main_tests.cpp \
  test/mruset_tests.cpp \
  test/pmt_tests.cpp \
=======
  test/checkblock_tests.cpp \
  test/coins_tests.cpp \
  test/dbwrapper_tests.cpp \
>>>>>>> 950a83e8
  test/policyestimator_tests.cpp \
  test/pow_tests.cpp \
  test/prevector_tests.cpp \
  test/reverselock_tests.cpp \
  test/rpc_tests.cpp \
  test/scheduler_tests.cpp \
  test/script_P2SH_tests.cpp \
  test/script_tests.cpp \
  test/sighash_tests.cpp \
  test/sigopcount_tests.cpp \
  test/skiplist_tests.cpp \
  test/test_bitcoin.cpp \
  test/test_bitcoin.h \
  test/torcontrol_tests.cpp \
  test/transaction_tests.cpp \
  test/util_tests.cpp

if ENABLE_WALLET
BITCOIN_TESTS += \
  wallet/test/wallet_tests.cpp \
  test/rpc_wallet_tests.cpp
endif

test_test_bitcoin_SOURCES = $(BITCOIN_TESTS) $(JSON_TEST_FILES)
test_test_bitcoin_CPPFLAGS = $(AM_CPPFLAGS) $(BITCOIN_INCLUDES) -I$(builddir)/test/ $(TESTDEFS) $(EVENT_CFLAGS)
test_test_bitcoin_LDADD =
if ENABLE_WALLET
test_test_bitcoin_LDADD += $(LIBBITCOIN_WALLET)
endif
test_test_bitcoin_LDADD +=\
 $(LIBBITCOIN_SERVER)\
 $(LIBBITCOIN_CLI)\
 $(LIBBITCOIN_COMMON)\
 $(LIBBITCOIN_UTIL)\
 $(LIBBITCOIN_CRYPTO)\
 $(LIBUNIVALUE)\
 $(LIBLEVELDB)\
 $(LIBMEMENV)\
 $(BOOST_LIBS)\
 $(BOOST_UNIT_TEST_FRAMEWORK_LIBS)\
 $(LIBSECP256K1)\
 $(EVENT_LIBS)\
 $(EVENT_PTHREADS_LIBS)\
 $(ZSTD_LIBS)

test_test_bitcoin_CXXFLAGS = $(AM_CXXFLAGS) $(PIE_FLAGS)

test_test_bitcoin_LDADD +=\
 $(LIBZCASH_CONSENSUS)\
 $(BDB_LIBS)\
 $(SSL_LIBS)\
 $(CRYPTO_LIBS)\
 $(LIBZCASH)\
 $(LIBSNARK)\
 $(LIBZCASH_LIBS)
test_test_bitcoin_LDFLAGS = $(RELDFLAGS) $(AM_LDFLAGS) $(LIBTOOL_APP_LDFLAGS) -static

if ENABLE_ZMQ
test_test_bitcoin_LDADD += $(ZMQ_LIBS)
endif

if ENABLE_PROTON
test_test_bitcoin_LDADD += $(PROTON_LIBS)
endif

nodist_test_test_bitcoin_SOURCES = $(GENERATED_TEST_FILES)

$(BITCOIN_TESTS): $(GENERATED_TEST_FILES)

CLEAN_BITCOIN_TEST = test/*.gcda test/*.gcno $(GENERATED_TEST_FILES)

CLEANFILES += $(CLEAN_BITCOIN_TEST)

bitcoin_test: $(TEST_BINARY)

bitcoin_test_check: $(TEST_BINARY) FORCE
	$(MAKE) check-TESTS TESTS=$^

bitcoin_test_clean : FORCE
	rm -f $(CLEAN_BITCOIN_TEST) $(test_test_bitcoin_OBJECTS) $(TEST_BINARY)

check-local:
	@echo "Running test/bitcoin-util-test.py..."
	$(AM_V_at)srcdir=$(srcdir) PYTHONPATH=$(builddir)/test $(srcdir)/test/bitcoin-util-test.py
	$(AM_V_at)$(MAKE) $(AM_MAKEFLAGS) -C secp256k1 check
	$(AM_V_at)$(MAKE) $(AM_MAKEFLAGS) -C univalue check

%.json.h: %.json
	@$(MKDIR_P) $(@D)
	@echo "namespace json_tests{" > $@
	@echo "static unsigned const char $(*F)[] = {" >> $@
	@$(HEXDUMP) -v -e '8/1 "0x%02x, "' -e '"\n"' $< | $(SED) -e 's/0x  ,//g' >> $@
	@echo "};};" >> $@
	@echo "Generated $@"
<|MERGE_RESOLUTION|>--- conflicted
+++ resolved
@@ -43,15 +43,6 @@
 
 BITCOIN_TESTS =\
   test/bignum.h \
-<<<<<<< HEAD
-  test/main_tests.cpp \
-  test/mruset_tests.cpp \
-  test/pmt_tests.cpp \
-=======
-  test/checkblock_tests.cpp \
-  test/coins_tests.cpp \
-  test/dbwrapper_tests.cpp \
->>>>>>> 950a83e8
   test/policyestimator_tests.cpp \
   test/pow_tests.cpp \
   test/prevector_tests.cpp \
