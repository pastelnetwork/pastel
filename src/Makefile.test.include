--- conflicted
+++ resolved
@@ -47,16 +47,6 @@
   test/bignum.h \
   test/alert_tests.cpp \
   test/bloom_tests.cpp \
-<<<<<<< HEAD
-  test/DoS_tests.cpp \
-  test/equihash_tests.cpp \
-  test/getarg_tests.cpp \
-  test/key_tests.cpp \
-=======
-  test/checkblock_tests.cpp \
-  test/coins_tests.cpp \
-  test/dbwrapper_tests.cpp \
->>>>>>> 311d4cc6
   test/main_tests.cpp \
   test/mruset_tests.cpp \
   test/pmt_tests.cpp \
