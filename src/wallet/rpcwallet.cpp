// Copyright (c) 2010 Satoshi Nakamoto
// Copyright (c) 2009-2014 The Bitcoin Core developers
// Distributed under the MIT software license, see the accompanying
// file COPYING or http://www.opensource.org/licenses/mit-license.php.

#include "amount.h"
#include "consensus/upgrades.h"
#include "core_io.h"
#include "init.h"
#include "key_io.h"
#include "main.h"
#include "net.h"
#include "netbase.h"
#include "rpc/server.h"
#include "timedata.h"
#include "transaction_builder.h"
#include "util.h"
#include "utilmoneystr.h"
#include "wallet.h"
#include "walletdb.h"
#include "primitives/transaction.h"
#include "zcbenchmarks.h"
#include "script/interpreter.h"
#include "zcash/zip32.h"

#include "utiltime.h"
#include "asyncrpcoperation.h"
#include "asyncrpcqueue.h"
#include "wallet/asyncrpcoperation_mergetoaddress.h"
#include "wallet/asyncrpcoperation_sendmany.h"
#include "wallet/asyncrpcoperation_shieldcoinbase.h"

#include "sodium.h"

#include <stdint.h>

#include <boost/assign/list_of.hpp>

#include <univalue.h>

#include <numeric>

using namespace std;

using namespace libzcash;

const std::string ADDR_TYPE_SPROUT = "sprout";
const std::string ADDR_TYPE_SAPLING = "sapling";

extern UniValue TxJoinSplitToJSON(const CTransaction& tx);

int64_t nWalletUnlockTime;
static CCriticalSection cs_nWalletUnlockTime;

// Private method:
UniValue z_getoperationstatus_IMPL(const UniValue&, bool);

std::string HelpRequiringPassphrase()
{
    return pwalletMain && pwalletMain->IsCrypted()
        ? "\nRequires wallet passphrase to be set with walletpassphrase call."
        : "";
}

bool EnsureWalletIsAvailable(bool avoidException)
{
    if (!pwalletMain)
    {
        if (!avoidException)
            throw JSONRPCError(RPC_METHOD_NOT_FOUND, "Method not found (disabled)");
        else
            return false;
    }
    return true;
}

void EnsureWalletIsUnlocked()
{
    if (pwalletMain->IsLocked())
        throw JSONRPCError(RPC_WALLET_UNLOCK_NEEDED, "Error: Please enter the wallet passphrase with walletpassphrase first.");
}

void WalletTxToJSON(const CWalletTx& wtx, UniValue& entry)
{
    int confirms = wtx.GetDepthInMainChain();
    entry.push_back(Pair("confirmations", confirms));
    if (wtx.IsCoinBase())
        entry.push_back(Pair("generated", true));
    if (confirms > 0)
    {
        entry.push_back(Pair("blockhash", wtx.hashBlock.GetHex()));
        entry.push_back(Pair("blockindex", wtx.nIndex));
        entry.push_back(Pair("blocktime", mapBlockIndex[wtx.hashBlock]->GetBlockTime()));
        entry.push_back(Pair("expiryheight", (int64_t)wtx.nExpiryHeight));
    }
    uint256 hash = wtx.GetHash();
    entry.push_back(Pair("txid", hash.GetHex()));
    UniValue conflicts(UniValue::VARR);
    BOOST_FOREACH(const uint256& conflict, wtx.GetConflicts())
        conflicts.push_back(conflict.GetHex());
    entry.push_back(Pair("walletconflicts", conflicts));
    entry.push_back(Pair("time", wtx.GetTxTime()));
    entry.push_back(Pair("timereceived", (int64_t)wtx.nTimeReceived));
    BOOST_FOREACH(const PAIRTYPE(string,string)& item, wtx.mapValue)
        entry.push_back(Pair(item.first, item.second));

    entry.push_back(Pair("vjoinsplit", TxJoinSplitToJSON(wtx)));
}

string AccountFromValue(const UniValue& value)
{
    string strAccount = value.get_str();
    if (strAccount != "")
        throw JSONRPCError(RPC_WALLET_ACCOUNTS_UNSUPPORTED, "Accounts are unsupported");
    return strAccount;
}

UniValue getnewaddress(const UniValue& params, bool fHelp)
{
    if (!EnsureWalletIsAvailable(fHelp))
        return NullUniValue;

    if (fHelp || params.size() > 1)
        throw runtime_error(
            "getnewaddress ( \"account\" )\n"
            "\nReturns a new AnimeCoin address for receiving payments.\n"
            "\nArguments:\n"
            "1. \"account\"        (string, optional) DEPRECATED. If provided, it MUST be set to the empty string \"\" to represent the default account. Passing any other string will result in an error.\n"
            "\nResult:\n"
            "\"zcashaddress\"    (string) The new AnimeCoin address\n"
            "\nExamples:\n"
            + HelpExampleCli("getnewaddress", "")
            + HelpExampleRpc("getnewaddress", "")
        );

    LOCK2(cs_main, pwalletMain->cs_wallet);

    // Parse the account first so we don't generate a key if there's an error
    string strAccount;
    if (params.size() > 0)
        strAccount = AccountFromValue(params[0]);

    if (!pwalletMain->IsLocked())
        pwalletMain->TopUpKeyPool();

    // Generate a new key that is added to wallet
    CPubKey newKey;
    if (!pwalletMain->GetKeyFromPool(newKey))
        throw JSONRPCError(RPC_WALLET_KEYPOOL_RAN_OUT, "Error: Keypool ran out, please call keypoolrefill first");
    CKeyID keyID = newKey.GetID();

    pwalletMain->SetAddressBook(keyID, strAccount, "receive");

    return EncodeDestination(keyID);
}


CTxDestination GetAccountAddress(std::string strAccount, bool bForceNew=false)
{
    CWalletDB walletdb(pwalletMain->strWalletFile);

    CAccount account;
    walletdb.ReadAccount(strAccount, account);

    bool bKeyUsed = false;

    // Check if the current key has been used
    if (account.vchPubKey.IsValid())
    {
        CScript scriptPubKey = GetScriptForDestination(account.vchPubKey.GetID());
        for (map<uint256, CWalletTx>::iterator it = pwalletMain->mapWallet.begin();
             it != pwalletMain->mapWallet.end() && account.vchPubKey.IsValid();
             ++it)
        {
            const CWalletTx& wtx = (*it).second;
            BOOST_FOREACH(const CTxOut& txout, wtx.vout)
                if (txout.scriptPubKey == scriptPubKey)
                    bKeyUsed = true;
        }
    }

    // Generate a new key
    if (!account.vchPubKey.IsValid() || bForceNew || bKeyUsed)
    {
        if (!pwalletMain->GetKeyFromPool(account.vchPubKey))
            throw JSONRPCError(RPC_WALLET_KEYPOOL_RAN_OUT, "Error: Keypool ran out, please call keypoolrefill first");

        pwalletMain->SetAddressBook(account.vchPubKey.GetID(), strAccount, "receive");
        walletdb.WriteAccount(strAccount, account);
    }

    return account.vchPubKey.GetID();
}

UniValue getaccountaddress(const UniValue& params, bool fHelp)
{
    if (!EnsureWalletIsAvailable(fHelp))
        return NullUniValue;

    if (fHelp || params.size() != 1)
        throw runtime_error(
            "getaccountaddress \"account\"\n"
            "\nDEPRECATED. Returns the current AnimeCoin address for receiving payments to this account.\n"
            "\nArguments:\n"
            "1. \"account\"       (string, required) MUST be set to the empty string \"\" to represent the default account. Passing any other string will result in an error.\n"
            "\nResult:\n"
            "\"zcashaddress\"   (string) The account AnimeCoin address\n"
            "\nExamples:\n"
            + HelpExampleCli("getaccountaddress", "")
            + HelpExampleCli("getaccountaddress", "\"\"")
            + HelpExampleCli("getaccountaddress", "\"myaccount\"")
            + HelpExampleRpc("getaccountaddress", "\"myaccount\"")
        );

    LOCK2(cs_main, pwalletMain->cs_wallet);

    // Parse the account first so we don't generate a key if there's an error
    string strAccount = AccountFromValue(params[0]);

    UniValue ret(UniValue::VSTR);

    ret = EncodeDestination(GetAccountAddress(strAccount));
    return ret;
}


UniValue getrawchangeaddress(const UniValue& params, bool fHelp)
{
    if (!EnsureWalletIsAvailable(fHelp))
        return NullUniValue;

    if (fHelp || params.size() > 1)
        throw runtime_error(
            "getrawchangeaddress\n"
            "\nReturns a new AnimeCoin address, for receiving change.\n"
            "This is for use with raw transactions, NOT normal use.\n"
            "\nResult:\n"
            "\"address\"    (string) The address\n"
            "\nExamples:\n"
            + HelpExampleCli("getrawchangeaddress", "")
            + HelpExampleRpc("getrawchangeaddress", "")
       );

    LOCK2(cs_main, pwalletMain->cs_wallet);

    if (!pwalletMain->IsLocked())
        pwalletMain->TopUpKeyPool();

    CReserveKey reservekey(pwalletMain);
    CPubKey vchPubKey;
    if (!reservekey.GetReservedKey(vchPubKey))
        throw JSONRPCError(RPC_WALLET_KEYPOOL_RAN_OUT, "Error: Keypool ran out, please call keypoolrefill first");

    reservekey.KeepKey();

    CKeyID keyID = vchPubKey.GetID();

    return EncodeDestination(keyID);
}


UniValue setaccount(const UniValue& params, bool fHelp)
{
    if (!EnsureWalletIsAvailable(fHelp))
        return NullUniValue;

    if (fHelp || params.size() < 1 || params.size() > 2)
        throw runtime_error(
            "setaccount \"zcashaddress\" \"account\"\n"
            "\nDEPRECATED. Sets the account associated with the given address.\n"
            "\nArguments:\n"
            "1. \"zcashaddress\"  (string, required) The AnimeCoin address to be associated with an account.\n"
            "2. \"account\"         (string, required) MUST be set to the empty string \"\" to represent the default account. Passing any other string will result in an error.\n"
            "\nExamples:\n"
            + HelpExampleCli("setaccount", "\"t14oHp2v54vfmdgQ3v3SNuQga8JKHTNi2a1\" \"tabby\"")
            + HelpExampleRpc("setaccount", "\"t14oHp2v54vfmdgQ3v3SNuQga8JKHTNi2a1\", \"tabby\"")
        );

    LOCK2(cs_main, pwalletMain->cs_wallet);

<<<<<<< HEAD
    CBitcoinAddress address(params[0].get_str());
    if (!address.IsValid())
        throw JSONRPCError(RPC_INVALID_ADDRESS_OR_KEY, "Invalid AnimeCoin address");
=======
    CTxDestination dest = DecodeDestination(params[0].get_str());
    if (!IsValidDestination(dest)) {
        throw JSONRPCError(RPC_INVALID_ADDRESS_OR_KEY, "Invalid Zcash address");
    }
>>>>>>> f8f65405

    string strAccount;
    if (params.size() > 1)
        strAccount = AccountFromValue(params[1]);

    // Only add the account if the address is yours.
    if (IsMine(*pwalletMain, dest)) {
        // Detect when changing the account of an address that is the 'unused current key' of another account:
        if (pwalletMain->mapAddressBook.count(dest)) {
            std::string strOldAccount = pwalletMain->mapAddressBook[dest].name;
            if (dest == GetAccountAddress(strOldAccount)) {
                GetAccountAddress(strOldAccount, true);
            }
        }
        pwalletMain->SetAddressBook(dest, strAccount, "receive");
    }
    else
        throw JSONRPCError(RPC_MISC_ERROR, "setaccount can only be used with own address");

    return NullUniValue;
}


UniValue getaccount(const UniValue& params, bool fHelp)
{
    if (!EnsureWalletIsAvailable(fHelp))
        return NullUniValue;

    if (fHelp || params.size() != 1)
        throw runtime_error(
            "getaccount \"zcashaddress\"\n"
            "\nDEPRECATED. Returns the account associated with the given address.\n"
            "\nArguments:\n"
            "1. \"zcashaddress\"  (string, required) The AnimeCoin address for account lookup.\n"
            "\nResult:\n"
            "\"accountname\"        (string) the account address\n"
            "\nExamples:\n"
            + HelpExampleCli("getaccount", "\"t14oHp2v54vfmdgQ3v3SNuQga8JKHTNi2a1\"")
            + HelpExampleRpc("getaccount", "\"t14oHp2v54vfmdgQ3v3SNuQga8JKHTNi2a1\"")
        );

    LOCK2(cs_main, pwalletMain->cs_wallet);

<<<<<<< HEAD
    CBitcoinAddress address(params[0].get_str());
    if (!address.IsValid())
        throw JSONRPCError(RPC_INVALID_ADDRESS_OR_KEY, "Invalid AnimeCoin address");
=======
    CTxDestination dest = DecodeDestination(params[0].get_str());
    if (!IsValidDestination(dest)) {
        throw JSONRPCError(RPC_INVALID_ADDRESS_OR_KEY, "Invalid Zcash address");
    }
>>>>>>> f8f65405

    std::string strAccount;
    std::map<CTxDestination, CAddressBookData>::iterator mi = pwalletMain->mapAddressBook.find(dest);
    if (mi != pwalletMain->mapAddressBook.end() && !(*mi).second.name.empty()) {
        strAccount = (*mi).second.name;
    }
    return strAccount;
}


UniValue getaddressesbyaccount(const UniValue& params, bool fHelp)
{
    if (!EnsureWalletIsAvailable(fHelp))
        return NullUniValue;

    if (fHelp || params.size() != 1)
        throw runtime_error(
            "getaddressesbyaccount \"account\"\n"
            "\nDEPRECATED. Returns the list of addresses for the given account.\n"
            "\nArguments:\n"
            "1. \"account\"  (string, required) MUST be set to the empty string \"\" to represent the default account. Passing any other string will result in an error.\n"
            "\nResult:\n"
            "[                     (json array of string)\n"
            "  \"zcashaddress\"  (string) a AnimeCoin address associated with the given account\n"
            "  ,...\n"
            "]\n"
            "\nExamples:\n"
            + HelpExampleCli("getaddressesbyaccount", "\"tabby\"")
            + HelpExampleRpc("getaddressesbyaccount", "\"tabby\"")
        );

    LOCK2(cs_main, pwalletMain->cs_wallet);

    string strAccount = AccountFromValue(params[0]);

    // Find all addresses that have the given account
    UniValue ret(UniValue::VARR);
    for (const std::pair<CTxDestination, CAddressBookData>& item : pwalletMain->mapAddressBook) {
        const CTxDestination& dest = item.first;
        const std::string& strName = item.second.name;
        if (strName == strAccount) {
            ret.push_back(EncodeDestination(dest));
        }
    }
    return ret;
}

static void SendMoney(const CTxDestination &address, CAmount nValue, bool fSubtractFeeFromAmount, CWalletTx& wtxNew)
{
    CAmount curBalance = pwalletMain->GetBalance();

    // Check amount
    if (nValue <= 0)
        throw JSONRPCError(RPC_INVALID_PARAMETER, "Invalid amount");

    if (nValue > curBalance)
        throw JSONRPCError(RPC_WALLET_INSUFFICIENT_FUNDS, "Insufficient funds");

    // Parse AnimeCoin address
    CScript scriptPubKey = GetScriptForDestination(address);

    // Create and send the transaction
    CReserveKey reservekey(pwalletMain);
    CAmount nFeeRequired;
    std::string strError;
    vector<CRecipient> vecSend;
    int nChangePosRet = -1;
    CRecipient recipient = {scriptPubKey, nValue, fSubtractFeeFromAmount};
    vecSend.push_back(recipient);
    if (!pwalletMain->CreateTransaction(vecSend, wtxNew, reservekey, nFeeRequired, nChangePosRet, strError)) {
        if (!fSubtractFeeFromAmount && nValue + nFeeRequired > pwalletMain->GetBalance())
            strError = strprintf("Error: This transaction requires a transaction fee of at least %s because of its amount, complexity, or use of recently received funds!", FormatMoney(nFeeRequired));
        throw JSONRPCError(RPC_WALLET_ERROR, strError);
    }
    if (!pwalletMain->CommitTransaction(wtxNew, reservekey))
        throw JSONRPCError(RPC_WALLET_ERROR, "Error: The transaction was rejected! This might happen if some of the coins in your wallet were already spent, such as if you used a copy of wallet.dat and coins were spent in the copy but not marked as spent here.");
}

UniValue sendtoaddress(const UniValue& params, bool fHelp)
{
    if (!EnsureWalletIsAvailable(fHelp))
        return NullUniValue;

    if (fHelp || params.size() < 2 || params.size() > 5)
        throw runtime_error(
            "sendtoaddress \"zcashaddress\" amount ( \"comment\" \"comment-to\" subtractfeefromamount )\n"
            "\nSend an amount to a given address. The amount is a real and is rounded to the nearest 0.00000001\n"
            + HelpRequiringPassphrase() +
            "\nArguments:\n"
<<<<<<< HEAD
            "1. \"zcashaddress\"  (string, required) The AnimeCoin address to send to.\n"
=======
            "1. \"zcashaddress\"  (string, required) The Zcash address to send to.\n"
>>>>>>> f8f65405
            "2. \"amount\"      (numeric, required) The amount in " + CURRENCY_UNIT + " to send. eg 0.1\n"
            "3. \"comment\"     (string, optional) A comment used to store what the transaction is for. \n"
            "                             This is not part of the transaction, just kept in your wallet.\n"
            "4. \"comment-to\"  (string, optional) A comment to store the name of the person or organization \n"
            "                             to which you're sending the transaction. This is not part of the \n"
            "                             transaction, just kept in your wallet.\n"
            "5. subtractfeefromamount  (boolean, optional, default=false) The fee will be deducted from the amount being sent.\n"
            "                             The recipient will receive less AnimeCoin than you enter in the amount field.\n"
            "\nResult:\n"
            "\"transactionid\"  (string) The transaction id.\n"
            "\nExamples:\n"
            + HelpExampleCli("sendtoaddress", "\"t1M72Sfpbz1BPpXFHz9m3CdqATR44Jvaydd\" 0.1")
            + HelpExampleCli("sendtoaddress", "\"t1M72Sfpbz1BPpXFHz9m3CdqATR44Jvaydd\" 0.1 \"donation\" \"seans outpost\"")
            + HelpExampleCli("sendtoaddress", "\"t1M72Sfpbz1BPpXFHz9m3CdqATR44Jvaydd\" 0.1 \"\" \"\" true")
            + HelpExampleRpc("sendtoaddress", "\"t1M72Sfpbz1BPpXFHz9m3CdqATR44Jvaydd\", 0.1, \"donation\", \"seans outpost\"")
        );

    LOCK2(cs_main, pwalletMain->cs_wallet);

<<<<<<< HEAD
    CBitcoinAddress address(params[0].get_str());
    if (!address.IsValid())
        throw JSONRPCError(RPC_INVALID_ADDRESS_OR_KEY, "Invalid AnimeCoin address");
=======
    CTxDestination dest = DecodeDestination(params[0].get_str());
    if (!IsValidDestination(dest)) {
        throw JSONRPCError(RPC_INVALID_ADDRESS_OR_KEY, "Invalid Zcash address");
    }
>>>>>>> f8f65405

    // Amount
    CAmount nAmount = AmountFromValue(params[1]);
    if (nAmount <= 0)
        throw JSONRPCError(RPC_TYPE_ERROR, "Invalid amount for send");

    // Wallet comments
    CWalletTx wtx;
    if (params.size() > 2 && !params[2].isNull() && !params[2].get_str().empty())
        wtx.mapValue["comment"] = params[2].get_str();
    if (params.size() > 3 && !params[3].isNull() && !params[3].get_str().empty())
        wtx.mapValue["to"]      = params[3].get_str();

    bool fSubtractFeeFromAmount = false;
    if (params.size() > 4)
        fSubtractFeeFromAmount = params[4].get_bool();

    EnsureWalletIsUnlocked();

    SendMoney(dest, nAmount, fSubtractFeeFromAmount, wtx);

    return wtx.GetHash().GetHex();
}

UniValue listaddressgroupings(const UniValue& params, bool fHelp)
{
    if (!EnsureWalletIsAvailable(fHelp))
        return NullUniValue;

    if (fHelp)
        throw runtime_error(
            "listaddressgroupings\n"
            "\nLists groups of addresses which have had their common ownership\n"
            "made public by common use as inputs or as the resulting change\n"
            "in past transactions\n"
            "\nResult:\n"
            "[\n"
            "  [\n"
            "    [\n"
            "      \"zcashaddress\",     (string) The AnimeCoin address\n"
            "      amount,                 (numeric) The amount in " + CURRENCY_UNIT + "\n"
            "      \"account\"             (string, optional) The account (DEPRECATED)\n"
            "    ]\n"
            "    ,...\n"
            "  ]\n"
            "  ,...\n"
            "]\n"
            "\nExamples:\n"
            + HelpExampleCli("listaddressgroupings", "")
            + HelpExampleRpc("listaddressgroupings", "")
        );

    LOCK2(cs_main, pwalletMain->cs_wallet);

    UniValue jsonGroupings(UniValue::VARR);
    std::map<CTxDestination, CAmount> balances = pwalletMain->GetAddressBalances();
    for (const std::set<CTxDestination>& grouping : pwalletMain->GetAddressGroupings()) {
        UniValue jsonGrouping(UniValue::VARR);
        for (const CTxDestination& address : grouping)
        {
            UniValue addressInfo(UniValue::VARR);
            addressInfo.push_back(EncodeDestination(address));
            addressInfo.push_back(ValueFromAmount(balances[address]));
            {
                if (pwalletMain->mapAddressBook.find(address) != pwalletMain->mapAddressBook.end()) {
                    addressInfo.push_back(pwalletMain->mapAddressBook.find(address)->second.name);
                }
            }
            jsonGrouping.push_back(addressInfo);
        }
        jsonGroupings.push_back(jsonGrouping);
    }
    return jsonGroupings;
}

UniValue signmessage(const UniValue& params, bool fHelp)
{
    if (!EnsureWalletIsAvailable(fHelp))
        return NullUniValue;

    if (fHelp || params.size() != 2)
        throw runtime_error(
            "signmessage \"t-addr\" \"message\"\n"
            "\nSign a message with the private key of a t-addr"
            + HelpRequiringPassphrase() + "\n"
            "\nArguments:\n"
<<<<<<< HEAD
            "1. \"zcashaddress\"  (string, required) The AnimeCoin address to use for the private key.\n"
=======
            "1. \"t-addr\"  (string, required) The transparent address to use for the private key.\n"
>>>>>>> f8f65405
            "2. \"message\"         (string, required) The message to create a signature of.\n"
            "\nResult:\n"
            "\"signature\"          (string) The signature of the message encoded in base 64\n"
            "\nExamples:\n"
            "\nUnlock the wallet for 30 seconds\n"
            + HelpExampleCli("walletpassphrase", "\"mypassphrase\" 30") +
            "\nCreate the signature\n"
            + HelpExampleCli("signmessage", "\"t14oHp2v54vfmdgQ3v3SNuQga8JKHTNi2a1\" \"my message\"") +
            "\nVerify the signature\n"
            + HelpExampleCli("verifymessage", "\"t14oHp2v54vfmdgQ3v3SNuQga8JKHTNi2a1\" \"signature\" \"my message\"") +
            "\nAs json rpc\n"
            + HelpExampleRpc("signmessage", "\"t14oHp2v54vfmdgQ3v3SNuQga8JKHTNi2a1\", \"my message\"")
        );

    LOCK2(cs_main, pwalletMain->cs_wallet);

    EnsureWalletIsUnlocked();

    string strAddress = params[0].get_str();
    string strMessage = params[1].get_str();

    CTxDestination dest = DecodeDestination(strAddress);
    if (!IsValidDestination(dest)) {
        throw JSONRPCError(RPC_TYPE_ERROR, "Invalid address");
    }

    const CKeyID *keyID = boost::get<CKeyID>(&dest);
    if (!keyID) {
        throw JSONRPCError(RPC_TYPE_ERROR, "Address does not refer to key");
    }

    CKey key;
    if (!pwalletMain->GetKey(*keyID, key)) {
        throw JSONRPCError(RPC_WALLET_ERROR, "Private key not available");
    }

    CHashWriter ss(SER_GETHASH, 0);
    ss << strMessageMagic;
    ss << strMessage;

    vector<unsigned char> vchSig;
    if (!key.SignCompact(ss.GetHash(), vchSig))
        throw JSONRPCError(RPC_INVALID_ADDRESS_OR_KEY, "Sign failed");

    return EncodeBase64(&vchSig[0], vchSig.size());
}

UniValue getreceivedbyaddress(const UniValue& params, bool fHelp)
{
    if (!EnsureWalletIsAvailable(fHelp))
        return NullUniValue;

    if (fHelp || params.size() < 1 || params.size() > 2)
        throw runtime_error(
            "getreceivedbyaddress \"zcashaddress\" ( minconf )\n"
            "\nReturns the total amount received by the given AnimeCoin address in transactions with at least minconf confirmations.\n"
            "\nArguments:\n"
            "1. \"zcashaddress\"  (string, required) The AnimeCoin address for transactions.\n"
            "2. minconf             (numeric, optional, default=1) Only include transactions confirmed at least this many times.\n"
            "\nResult:\n"
            "amount   (numeric) The total amount in " + CURRENCY_UNIT + " received at this address.\n"
            "\nExamples:\n"
            "\nThe amount from transactions with at least 1 confirmation\n"
            + HelpExampleCli("getreceivedbyaddress", "\"t14oHp2v54vfmdgQ3v3SNuQga8JKHTNi2a1\"") +
            "\nThe amount including unconfirmed transactions, zero confirmations\n"
            + HelpExampleCli("getreceivedbyaddress", "\"t14oHp2v54vfmdgQ3v3SNuQga8JKHTNi2a1\" 0") +
            "\nThe amount with at least 6 confirmations, very safe\n"
            + HelpExampleCli("getreceivedbyaddress", "\"t14oHp2v54vfmdgQ3v3SNuQga8JKHTNi2a1\" 6") +
            "\nAs a json rpc call\n"
            + HelpExampleRpc("getreceivedbyaddress", "\"t14oHp2v54vfmdgQ3v3SNuQga8JKHTNi2a1\", 6")
       );

    LOCK2(cs_main, pwalletMain->cs_wallet);

    // Bitcoin address
<<<<<<< HEAD
    CBitcoinAddress address = CBitcoinAddress(params[0].get_str());
    if (!address.IsValid())
        throw JSONRPCError(RPC_INVALID_ADDRESS_OR_KEY, "Invalid AnimeCoin address");
    CScript scriptPubKey = GetScriptForDestination(address.Get());
    if (!IsMine(*pwalletMain,scriptPubKey))
        return (double)0.0;
=======
    CTxDestination dest = DecodeDestination(params[0].get_str());
    if (!IsValidDestination(dest)) {
        throw JSONRPCError(RPC_INVALID_ADDRESS_OR_KEY, "Invalid Zcash address");
    }
    CScript scriptPubKey = GetScriptForDestination(dest);
    if (!IsMine(*pwalletMain, scriptPubKey)) {
        return ValueFromAmount(0);
    }
>>>>>>> f8f65405

    // Minimum confirmations
    int nMinDepth = 1;
    if (params.size() > 1)
        nMinDepth = params[1].get_int();

    // Tally
    CAmount nAmount = 0;
    for (map<uint256, CWalletTx>::iterator it = pwalletMain->mapWallet.begin(); it != pwalletMain->mapWallet.end(); ++it)
    {
        const CWalletTx& wtx = (*it).second;
        if (wtx.IsCoinBase() || !CheckFinalTx(wtx))
            continue;

        BOOST_FOREACH(const CTxOut& txout, wtx.vout)
            if (txout.scriptPubKey == scriptPubKey)
                if (wtx.GetDepthInMainChain() >= nMinDepth)
                    nAmount += txout.nValue;
    }

    return  ValueFromAmount(nAmount);
}


UniValue getreceivedbyaccount(const UniValue& params, bool fHelp)
{
    if (!EnsureWalletIsAvailable(fHelp))
        return NullUniValue;

    if (fHelp || params.size() < 1 || params.size() > 2)
        throw runtime_error(
            "getreceivedbyaccount \"account\" ( minconf )\n"
            "\nDEPRECATED. Returns the total amount received by addresses with <account> in transactions with at least [minconf] confirmations.\n"
            "\nArguments:\n"
            "1. \"account\"      (string, required) MUST be set to the empty string \"\" to represent the default account. Passing any other string will result in an error.\n"
            "2. minconf          (numeric, optional, default=1) Only include transactions confirmed at least this many times.\n"
            "\nResult:\n"
            "amount              (numeric) The total amount in " + CURRENCY_UNIT + " received for this account.\n"
            "\nExamples:\n"
            "\nAmount received by the default account with at least 1 confirmation\n"
            + HelpExampleCli("getreceivedbyaccount", "\"\"") +
            "\nAmount received at the tabby account including unconfirmed amounts with zero confirmations\n"
            + HelpExampleCli("getreceivedbyaccount", "\"tabby\" 0") +
            "\nThe amount with at least 6 confirmation, very safe\n"
            + HelpExampleCli("getreceivedbyaccount", "\"tabby\" 6") +
            "\nAs a json rpc call\n"
            + HelpExampleRpc("getreceivedbyaccount", "\"tabby\", 6")
        );

    LOCK2(cs_main, pwalletMain->cs_wallet);

    // Minimum confirmations
    int nMinDepth = 1;
    if (params.size() > 1)
        nMinDepth = params[1].get_int();

    // Get the set of pub keys assigned to account
    string strAccount = AccountFromValue(params[0]);
    set<CTxDestination> setAddress = pwalletMain->GetAccountAddresses(strAccount);

    // Tally
    CAmount nAmount = 0;
    for (map<uint256, CWalletTx>::iterator it = pwalletMain->mapWallet.begin(); it != pwalletMain->mapWallet.end(); ++it)
    {
        const CWalletTx& wtx = (*it).second;
        if (wtx.IsCoinBase() || !CheckFinalTx(wtx))
            continue;

        BOOST_FOREACH(const CTxOut& txout, wtx.vout)
        {
            CTxDestination address;
            if (ExtractDestination(txout.scriptPubKey, address) && IsMine(*pwalletMain, address) && setAddress.count(address))
                if (wtx.GetDepthInMainChain() >= nMinDepth)
                    nAmount += txout.nValue;
        }
    }

    return ValueFromAmount(nAmount);
}


CAmount GetAccountBalance(CWalletDB& walletdb, const string& strAccount, int nMinDepth, const isminefilter& filter)
{
    CAmount nBalance = 0;

    // Tally wallet transactions
    for (map<uint256, CWalletTx>::iterator it = pwalletMain->mapWallet.begin(); it != pwalletMain->mapWallet.end(); ++it)
    {
        const CWalletTx& wtx = (*it).second;
        if (!CheckFinalTx(wtx) || wtx.GetBlocksToMaturity() > 0 || wtx.GetDepthInMainChain() < 0)
            continue;

        CAmount nReceived, nSent, nFee;
        wtx.GetAccountAmounts(strAccount, nReceived, nSent, nFee, filter);

        if (nReceived != 0 && wtx.GetDepthInMainChain() >= nMinDepth)
            nBalance += nReceived;
        nBalance -= nSent + nFee;
    }

    // Tally internal accounting entries
    nBalance += walletdb.GetAccountCreditDebit(strAccount);

    return nBalance;
}

CAmount GetAccountBalance(const string& strAccount, int nMinDepth, const isminefilter& filter)
{
    CWalletDB walletdb(pwalletMain->strWalletFile);
    return GetAccountBalance(walletdb, strAccount, nMinDepth, filter);
}


UniValue getbalance(const UniValue& params, bool fHelp)
{
    if (!EnsureWalletIsAvailable(fHelp))
        return NullUniValue;

    if (fHelp || params.size() > 3)
        throw runtime_error(
            "getbalance ( \"account\" minconf includeWatchonly )\n"
            "\nReturns the server's total available balance.\n"
            "\nArguments:\n"
            "1. \"account\"      (string, optional) DEPRECATED. If provided, it MUST be set to the empty string \"\" or to the string \"*\", either of which will give the total available balance. Passing any other string will result in an error.\n"
            "2. minconf          (numeric, optional, default=1) Only include transactions confirmed at least this many times.\n"
            "3. includeWatchonly (bool, optional, default=false) Also include balance in watchonly addresses (see 'importaddress')\n"
            "\nResult:\n"
            "amount              (numeric) The total amount in " + CURRENCY_UNIT + " received for this account.\n"
            "\nExamples:\n"
            "\nThe total amount in the wallet\n"
            + HelpExampleCli("getbalance", "") +
            "\nThe total amount in the wallet at least 5 blocks confirmed\n"
            + HelpExampleCli("getbalance", "\"*\" 6") +
            "\nAs a json rpc call\n"
            + HelpExampleRpc("getbalance", "\"*\", 6")
        );

    LOCK2(cs_main, pwalletMain->cs_wallet);

    if (params.size() == 0)
        return  ValueFromAmount(pwalletMain->GetBalance());

    int nMinDepth = 1;
    if (params.size() > 1)
        nMinDepth = params[1].get_int();
    isminefilter filter = ISMINE_SPENDABLE;
    if(params.size() > 2)
        if(params[2].get_bool())
            filter = filter | ISMINE_WATCH_ONLY;

    if (params[0].get_str() == "*") {
        // Calculate total balance a different way from GetBalance()
        // (GetBalance() sums up all unspent TxOuts)
        // getbalance and "getbalance * 1 true" should return the same number
        CAmount nBalance = 0;
        for (map<uint256, CWalletTx>::iterator it = pwalletMain->mapWallet.begin(); it != pwalletMain->mapWallet.end(); ++it)
        {
            const CWalletTx& wtx = (*it).second;
            if (!CheckFinalTx(wtx) || wtx.GetBlocksToMaturity() > 0 || wtx.GetDepthInMainChain() < 0)
                continue;

            CAmount allFee;
            string strSentAccount;
            list<COutputEntry> listReceived;
            list<COutputEntry> listSent;
            wtx.GetAmounts(listReceived, listSent, allFee, strSentAccount, filter);
            if (wtx.GetDepthInMainChain() >= nMinDepth)
            {
                BOOST_FOREACH(const COutputEntry& r, listReceived)
                    nBalance += r.amount;
            }
            BOOST_FOREACH(const COutputEntry& s, listSent)
                nBalance -= s.amount;
            nBalance -= allFee;
        }
        return  ValueFromAmount(nBalance);
    }

    string strAccount = AccountFromValue(params[0]);

    CAmount nBalance = GetAccountBalance(strAccount, nMinDepth, filter);

    return ValueFromAmount(nBalance);
}

UniValue getunconfirmedbalance(const UniValue &params, bool fHelp)
{
    if (!EnsureWalletIsAvailable(fHelp))
        return NullUniValue;

    if (fHelp || params.size() > 0)
        throw runtime_error(
                "getunconfirmedbalance\n"
                "Returns the server's total unconfirmed balance\n");

    LOCK2(cs_main, pwalletMain->cs_wallet);

    return ValueFromAmount(pwalletMain->GetUnconfirmedBalance());
}


UniValue movecmd(const UniValue& params, bool fHelp)
{
    if (!EnsureWalletIsAvailable(fHelp))
        return NullUniValue;

    if (fHelp || params.size() < 3 || params.size() > 5)
        throw runtime_error(
            "move \"fromaccount\" \"toaccount\" amount ( minconf \"comment\" )\n"
            "\nDEPRECATED. Move a specified amount from one account in your wallet to another.\n"
            "\nArguments:\n"
            "1. \"fromaccount\"   (string, required) MUST be set to the empty string \"\" to represent the default account. Passing any other string will result in an error.\n"
            "2. \"toaccount\"     (string, required) MUST be set to the empty string \"\" to represent the default account. Passing any other string will result in an error.\n"
            "3. amount            (numeric) Quantity of " + CURRENCY_UNIT + " to move between accounts.\n"
            "4. minconf           (numeric, optional, default=1) Only use funds with at least this many confirmations.\n"
            "5. \"comment\"       (string, optional) An optional comment, stored in the wallet only.\n"
            "\nResult:\n"
            "true|false           (boolean) true if successful.\n"
            "\nExamples:\n"
            "\nMove 0.01 " + CURRENCY_UNIT + " from the default account to the account named tabby\n"
            + HelpExampleCli("move", "\"\" \"tabby\" 0.01") +
            "\nMove 0.01 " + CURRENCY_UNIT + " timotei to akiko with a comment and funds have 6 confirmations\n"
            + HelpExampleCli("move", "\"timotei\" \"akiko\" 0.01 6 \"happy birthday!\"") +
            "\nAs a json rpc call\n"
            + HelpExampleRpc("move", "\"timotei\", \"akiko\", 0.01, 6, \"happy birthday!\"")
        );

    LOCK2(cs_main, pwalletMain->cs_wallet);

    string strFrom = AccountFromValue(params[0]);
    string strTo = AccountFromValue(params[1]);
    CAmount nAmount = AmountFromValue(params[2]);
    if (nAmount <= 0)
        throw JSONRPCError(RPC_TYPE_ERROR, "Invalid amount for send");
    if (params.size() > 3)
        // unused parameter, used to be nMinDepth, keep type-checking it though
        (void)params[3].get_int();
    string strComment;
    if (params.size() > 4)
        strComment = params[4].get_str();

    CWalletDB walletdb(pwalletMain->strWalletFile);
    if (!walletdb.TxnBegin())
        throw JSONRPCError(RPC_DATABASE_ERROR, "database error");

    int64_t nNow = GetAdjustedTime();

    // Debit
    CAccountingEntry debit;
    debit.nOrderPos = pwalletMain->IncOrderPosNext(&walletdb);
    debit.strAccount = strFrom;
    debit.nCreditDebit = -nAmount;
    debit.nTime = nNow;
    debit.strOtherAccount = strTo;
    debit.strComment = strComment;
    walletdb.WriteAccountingEntry(debit);

    // Credit
    CAccountingEntry credit;
    credit.nOrderPos = pwalletMain->IncOrderPosNext(&walletdb);
    credit.strAccount = strTo;
    credit.nCreditDebit = nAmount;
    credit.nTime = nNow;
    credit.strOtherAccount = strFrom;
    credit.strComment = strComment;
    walletdb.WriteAccountingEntry(credit);

    if (!walletdb.TxnCommit())
        throw JSONRPCError(RPC_DATABASE_ERROR, "database error");

    return true;
}


UniValue sendfrom(const UniValue& params, bool fHelp)
{
    if (!EnsureWalletIsAvailable(fHelp))
        return NullUniValue;

    if (fHelp || params.size() < 3 || params.size() > 6)
        throw runtime_error(
            "sendfrom \"fromaccount\" \"tozcashaddress\" amount ( minconf \"comment\" \"comment-to\" )\n"
            "\nDEPRECATED (use sendtoaddress). Sent an amount from an account to a AnimeCoin address.\n"
            "The amount is a real and is rounded to the nearest 0.00000001."
            + HelpRequiringPassphrase() + "\n"
            "\nArguments:\n"
            "1. \"fromaccount\"       (string, required) MUST be set to the empty string \"\" to represent the default account. Passing any other string will result in an error.\n"
<<<<<<< HEAD
            "2. \"tozcashaddress\"  (string, required) The AnimeCoin address to send funds to.\n"
=======
            "2. \"tozcashaddress\"  (string, required) The Zcash address to send funds to.\n"
>>>>>>> f8f65405
            "3. amount                (numeric, required) The amount in " + CURRENCY_UNIT + " (transaction fee is added on top).\n"
            "4. minconf               (numeric, optional, default=1) Only use funds with at least this many confirmations.\n"
            "5. \"comment\"           (string, optional) A comment used to store what the transaction is for. \n"
            "                                     This is not part of the transaction, just kept in your wallet.\n"
            "6. \"comment-to\"        (string, optional) An optional comment to store the name of the person or organization \n"
            "                                     to which you're sending the transaction. This is not part of the transaction, \n"
            "                                     it is just kept in your wallet.\n"
            "\nResult:\n"
            "\"transactionid\"        (string) The transaction id.\n"
            "\nExamples:\n"
            "\nSend 0.01 " + CURRENCY_UNIT + " from the default account to the address, must have at least 1 confirmation\n"
            + HelpExampleCli("sendfrom", "\"\" \"t1M72Sfpbz1BPpXFHz9m3CdqATR44Jvaydd\" 0.01") +
            "\nSend 0.01 from the tabby account to the given address, funds must have at least 6 confirmations\n"
            + HelpExampleCli("sendfrom", "\"tabby\" \"t1M72Sfpbz1BPpXFHz9m3CdqATR44Jvaydd\" 0.01 6 \"donation\" \"seans outpost\"") +
            "\nAs a json rpc call\n"
            + HelpExampleRpc("sendfrom", "\"tabby\", \"t1M72Sfpbz1BPpXFHz9m3CdqATR44Jvaydd\", 0.01, 6, \"donation\", \"seans outpost\"")
        );

    LOCK2(cs_main, pwalletMain->cs_wallet);

<<<<<<< HEAD
    string strAccount = AccountFromValue(params[0]);
    CBitcoinAddress address(params[1].get_str());
    if (!address.IsValid())
        throw JSONRPCError(RPC_INVALID_ADDRESS_OR_KEY, "Invalid AnimeCoin address");
=======
    std::string strAccount = AccountFromValue(params[0]);
    CTxDestination dest = DecodeDestination(params[1].get_str());
    if (!IsValidDestination(dest)) {
        throw JSONRPCError(RPC_INVALID_ADDRESS_OR_KEY, "Invalid Zcash address");
    }
>>>>>>> f8f65405
    CAmount nAmount = AmountFromValue(params[2]);
    if (nAmount <= 0)
        throw JSONRPCError(RPC_TYPE_ERROR, "Invalid amount for send");
    int nMinDepth = 1;
    if (params.size() > 3)
        nMinDepth = params[3].get_int();

    CWalletTx wtx;
    wtx.strFromAccount = strAccount;
    if (params.size() > 4 && !params[4].isNull() && !params[4].get_str().empty())
        wtx.mapValue["comment"] = params[4].get_str();
    if (params.size() > 5 && !params[5].isNull() && !params[5].get_str().empty())
        wtx.mapValue["to"]      = params[5].get_str();

    EnsureWalletIsUnlocked();

    // Check funds
    CAmount nBalance = GetAccountBalance(strAccount, nMinDepth, ISMINE_SPENDABLE);
    if (nAmount > nBalance)
        throw JSONRPCError(RPC_WALLET_INSUFFICIENT_FUNDS, "Account has insufficient funds");

    SendMoney(dest, nAmount, false, wtx);

    return wtx.GetHash().GetHex();
}


UniValue sendmany(const UniValue& params, bool fHelp)
{
    if (!EnsureWalletIsAvailable(fHelp))
        return NullUniValue;

    if (fHelp || params.size() < 2 || params.size() > 5)
        throw runtime_error(
            "sendmany \"fromaccount\" {\"address\":amount,...} ( minconf \"comment\" [\"address\",...] )\n"
            "\nSend multiple times. Amounts are decimal numbers with at most 8 digits of precision."
            + HelpRequiringPassphrase() + "\n"
            "\nArguments:\n"
            "1. \"fromaccount\"         (string, required) MUST be set to the empty string \"\" to represent the default account. Passing any other string will result in an error.\n"
            "2. \"amounts\"             (string, required) A json object with addresses and amounts\n"
            "    {\n"
<<<<<<< HEAD
            "      \"address\":amount   (numeric) The AnimeCoin address is the key, the numeric amount in " + CURRENCY_UNIT + " is the value\n"
=======
            "      \"address\":amount   (numeric) The Zcash address is the key, the numeric amount in " + CURRENCY_UNIT + " is the value\n"
>>>>>>> f8f65405
            "      ,...\n"
            "    }\n"
            "3. minconf                 (numeric, optional, default=1) Only use the balance confirmed at least this many times.\n"
            "4. \"comment\"             (string, optional) A comment\n"
            "5. subtractfeefromamount   (string, optional) A json array with addresses.\n"
            "                           The fee will be equally deducted from the amount of each selected address.\n"
            "                           Those recipients will receive less AnimeCoin than you enter in their corresponding amount field.\n"
            "                           If no addresses are specified here, the sender pays the fee.\n"
            "    [\n"
            "      \"address\"            (string) Subtract fee from this address\n"
            "      ,...\n"
            "    ]\n"
            "\nResult:\n"
            "\"transactionid\"          (string) The transaction id for the send. Only 1 transaction is created regardless of \n"
            "                                    the number of addresses.\n"
            "\nExamples:\n"
            "\nSend two amounts to two different addresses:\n"
            + HelpExampleCli("sendmany", "\"\" \"{\\\"t14oHp2v54vfmdgQ3v3SNuQga8JKHTNi2a1\\\":0.01,\\\"t1353tsE8YMTA4EuV7dgUXGjNFf9KpVvKHz\\\":0.02}\"") +
            "\nSend two amounts to two different addresses setting the confirmation and comment:\n"
            + HelpExampleCli("sendmany", "\"\" \"{\\\"t14oHp2v54vfmdgQ3v3SNuQga8JKHTNi2a1\\\":0.01,\\\"t1353tsE8YMTA4EuV7dgUXGjNFf9KpVvKHz\\\":0.02}\" 6 \"testing\"") +
            "\nSend two amounts to two different addresses, subtract fee from amount:\n"
            + HelpExampleCli("sendmany", "\"\" \"{\\\"t14oHp2v54vfmdgQ3v3SNuQga8JKHTNi2a1\\\":0.01,\\\"t1353tsE8YMTA4EuV7dgUXGjNFf9KpVvKHz\\\":0.02}\" 1 \"\" \"[\\\"t14oHp2v54vfmdgQ3v3SNuQga8JKHTNi2a1\\\",\\\"t1353tsE8YMTA4EuV7dgUXGjNFf9KpVvKHz\\\"]\"") +
            "\nAs a json rpc call\n"
            + HelpExampleRpc("sendmany", "\"\", \"{\\\"t14oHp2v54vfmdgQ3v3SNuQga8JKHTNi2a1\\\":0.01,\\\"t1353tsE8YMTA4EuV7dgUXGjNFf9KpVvKHz\\\":0.02}\", 6, \"testing\"")
        );

    LOCK2(cs_main, pwalletMain->cs_wallet);

    string strAccount = AccountFromValue(params[0]);
    UniValue sendTo = params[1].get_obj();
    int nMinDepth = 1;
    if (params.size() > 2)
        nMinDepth = params[2].get_int();

    CWalletTx wtx;
    wtx.strFromAccount = strAccount;
    if (params.size() > 3 && !params[3].isNull() && !params[3].get_str().empty())
        wtx.mapValue["comment"] = params[3].get_str();

    UniValue subtractFeeFromAmount(UniValue::VARR);
    if (params.size() > 4)
        subtractFeeFromAmount = params[4].get_array();

    std::set<CTxDestination> destinations;
    std::vector<CRecipient> vecSend;

    CAmount totalAmount = 0;
<<<<<<< HEAD
    vector<string> keys = sendTo.getKeys();
    BOOST_FOREACH(const string& name_, keys)
    {
        CBitcoinAddress address(name_);
        if (!address.IsValid())
            throw JSONRPCError(RPC_INVALID_ADDRESS_OR_KEY, string("Invalid AnimeCoin address: ")+name_);
=======
    std::vector<std::string> keys = sendTo.getKeys();
    for (const std::string& name_ : keys) {
        CTxDestination dest = DecodeDestination(name_);
        if (!IsValidDestination(dest)) {
            throw JSONRPCError(RPC_INVALID_ADDRESS_OR_KEY, std::string("Invalid Zcash address: ") + name_);
        }
>>>>>>> f8f65405

        if (destinations.count(dest)) {
            throw JSONRPCError(RPC_INVALID_PARAMETER, std::string("Invalid parameter, duplicated address: ") + name_);
        }
        destinations.insert(dest);

        CScript scriptPubKey = GetScriptForDestination(dest);
        CAmount nAmount = AmountFromValue(sendTo[name_]);
        if (nAmount <= 0)
            throw JSONRPCError(RPC_TYPE_ERROR, "Invalid amount for send");
        totalAmount += nAmount;

        bool fSubtractFeeFromAmount = false;
        for (size_t idx = 0; idx < subtractFeeFromAmount.size(); idx++) {
            const UniValue& addr = subtractFeeFromAmount[idx];
            if (addr.get_str() == name_)
                fSubtractFeeFromAmount = true;
        }

        CRecipient recipient = {scriptPubKey, nAmount, fSubtractFeeFromAmount};
        vecSend.push_back(recipient);
    }

    EnsureWalletIsUnlocked();

    // Check funds
    CAmount nBalance = GetAccountBalance(strAccount, nMinDepth, ISMINE_SPENDABLE);
    if (totalAmount > nBalance)
        throw JSONRPCError(RPC_WALLET_INSUFFICIENT_FUNDS, "Account has insufficient funds");

    // Send
    CReserveKey keyChange(pwalletMain);
    CAmount nFeeRequired = 0;
    int nChangePosRet = -1;
    string strFailReason;
    bool fCreated = pwalletMain->CreateTransaction(vecSend, wtx, keyChange, nFeeRequired, nChangePosRet, strFailReason);
    if (!fCreated)
        throw JSONRPCError(RPC_WALLET_INSUFFICIENT_FUNDS, strFailReason);
    if (!pwalletMain->CommitTransaction(wtx, keyChange))
        throw JSONRPCError(RPC_WALLET_ERROR, "Transaction commit failed");

    return wtx.GetHash().GetHex();
}

// Defined in rpc/misc.cpp
extern CScript _createmultisig_redeemScript(const UniValue& params);

UniValue addmultisigaddress(const UniValue& params, bool fHelp)
{
    if (!EnsureWalletIsAvailable(fHelp))
        return NullUniValue;

    if (fHelp || params.size() < 2 || params.size() > 3)
    {
        string msg = "addmultisigaddress nrequired [\"key\",...] ( \"account\" )\n"
            "\nAdd a nrequired-to-sign multisignature address to the wallet.\n"
            "Each key is a AnimeCoin address or hex-encoded public key.\n"
            "If 'account' is specified (DEPRECATED), assign address to that account.\n"

            "\nArguments:\n"
            "1. nrequired        (numeric, required) The number of required signatures out of the n keys or addresses.\n"
            "2. \"keysobject\"   (string, required) A json array of AnimeCoin addresses or hex-encoded public keys\n"
            "     [\n"
            "       \"address\"  (string) AnimeCoin address or hex-encoded public key\n"
            "       ...,\n"
            "     ]\n"
            "3. \"account\"      (string, optional) DEPRECATED. If provided, MUST be set to the empty string \"\" to represent the default account. Passing any other string will result in an error.\n"

            "\nResult:\n"
            "\"zcashaddress\"  (string) A AnimeCoin address associated with the keys.\n"

            "\nExamples:\n"
            "\nAdd a multisig address from 2 addresses\n"
            + HelpExampleCli("addmultisigaddress", "2 \"[\\\"t16sSauSf5pF2UkUwvKGq4qjNRzBZYqgEL5\\\",\\\"t171sgjn4YtPu27adkKGrdDwzRTxnRkBfKV\\\"]\"") +
            "\nAs json rpc call\n"
            + HelpExampleRpc("addmultisigaddress", "2, \"[\\\"t16sSauSf5pF2UkUwvKGq4qjNRzBZYqgEL5\\\",\\\"t171sgjn4YtPu27adkKGrdDwzRTxnRkBfKV\\\"]\"")
        ;
        throw runtime_error(msg);
    }

    LOCK2(cs_main, pwalletMain->cs_wallet);

    string strAccount;
    if (params.size() > 2)
        strAccount = AccountFromValue(params[2]);

    // Construct using pay-to-script-hash:
    CScript inner = _createmultisig_redeemScript(params);
    CScriptID innerID(inner);
    pwalletMain->AddCScript(inner);

    pwalletMain->SetAddressBook(innerID, strAccount, "send");
    return EncodeDestination(innerID);
}


struct tallyitem
{
    CAmount nAmount;
    int nConf;
    vector<uint256> txids;
    bool fIsWatchonly;
    tallyitem()
    {
        nAmount = 0;
        nConf = std::numeric_limits<int>::max();
        fIsWatchonly = false;
    }
};

UniValue ListReceived(const UniValue& params, bool fByAccounts)
{
    // Minimum confirmations
    int nMinDepth = 1;
    if (params.size() > 0)
        nMinDepth = params[0].get_int();

    // Whether to include empty accounts
    bool fIncludeEmpty = false;
    if (params.size() > 1)
        fIncludeEmpty = params[1].get_bool();

    isminefilter filter = ISMINE_SPENDABLE;
    if(params.size() > 2)
        if(params[2].get_bool())
            filter = filter | ISMINE_WATCH_ONLY;

    // Tally
    std::map<CTxDestination, tallyitem> mapTally;
    for (const std::pair<uint256, CWalletTx>& pairWtx : pwalletMain->mapWallet) {
        const CWalletTx& wtx = pairWtx.second;

        if (wtx.IsCoinBase() || !CheckFinalTx(wtx))
            continue;

        int nDepth = wtx.GetDepthInMainChain();
        if (nDepth < nMinDepth)
            continue;

        BOOST_FOREACH(const CTxOut& txout, wtx.vout)
        {
            CTxDestination address;
            if (!ExtractDestination(txout.scriptPubKey, address))
                continue;

            isminefilter mine = IsMine(*pwalletMain, address);
            if(!(mine & filter))
                continue;

            tallyitem& item = mapTally[address];
            item.nAmount += txout.nValue;
            item.nConf = min(item.nConf, nDepth);
            item.txids.push_back(wtx.GetHash());
            if (mine & ISMINE_WATCH_ONLY)
                item.fIsWatchonly = true;
        }
    }

    // Reply
    UniValue ret(UniValue::VARR);
    std::map<std::string, tallyitem> mapAccountTally;
    for (const std::pair<CTxDestination, CAddressBookData>& item : pwalletMain->mapAddressBook) {
        const CTxDestination& dest = item.first;
        const std::string& strAccount = item.second.name;
        std::map<CTxDestination, tallyitem>::iterator it = mapTally.find(dest);
        if (it == mapTally.end() && !fIncludeEmpty)
            continue;

        CAmount nAmount = 0;
        int nConf = std::numeric_limits<int>::max();
        bool fIsWatchonly = false;
        if (it != mapTally.end())
        {
            nAmount = (*it).second.nAmount;
            nConf = (*it).second.nConf;
            fIsWatchonly = (*it).second.fIsWatchonly;
        }

        if (fByAccounts)
        {
            tallyitem& item = mapAccountTally[strAccount];
            item.nAmount += nAmount;
            item.nConf = min(item.nConf, nConf);
            item.fIsWatchonly = fIsWatchonly;
        }
        else
        {
            UniValue obj(UniValue::VOBJ);
            if(fIsWatchonly)
                obj.push_back(Pair("involvesWatchonly", true));
            obj.push_back(Pair("address",       EncodeDestination(dest)));
            obj.push_back(Pair("account",       strAccount));
            obj.push_back(Pair("amount",        ValueFromAmount(nAmount)));
            obj.push_back(Pair("confirmations", (nConf == std::numeric_limits<int>::max() ? 0 : nConf)));
            UniValue transactions(UniValue::VARR);
            if (it != mapTally.end())
            {
                BOOST_FOREACH(const uint256& item, (*it).second.txids)
                {
                    transactions.push_back(item.GetHex());
                }
            }
            obj.push_back(Pair("txids", transactions));
            ret.push_back(obj);
        }
    }

    if (fByAccounts)
    {
        for (map<string, tallyitem>::iterator it = mapAccountTally.begin(); it != mapAccountTally.end(); ++it)
        {
            CAmount nAmount = (*it).second.nAmount;
            int nConf = (*it).second.nConf;
            UniValue obj(UniValue::VOBJ);
            if((*it).second.fIsWatchonly)
                obj.push_back(Pair("involvesWatchonly", true));
            obj.push_back(Pair("account",       (*it).first));
            obj.push_back(Pair("amount",        ValueFromAmount(nAmount)));
            obj.push_back(Pair("confirmations", (nConf == std::numeric_limits<int>::max() ? 0 : nConf)));
            ret.push_back(obj);
        }
    }

    return ret;
}

UniValue listreceivedbyaddress(const UniValue& params, bool fHelp)
{
    if (!EnsureWalletIsAvailable(fHelp))
        return NullUniValue;

    if (fHelp || params.size() > 3)
        throw runtime_error(
            "listreceivedbyaddress ( minconf includeempty includeWatchonly)\n"
            "\nList balances by receiving address.\n"
            "\nArguments:\n"
            "1. minconf       (numeric, optional, default=1) The minimum number of confirmations before payments are included.\n"
            "2. includeempty  (numeric, optional, default=false) Whether to include addresses that haven't received any payments.\n"
            "3. includeWatchonly (bool, optional, default=false) Whether to include watchonly addresses (see 'importaddress').\n"

            "\nResult:\n"
            "[\n"
            "  {\n"
            "    \"involvesWatchonly\" : true,        (bool) Only returned if imported addresses were involved in transaction\n"
            "    \"address\" : \"receivingaddress\",  (string) The receiving address\n"
            "    \"account\" : \"accountname\",       (string) DEPRECATED. The account of the receiving address. The default account is \"\".\n"
            "    \"amount\" : x.xxx,                  (numeric) The total amount in " + CURRENCY_UNIT + " received by the address\n"
            "    \"confirmations\" : n                (numeric) The number of confirmations of the most recent transaction included\n"
            "  }\n"
            "  ,...\n"
            "]\n"

            "\nExamples:\n"
            + HelpExampleCli("listreceivedbyaddress", "")
            + HelpExampleCli("listreceivedbyaddress", "6 true")
            + HelpExampleRpc("listreceivedbyaddress", "6, true, true")
        );

    LOCK2(cs_main, pwalletMain->cs_wallet);

    return ListReceived(params, false);
}

UniValue listreceivedbyaccount(const UniValue& params, bool fHelp)
{
    if (!EnsureWalletIsAvailable(fHelp))
        return NullUniValue;

    if (fHelp || params.size() > 3)
        throw runtime_error(
            "listreceivedbyaccount ( minconf includeempty includeWatchonly)\n"
            "\nDEPRECATED. List balances by account.\n"
            "\nArguments:\n"
            "1. minconf      (numeric, optional, default=1) The minimum number of confirmations before payments are included.\n"
            "2. includeempty (boolean, optional, default=false) Whether to include accounts that haven't received any payments.\n"
            "3. includeWatchonly (bool, optional, default=false) Whether to include watchonly addresses (see 'importaddress').\n"

            "\nResult:\n"
            "[\n"
            "  {\n"
            "    \"involvesWatchonly\" : true,   (bool) Only returned if imported addresses were involved in transaction\n"
            "    \"account\" : \"accountname\",  (string) The account name of the receiving account\n"
            "    \"amount\" : x.xxx,             (numeric) The total amount received by addresses with this account\n"
            "    \"confirmations\" : n           (numeric) The number of confirmations of the most recent transaction included\n"
            "  }\n"
            "  ,...\n"
            "]\n"

            "\nExamples:\n"
            + HelpExampleCli("listreceivedbyaccount", "")
            + HelpExampleCli("listreceivedbyaccount", "6 true")
            + HelpExampleRpc("listreceivedbyaccount", "6, true, true")
        );

    LOCK2(cs_main, pwalletMain->cs_wallet);

    return ListReceived(params, true);
}

static void MaybePushAddress(UniValue & entry, const CTxDestination &dest)
{
    if (IsValidDestination(dest)) {
        entry.push_back(Pair("address", EncodeDestination(dest)));
    }
}

void ListTransactions(const CWalletTx& wtx, const string& strAccount, int nMinDepth, bool fLong, UniValue& ret, const isminefilter& filter)
{
    CAmount nFee;
    string strSentAccount;
    list<COutputEntry> listReceived;
    list<COutputEntry> listSent;

    wtx.GetAmounts(listReceived, listSent, nFee, strSentAccount, filter);

    bool fAllAccounts = (strAccount == string("*"));
    bool involvesWatchonly = wtx.IsFromMe(ISMINE_WATCH_ONLY);

    // Sent
    if ((!listSent.empty() || nFee != 0) && (fAllAccounts || strAccount == strSentAccount))
    {
        BOOST_FOREACH(const COutputEntry& s, listSent)
        {
            UniValue entry(UniValue::VOBJ);
            if(involvesWatchonly || (::IsMine(*pwalletMain, s.destination) & ISMINE_WATCH_ONLY))
                entry.push_back(Pair("involvesWatchonly", true));
            entry.push_back(Pair("account", strSentAccount));
            MaybePushAddress(entry, s.destination);
            entry.push_back(Pair("category", "send"));
            entry.push_back(Pair("amount", ValueFromAmount(-s.amount)));
            entry.push_back(Pair("vout", s.vout));
            entry.push_back(Pair("fee", ValueFromAmount(-nFee)));
            if (fLong)
                WalletTxToJSON(wtx, entry);
            entry.push_back(Pair("size", static_cast<uint64_t>(GetSerializeSize(static_cast<CTransaction>(wtx), SER_NETWORK, PROTOCOL_VERSION))));
            ret.push_back(entry);
        }
    }

    // Received
    if (listReceived.size() > 0 && wtx.GetDepthInMainChain() >= nMinDepth)
    {
        BOOST_FOREACH(const COutputEntry& r, listReceived)
        {
            string account;
            if (pwalletMain->mapAddressBook.count(r.destination))
                account = pwalletMain->mapAddressBook[r.destination].name;
            if (fAllAccounts || (account == strAccount))
            {
                UniValue entry(UniValue::VOBJ);
                if(involvesWatchonly || (::IsMine(*pwalletMain, r.destination) & ISMINE_WATCH_ONLY))
                    entry.push_back(Pair("involvesWatchonly", true));
                entry.push_back(Pair("account", account));
                MaybePushAddress(entry, r.destination);
                if (wtx.IsCoinBase())
                {
                    if (wtx.GetDepthInMainChain() < 1)
                        entry.push_back(Pair("category", "orphan"));
                    else if (wtx.GetBlocksToMaturity() > 0)
                        entry.push_back(Pair("category", "immature"));
                    else
                        entry.push_back(Pair("category", "generate"));
                }
                else
                {
                    entry.push_back(Pair("category", "receive"));
                }
                entry.push_back(Pair("amount", ValueFromAmount(r.amount)));
                entry.push_back(Pair("vout", r.vout));
                if (fLong)
                    WalletTxToJSON(wtx, entry);
                entry.push_back(Pair("size", static_cast<uint64_t>(GetSerializeSize(static_cast<CTransaction>(wtx), SER_NETWORK, PROTOCOL_VERSION))));
                ret.push_back(entry);
            }
        }
    }
}

void AcentryToJSON(const CAccountingEntry& acentry, const string& strAccount, UniValue& ret)
{
    bool fAllAccounts = (strAccount == string("*"));

    if (fAllAccounts || acentry.strAccount == strAccount)
    {
        UniValue entry(UniValue::VOBJ);
        entry.push_back(Pair("account", acentry.strAccount));
        entry.push_back(Pair("category", "move"));
        entry.push_back(Pair("time", acentry.nTime));
        entry.push_back(Pair("amount", ValueFromAmount(acentry.nCreditDebit)));
        entry.push_back(Pair("otheraccount", acentry.strOtherAccount));
        entry.push_back(Pair("comment", acentry.strComment));
        ret.push_back(entry);
    }
}

UniValue listtransactions(const UniValue& params, bool fHelp)
{
    if (!EnsureWalletIsAvailable(fHelp))
        return NullUniValue;

    if (fHelp || params.size() > 4)
        throw runtime_error(
            "listtransactions ( \"account\" count from includeWatchonly)\n"
            "\nReturns up to 'count' most recent transactions skipping the first 'from' transactions for account 'account'.\n"
            "\nArguments:\n"
            "1. \"account\"    (string, optional) DEPRECATED. The account name. Should be \"*\".\n"
            "2. count          (numeric, optional, default=10) The number of transactions to return\n"
            "3. from           (numeric, optional, default=0) The number of transactions to skip\n"
            "4. includeWatchonly (bool, optional, default=false) Include transactions to watchonly addresses (see 'importaddress')\n"
            "\nResult:\n"
            "[\n"
            "  {\n"
            "    \"account\":\"accountname\",       (string) DEPRECATED. The account name associated with the transaction. \n"
            "                                                It will be \"\" for the default account.\n"
            "    \"address\":\"zcashaddress\",    (string) The AnimeCoin address of the transaction. Not present for \n"
            "                                                move transactions (category = move).\n"
            "    \"category\":\"send|receive|move\", (string) The transaction category. 'move' is a local (off blockchain)\n"
            "                                                transaction between accounts, and not associated with an address,\n"
            "                                                transaction id or block. 'send' and 'receive' transactions are \n"
            "                                                associated with an address, transaction id and block details\n"
            "    \"amount\": x.xxx,          (numeric) The amount in " + CURRENCY_UNIT + ". This is negative for the 'send' category, and for the\n"
            "                                         'move' category for moves outbound. It is positive for the 'receive' category,\n"
            "                                         and for the 'move' category for inbound funds.\n"
            "    \"vout\" : n,               (numeric) the vout value\n"
            "    \"fee\": x.xxx,             (numeric) The amount of the fee in " + CURRENCY_UNIT + ". This is negative and only available for the \n"
            "                                         'send' category of transactions.\n"
            "    \"confirmations\": n,       (numeric) The number of confirmations for the transaction. Available for 'send' and \n"
            "                                         'receive' category of transactions.\n"
            "    \"blockhash\": \"hashvalue\", (string) The block hash containing the transaction. Available for 'send' and 'receive'\n"
            "                                          category of transactions.\n"
            "    \"blockindex\": n,          (numeric) The block index containing the transaction. Available for 'send' and 'receive'\n"
            "                                          category of transactions.\n"
            "    \"txid\": \"transactionid\", (string) The transaction id. Available for 'send' and 'receive' category of transactions.\n"
            "    \"time\": xxx,              (numeric) The transaction time in seconds since epoch (midnight Jan 1 1970 GMT).\n"
            "    \"timereceived\": xxx,      (numeric) The time received in seconds since epoch (midnight Jan 1 1970 GMT). Available \n"
            "                                          for 'send' and 'receive' category of transactions.\n"
            "    \"comment\": \"...\",       (string) If a comment is associated with the transaction.\n"
            "    \"otheraccount\": \"accountname\",  (string) For the 'move' category of transactions, the account the funds came \n"
            "                                          from (for receiving funds, positive amounts), or went to (for sending funds,\n"
            "                                          negative amounts).\n"
            "    \"size\": n,                (numeric) Transaction size in bytes\n"
            "  }\n"
            "]\n"

            "\nExamples:\n"
            "\nList the most recent 10 transactions in the systems\n"
            + HelpExampleCli("listtransactions", "") +
            "\nList transactions 100 to 120\n"
            + HelpExampleCli("listtransactions", "\"*\" 20 100") +
            "\nAs a json rpc call\n"
            + HelpExampleRpc("listtransactions", "\"*\", 20, 100")
        );

    LOCK2(cs_main, pwalletMain->cs_wallet);

    string strAccount = "*";
    if (params.size() > 0)
        strAccount = params[0].get_str();
    int nCount = 10;
    if (params.size() > 1)
        nCount = params[1].get_int();
    int nFrom = 0;
    if (params.size() > 2)
        nFrom = params[2].get_int();
    isminefilter filter = ISMINE_SPENDABLE;
    if(params.size() > 3)
        if(params[3].get_bool())
            filter = filter | ISMINE_WATCH_ONLY;

    if (nCount < 0)
        throw JSONRPCError(RPC_INVALID_PARAMETER, "Negative count");
    if (nFrom < 0)
        throw JSONRPCError(RPC_INVALID_PARAMETER, "Negative from");

    UniValue ret(UniValue::VARR);

    std::list<CAccountingEntry> acentries;
    CWallet::TxItems txOrdered = pwalletMain->OrderedTxItems(acentries, strAccount);

    // iterate backwards until we have nCount items to return:
    for (CWallet::TxItems::reverse_iterator it = txOrdered.rbegin(); it != txOrdered.rend(); ++it)
    {
        CWalletTx *const pwtx = (*it).second.first;
        if (pwtx != 0)
            ListTransactions(*pwtx, strAccount, 0, true, ret, filter);
        CAccountingEntry *const pacentry = (*it).second.second;
        if (pacentry != 0)
            AcentryToJSON(*pacentry, strAccount, ret);

        if ((int)ret.size() >= (nCount+nFrom)) break;
    }
    // ret is newest to oldest

    if (nFrom > (int)ret.size())
        nFrom = ret.size();
    if ((nFrom + nCount) > (int)ret.size())
        nCount = ret.size() - nFrom;

    vector<UniValue> arrTmp = ret.getValues();

    vector<UniValue>::iterator first = arrTmp.begin();
    std::advance(first, nFrom);
    vector<UniValue>::iterator last = arrTmp.begin();
    std::advance(last, nFrom+nCount);

    if (last != arrTmp.end()) arrTmp.erase(last, arrTmp.end());
    if (first != arrTmp.begin()) arrTmp.erase(arrTmp.begin(), first);

    std::reverse(arrTmp.begin(), arrTmp.end()); // Return oldest to newest

    ret.clear();
    ret.setArray();
    ret.push_backV(arrTmp);

    return ret;
}

UniValue listaccounts(const UniValue& params, bool fHelp)
{
    if (!EnsureWalletIsAvailable(fHelp))
        return NullUniValue;

    if (fHelp || params.size() > 2)
        throw runtime_error(
            "listaccounts ( minconf includeWatchonly)\n"
            "\nDEPRECATED. Returns Object that has account names as keys, account balances as values.\n"
            "\nArguments:\n"
            "1. minconf          (numeric, optional, default=1) Only include transactions with at least this many confirmations\n"
            "2. includeWatchonly (bool, optional, default=false) Include balances in watchonly addresses (see 'importaddress')\n"
            "\nResult:\n"
            "{                      (json object where keys are account names, and values are numeric balances\n"
            "  \"account\": x.xxx,  (numeric) The property name is the account name, and the value is the total balance for the account.\n"
            "  ...\n"
            "}\n"
            "\nExamples:\n"
            "\nList account balances where there at least 1 confirmation\n"
            + HelpExampleCli("listaccounts", "") +
            "\nList account balances including zero confirmation transactions\n"
            + HelpExampleCli("listaccounts", "0") +
            "\nList account balances for 6 or more confirmations\n"
            + HelpExampleCli("listaccounts", "6") +
            "\nAs json rpc call\n"
            + HelpExampleRpc("listaccounts", "6")
        );

    LOCK2(cs_main, pwalletMain->cs_wallet);

    int nMinDepth = 1;
    if (params.size() > 0)
        nMinDepth = params[0].get_int();
    isminefilter includeWatchonly = ISMINE_SPENDABLE;
    if(params.size() > 1)
        if(params[1].get_bool())
            includeWatchonly = includeWatchonly | ISMINE_WATCH_ONLY;

    map<string, CAmount> mapAccountBalances;
    BOOST_FOREACH(const PAIRTYPE(CTxDestination, CAddressBookData)& entry, pwalletMain->mapAddressBook) {
        if (IsMine(*pwalletMain, entry.first) & includeWatchonly) // This address belongs to me
            mapAccountBalances[entry.second.name] = 0;
    }

    for (map<uint256, CWalletTx>::iterator it = pwalletMain->mapWallet.begin(); it != pwalletMain->mapWallet.end(); ++it)
    {
        const CWalletTx& wtx = (*it).second;
        CAmount nFee;
        string strSentAccount;
        list<COutputEntry> listReceived;
        list<COutputEntry> listSent;
        int nDepth = wtx.GetDepthInMainChain();
        if (wtx.GetBlocksToMaturity() > 0 || nDepth < 0)
            continue;
        wtx.GetAmounts(listReceived, listSent, nFee, strSentAccount, includeWatchonly);
        mapAccountBalances[strSentAccount] -= nFee;
        BOOST_FOREACH(const COutputEntry& s, listSent)
            mapAccountBalances[strSentAccount] -= s.amount;
        if (nDepth >= nMinDepth)
        {
            BOOST_FOREACH(const COutputEntry& r, listReceived)
                if (pwalletMain->mapAddressBook.count(r.destination))
                    mapAccountBalances[pwalletMain->mapAddressBook[r.destination].name] += r.amount;
                else
                    mapAccountBalances[""] += r.amount;
        }
    }

    list<CAccountingEntry> acentries;
    CWalletDB(pwalletMain->strWalletFile).ListAccountCreditDebit("*", acentries);
    BOOST_FOREACH(const CAccountingEntry& entry, acentries)
        mapAccountBalances[entry.strAccount] += entry.nCreditDebit;

    UniValue ret(UniValue::VOBJ);
    BOOST_FOREACH(const PAIRTYPE(string, CAmount)& accountBalance, mapAccountBalances) {
        ret.push_back(Pair(accountBalance.first, ValueFromAmount(accountBalance.second)));
    }
    return ret;
}

UniValue listsinceblock(const UniValue& params, bool fHelp)
{
    if (!EnsureWalletIsAvailable(fHelp))
        return NullUniValue;

    if (fHelp)
        throw runtime_error(
            "listsinceblock ( \"blockhash\" target-confirmations includeWatchonly)\n"
            "\nGet all transactions in blocks since block [blockhash], or all transactions if omitted\n"
            "\nArguments:\n"
            "1. \"blockhash\"   (string, optional) The block hash to list transactions since\n"
            "2. target-confirmations:    (numeric, optional) The confirmations required, must be 1 or more\n"
            "3. includeWatchonly:        (bool, optional, default=false) Include transactions to watchonly addresses (see 'importaddress')"
            "\nResult:\n"
            "{\n"
            "  \"transactions\": [\n"
            "    \"account\":\"accountname\",       (string) DEPRECATED. The account name associated with the transaction. Will be \"\" for the default account.\n"
            "    \"address\":\"zcashaddress\",    (string) The AnimeCoin address of the transaction. Not present for move transactions (category = move).\n"
            "    \"category\":\"send|receive\",     (string) The transaction category. 'send' has negative amounts, 'receive' has positive amounts.\n"
            "    \"amount\": x.xxx,          (numeric) The amount in " + CURRENCY_UNIT + ". This is negative for the 'send' category, and for the 'move' category for moves \n"
            "                                          outbound. It is positive for the 'receive' category, and for the 'move' category for inbound funds.\n"
            "    \"vout\" : n,               (numeric) the vout value\n"
            "    \"fee\": x.xxx,             (numeric) The amount of the fee in " + CURRENCY_UNIT + ". This is negative and only available for the 'send' category of transactions.\n"
            "    \"confirmations\": n,       (numeric) The number of confirmations for the transaction. Available for 'send' and 'receive' category of transactions.\n"
            "    \"blockhash\": \"hashvalue\",     (string) The block hash containing the transaction. Available for 'send' and 'receive' category of transactions.\n"
            "    \"blockindex\": n,          (numeric) The block index containing the transaction. Available for 'send' and 'receive' category of transactions.\n"
            "    \"blocktime\": xxx,         (numeric) The block time in seconds since epoch (1 Jan 1970 GMT).\n"
            "    \"txid\": \"transactionid\",  (string) The transaction id. Available for 'send' and 'receive' category of transactions.\n"
            "    \"time\": xxx,              (numeric) The transaction time in seconds since epoch (Jan 1 1970 GMT).\n"
            "    \"timereceived\": xxx,      (numeric) The time received in seconds since epoch (Jan 1 1970 GMT). Available for 'send' and 'receive' category of transactions.\n"
            "    \"comment\": \"...\",       (string) If a comment is associated with the transaction.\n"
            "    \"to\": \"...\",            (string) If a comment to is associated with the transaction.\n"
             "  ],\n"
            "  \"lastblock\": \"lastblockhash\"     (string) The hash of the last block\n"
            "}\n"
            "\nExamples:\n"
            + HelpExampleCli("listsinceblock", "")
            + HelpExampleCli("listsinceblock", "\"000000000000000bacf66f7497b7dc45ef753ee9a7d38571037cdb1a57f663ad\" 6")
            + HelpExampleRpc("listsinceblock", "\"000000000000000bacf66f7497b7dc45ef753ee9a7d38571037cdb1a57f663ad\", 6")
        );

    LOCK2(cs_main, pwalletMain->cs_wallet);

    CBlockIndex *pindex = NULL;
    int target_confirms = 1;
    isminefilter filter = ISMINE_SPENDABLE;

    if (params.size() > 0)
    {
        uint256 blockId;

        blockId.SetHex(params[0].get_str());
        BlockMap::iterator it = mapBlockIndex.find(blockId);
        if (it != mapBlockIndex.end())
            pindex = it->second;
    }

    if (params.size() > 1)
    {
        target_confirms = params[1].get_int();

        if (target_confirms < 1)
            throw JSONRPCError(RPC_INVALID_PARAMETER, "Invalid parameter");
    }

    if(params.size() > 2)
        if(params[2].get_bool())
            filter = filter | ISMINE_WATCH_ONLY;

    int depth = pindex ? (1 + chainActive.Height() - pindex->nHeight) : -1;

    UniValue transactions(UniValue::VARR);

    for (map<uint256, CWalletTx>::iterator it = pwalletMain->mapWallet.begin(); it != pwalletMain->mapWallet.end(); it++)
    {
        CWalletTx tx = (*it).second;

        if (depth == -1 || tx.GetDepthInMainChain() < depth)
            ListTransactions(tx, "*", 0, true, transactions, filter);
    }

    CBlockIndex *pblockLast = chainActive[chainActive.Height() + 1 - target_confirms];
    uint256 lastblock = pblockLast ? pblockLast->GetBlockHash() : uint256();

    UniValue ret(UniValue::VOBJ);
    ret.push_back(Pair("transactions", transactions));
    ret.push_back(Pair("lastblock", lastblock.GetHex()));

    return ret;
}

UniValue gettransaction(const UniValue& params, bool fHelp)
{
    if (!EnsureWalletIsAvailable(fHelp))
        return NullUniValue;

    if (fHelp || params.size() < 1 || params.size() > 2)
        throw runtime_error(
            "gettransaction \"txid\" ( includeWatchonly )\n"
            "\nGet detailed information about in-wallet transaction <txid>\n"
            "\nArguments:\n"
            "1. \"txid\"    (string, required) The transaction id\n"
            "2. \"includeWatchonly\"    (bool, optional, default=false) Whether to include watchonly addresses in balance calculation and details[]\n"
            "\nResult:\n"
            "{\n"
            "  \"amount\" : x.xxx,        (numeric) The transaction amount in " + CURRENCY_UNIT + "\n"
            "  \"confirmations\" : n,     (numeric) The number of confirmations\n"
            "  \"blockhash\" : \"hash\",  (string) The block hash\n"
            "  \"blockindex\" : xx,       (numeric) The block index\n"
            "  \"blocktime\" : ttt,       (numeric) The time in seconds since epoch (1 Jan 1970 GMT)\n"
            "  \"txid\" : \"transactionid\",   (string) The transaction id.\n"
            "  \"time\" : ttt,            (numeric) The transaction time in seconds since epoch (1 Jan 1970 GMT)\n"
            "  \"timereceived\" : ttt,    (numeric) The time received in seconds since epoch (1 Jan 1970 GMT)\n"
            "  \"details\" : [\n"
            "    {\n"
            "      \"account\" : \"accountname\",  (string) DEPRECATED. The account name involved in the transaction, can be \"\" for the default account.\n"
            "      \"address\" : \"zcashaddress\",   (string) The AnimeCoin address involved in the transaction\n"
            "      \"category\" : \"send|receive\",    (string) The category, either 'send' or 'receive'\n"
            "      \"amount\" : x.xxx                  (numeric) The amount in " + CURRENCY_UNIT + "\n"
            "      \"vout\" : n,                       (numeric) the vout value\n"
            "    }\n"
            "    ,...\n"
            "  ],\n"
            "  \"vjoinsplit\" : [\n"
            "    {\n"
            "      \"anchor\" : \"treestateref\",          (string) Merkle root of note commitment tree\n"
            "      \"nullifiers\" : [ string, ... ]      (string) Nullifiers of input notes\n"
            "      \"commitments\" : [ string, ... ]     (string) Note commitments for note outputs\n"
            "      \"macs\" : [ string, ... ]            (string) Message authentication tags\n"
            "      \"vpub_old\" : x.xxx                  (numeric) The amount removed from the transparent value pool\n"
            "      \"vpub_new\" : x.xxx,                 (numeric) The amount added to the transparent value pool\n"
            "    }\n"
            "    ,...\n"
            "  ],\n"
            "  \"hex\" : \"data\"         (string) Raw data for transaction\n"
            "}\n"

            "\nExamples:\n"
            + HelpExampleCli("gettransaction", "\"1075db55d416d3ca199f55b6084e2115b9345e16c5cf302fc80e9d5fbf5d48d\"")
            + HelpExampleCli("gettransaction", "\"1075db55d416d3ca199f55b6084e2115b9345e16c5cf302fc80e9d5fbf5d48d\" true")
            + HelpExampleRpc("gettransaction", "\"1075db55d416d3ca199f55b6084e2115b9345e16c5cf302fc80e9d5fbf5d48d\"")
        );

    LOCK2(cs_main, pwalletMain->cs_wallet);

    uint256 hash;
    hash.SetHex(params[0].get_str());

    isminefilter filter = ISMINE_SPENDABLE;
    if(params.size() > 1)
        if(params[1].get_bool())
            filter = filter | ISMINE_WATCH_ONLY;

    UniValue entry(UniValue::VOBJ);
    if (!pwalletMain->mapWallet.count(hash))
        throw JSONRPCError(RPC_INVALID_ADDRESS_OR_KEY, "Invalid or non-wallet transaction id");
    const CWalletTx& wtx = pwalletMain->mapWallet[hash];

    CAmount nCredit = wtx.GetCredit(filter);
    CAmount nDebit = wtx.GetDebit(filter);
    CAmount nNet = nCredit - nDebit;
    CAmount nFee = (wtx.IsFromMe(filter) ? wtx.GetValueOut() - nDebit : 0);

    entry.push_back(Pair("amount", ValueFromAmount(nNet - nFee)));
    if (wtx.IsFromMe(filter))
        entry.push_back(Pair("fee", ValueFromAmount(nFee)));

    WalletTxToJSON(wtx, entry);

    UniValue details(UniValue::VARR);
    ListTransactions(wtx, "*", 0, false, details, filter);
    entry.push_back(Pair("details", details));

    string strHex = EncodeHexTx(static_cast<CTransaction>(wtx));
    entry.push_back(Pair("hex", strHex));

    return entry;
}


UniValue backupwallet(const UniValue& params, bool fHelp)
{
    if (!EnsureWalletIsAvailable(fHelp))
        return NullUniValue;

    if (fHelp || params.size() != 1)
        throw runtime_error(
            "backupwallet \"destination\"\n"
            "\nSafely copies wallet.dat to destination filename\n"
            "\nArguments:\n"
            "1. \"destination\"   (string, required) The destination filename, saved in the directory set by -exportdir option.\n"
            "\nResult:\n"
            "\"path\"             (string) The full path of the destination file\n"
            "\nExamples:\n"
            + HelpExampleCli("backupwallet", "\"backupdata\"")
            + HelpExampleRpc("backupwallet", "\"backupdata\"")
        );

    LOCK2(cs_main, pwalletMain->cs_wallet);

    boost::filesystem::path exportdir;
    try {
        exportdir = GetExportDir();
    } catch (const std::runtime_error& e) {
        throw JSONRPCError(RPC_INTERNAL_ERROR, e.what());
    }
    if (exportdir.empty()) {
        throw JSONRPCError(RPC_WALLET_ERROR, "Cannot backup wallet until the -exportdir option has been set");
    }
    std::string unclean = params[0].get_str();
    std::string clean = SanitizeFilename(unclean);
    if (clean.compare(unclean) != 0) {
        throw JSONRPCError(RPC_WALLET_ERROR, strprintf("Filename is invalid as only alphanumeric characters are allowed.  Try '%s' instead.", clean));
    }
    boost::filesystem::path exportfilepath = exportdir / clean;

    if (!BackupWallet(*pwalletMain, exportfilepath.string()))
        throw JSONRPCError(RPC_WALLET_ERROR, "Error: Wallet backup failed!");

    return exportfilepath.string();
}


UniValue keypoolrefill(const UniValue& params, bool fHelp)
{
    if (!EnsureWalletIsAvailable(fHelp))
        return NullUniValue;

    if (fHelp || params.size() > 1)
        throw runtime_error(
            "keypoolrefill ( newsize )\n"
            "\nFills the keypool."
            + HelpRequiringPassphrase() + "\n"
            "\nArguments\n"
            "1. newsize     (numeric, optional, default=100) The new keypool size\n"
            "\nExamples:\n"
            + HelpExampleCli("keypoolrefill", "")
            + HelpExampleRpc("keypoolrefill", "")
        );

    LOCK2(cs_main, pwalletMain->cs_wallet);

    // 0 is interpreted by TopUpKeyPool() as the default keypool size given by -keypool
    unsigned int kpSize = 0;
    if (params.size() > 0) {
        if (params[0].get_int() < 0)
            throw JSONRPCError(RPC_INVALID_PARAMETER, "Invalid parameter, expected valid size.");
        kpSize = (unsigned int)params[0].get_int();
    }

    EnsureWalletIsUnlocked();
    pwalletMain->TopUpKeyPool(kpSize);

    if (pwalletMain->GetKeyPoolSize() < kpSize)
        throw JSONRPCError(RPC_WALLET_ERROR, "Error refreshing keypool.");

    return NullUniValue;
}


static void LockWallet(CWallet* pWallet)
{
    LOCK(cs_nWalletUnlockTime);
    nWalletUnlockTime = 0;
    pWallet->Lock();
}

UniValue walletpassphrase(const UniValue& params, bool fHelp)
{
    if (!EnsureWalletIsAvailable(fHelp))
        return NullUniValue;

    if (pwalletMain->IsCrypted() && (fHelp || params.size() != 2))
        throw runtime_error(
            "walletpassphrase \"passphrase\" timeout\n"
            "\nStores the wallet decryption key in memory for 'timeout' seconds.\n"
            "This is needed prior to performing transactions related to private keys such as sending AnimeCoin\n"
            "\nArguments:\n"
            "1. \"passphrase\"     (string, required) The wallet passphrase\n"
            "2. timeout            (numeric, required) The time to keep the decryption key in seconds.\n"
            "\nNote:\n"
            "Issuing the walletpassphrase command while the wallet is already unlocked will set a new unlock\n"
            "time that overrides the old one.\n"
            "\nExamples:\n"
            "\nunlock the wallet for 60 seconds\n"
            + HelpExampleCli("walletpassphrase", "\"my pass phrase\" 60") +
            "\nLock the wallet again (before 60 seconds)\n"
            + HelpExampleCli("walletlock", "") +
            "\nAs json rpc call\n"
            + HelpExampleRpc("walletpassphrase", "\"my pass phrase\", 60")
        );

    LOCK2(cs_main, pwalletMain->cs_wallet);

    if (fHelp)
        return true;
    if (!pwalletMain->IsCrypted())
        throw JSONRPCError(RPC_WALLET_WRONG_ENC_STATE, "Error: running with an unencrypted wallet, but walletpassphrase was called.");

    // Note that the walletpassphrase is stored in params[0] which is not mlock()ed
    SecureString strWalletPass;
    strWalletPass.reserve(100);
    // TODO: get rid of this .c_str() by implementing SecureString::operator=(std::string)
    // Alternately, find a way to make params[0] mlock()'d to begin with.
    strWalletPass = params[0].get_str().c_str();

    if (strWalletPass.length() > 0)
    {
        if (!pwalletMain->Unlock(strWalletPass))
            throw JSONRPCError(RPC_WALLET_PASSPHRASE_INCORRECT, "Error: The wallet passphrase entered was incorrect.");
    }
    else
        throw runtime_error(
            "walletpassphrase <passphrase> <timeout>\n"
            "Stores the wallet decryption key in memory for <timeout> seconds.");

    // No need to check return values, because the wallet was unlocked above
    pwalletMain->UpdateNullifierNoteMap();
    pwalletMain->TopUpKeyPool();

    int64_t nSleepTime = params[1].get_int64();
    LOCK(cs_nWalletUnlockTime);
    nWalletUnlockTime = GetTime() + nSleepTime;
    RPCRunLater("lockwallet", boost::bind(LockWallet, pwalletMain), nSleepTime);

    return NullUniValue;
}


UniValue walletpassphrasechange(const UniValue& params, bool fHelp)
{
    if (!EnsureWalletIsAvailable(fHelp))
        return NullUniValue;

    if (pwalletMain->IsCrypted() && (fHelp || params.size() != 2))
        throw runtime_error(
            "walletpassphrasechange \"oldpassphrase\" \"newpassphrase\"\n"
            "\nChanges the wallet passphrase from 'oldpassphrase' to 'newpassphrase'.\n"
            "\nArguments:\n"
            "1. \"oldpassphrase\"      (string) The current passphrase\n"
            "2. \"newpassphrase\"      (string) The new passphrase\n"
            "\nExamples:\n"
            + HelpExampleCli("walletpassphrasechange", "\"old one\" \"new one\"")
            + HelpExampleRpc("walletpassphrasechange", "\"old one\", \"new one\"")
        );

    LOCK2(cs_main, pwalletMain->cs_wallet);

    if (fHelp)
        return true;
    if (!pwalletMain->IsCrypted())
        throw JSONRPCError(RPC_WALLET_WRONG_ENC_STATE, "Error: running with an unencrypted wallet, but walletpassphrasechange was called.");

    // TODO: get rid of these .c_str() calls by implementing SecureString::operator=(std::string)
    // Alternately, find a way to make params[0] mlock()'d to begin with.
    SecureString strOldWalletPass;
    strOldWalletPass.reserve(100);
    strOldWalletPass = params[0].get_str().c_str();

    SecureString strNewWalletPass;
    strNewWalletPass.reserve(100);
    strNewWalletPass = params[1].get_str().c_str();

    if (strOldWalletPass.length() < 1 || strNewWalletPass.length() < 1)
        throw runtime_error(
            "walletpassphrasechange <oldpassphrase> <newpassphrase>\n"
            "Changes the wallet passphrase from <oldpassphrase> to <newpassphrase>.");

    if (!pwalletMain->ChangeWalletPassphrase(strOldWalletPass, strNewWalletPass))
        throw JSONRPCError(RPC_WALLET_PASSPHRASE_INCORRECT, "Error: The wallet passphrase entered was incorrect.");

    return NullUniValue;
}


UniValue walletlock(const UniValue& params, bool fHelp)
{
    if (!EnsureWalletIsAvailable(fHelp))
        return NullUniValue;

    if (pwalletMain->IsCrypted() && (fHelp || params.size() != 0))
        throw runtime_error(
            "walletlock\n"
            "\nRemoves the wallet encryption key from memory, locking the wallet.\n"
            "After calling this method, you will need to call walletpassphrase again\n"
            "before being able to call any methods which require the wallet to be unlocked.\n"
            "\nExamples:\n"
            "\nSet the passphrase for 2 minutes to perform a transaction\n"
            + HelpExampleCli("walletpassphrase", "\"my pass phrase\" 120") +
            "\nPerform a send (requires passphrase set)\n"
            + HelpExampleCli("sendtoaddress", "\"t1M72Sfpbz1BPpXFHz9m3CdqATR44Jvaydd\" 1.0") +
            "\nClear the passphrase since we are done before 2 minutes is up\n"
            + HelpExampleCli("walletlock", "") +
            "\nAs json rpc call\n"
            + HelpExampleRpc("walletlock", "")
        );

    LOCK2(cs_main, pwalletMain->cs_wallet);

    if (fHelp)
        return true;
    if (!pwalletMain->IsCrypted())
        throw JSONRPCError(RPC_WALLET_WRONG_ENC_STATE, "Error: running with an unencrypted wallet, but walletlock was called.");

    {
        LOCK(cs_nWalletUnlockTime);
        pwalletMain->Lock();
        nWalletUnlockTime = 0;
    }

    return NullUniValue;
}


UniValue encryptwallet(const UniValue& params, bool fHelp)
{
    if (!EnsureWalletIsAvailable(fHelp))
        return NullUniValue;

    string enableArg = "developerencryptwallet";
    auto fEnableWalletEncryption = fExperimentalMode && GetBoolArg("-" + enableArg, false);

    std::string strWalletEncryptionDisabledMsg = "";
    if (!fEnableWalletEncryption) {
        strWalletEncryptionDisabledMsg = experimentalDisabledHelpMsg("encryptwallet", enableArg);
    }

    if (!pwalletMain->IsCrypted() && (fHelp || params.size() != 1))
        throw runtime_error(
            "encryptwallet \"passphrase\"\n"
            + strWalletEncryptionDisabledMsg +
            "\nEncrypts the wallet with 'passphrase'. This is for first time encryption.\n"
            "After this, any calls that interact with private keys such as sending or signing \n"
            "will require the passphrase to be set prior the making these calls.\n"
            "Use the walletpassphrase call for this, and then walletlock call.\n"
            "If the wallet is already encrypted, use the walletpassphrasechange call.\n"
            "Note that this will shutdown the server.\n"
            "\nArguments:\n"
            "1. \"passphrase\"    (string) The pass phrase to encrypt the wallet with. It must be at least 1 character, but should be long.\n"
            "\nExamples:\n"
            "\nEncrypt you wallet\n"
            + HelpExampleCli("encryptwallet", "\"my pass phrase\"") +
            "\nNow set the passphrase to use the wallet, such as for signing or sending AnimeCoin\n"
            + HelpExampleCli("walletpassphrase", "\"my pass phrase\"") +
            "\nNow we can so something like sign\n"
            + HelpExampleCli("signmessage", "\"zcashaddress\" \"test message\"") +
            "\nNow lock the wallet again by removing the passphrase\n"
            + HelpExampleCli("walletlock", "") +
            "\nAs a json rpc call\n"
            + HelpExampleRpc("encryptwallet", "\"my pass phrase\"")
        );

    LOCK2(cs_main, pwalletMain->cs_wallet);

    if (fHelp)
        return true;
    if (!fEnableWalletEncryption) {
        throw JSONRPCError(RPC_WALLET_ENCRYPTION_FAILED, "Error: wallet encryption is disabled.");
    }
    if (pwalletMain->IsCrypted())
        throw JSONRPCError(RPC_WALLET_WRONG_ENC_STATE, "Error: running with an encrypted wallet, but encryptwallet was called.");

    // TODO: get rid of this .c_str() by implementing SecureString::operator=(std::string)
    // Alternately, find a way to make params[0] mlock()'d to begin with.
    SecureString strWalletPass;
    strWalletPass.reserve(100);
    strWalletPass = params[0].get_str().c_str();

    if (strWalletPass.length() < 1)
        throw runtime_error(
            "encryptwallet <passphrase>\n"
            "Encrypts the wallet with <passphrase>.");

    if (!pwalletMain->EncryptWallet(strWalletPass))
        throw JSONRPCError(RPC_WALLET_ENCRYPTION_FAILED, "Error: Failed to encrypt the wallet.");

    // BDB seems to have a bad habit of writing old data into
    // slack space in .dat files; that is bad if the old data is
    // unencrypted private keys. So:
    StartShutdown();
    return "wallet encrypted; AnimeCoin server stopping, restart to run with encrypted wallet. The keypool has been flushed, you need to make a new backup.";
}

UniValue lockunspent(const UniValue& params, bool fHelp)
{
    if (!EnsureWalletIsAvailable(fHelp))
        return NullUniValue;

    if (fHelp || params.size() < 1 || params.size() > 2)
        throw runtime_error(
            "lockunspent unlock [{\"txid\":\"txid\",\"vout\":n},...]\n"
            "\nUpdates list of temporarily unspendable outputs.\n"
            "Temporarily lock (unlock=false) or unlock (unlock=true) specified transaction outputs.\n"
            "A locked transaction output will not be chosen by automatic coin selection, when spending AnimeCoin.\n"
            "Locks are stored in memory only. Nodes start with zero locked outputs, and the locked output list\n"
            "is always cleared (by virtue of process exit) when a node stops or fails.\n"
            "Also see the listunspent call\n"
            "\nArguments:\n"
            "1. unlock            (boolean, required) Whether to unlock (true) or lock (false) the specified transactions\n"
            "2. \"transactions\"  (string, required) A json array of objects. Each object the txid (string) vout (numeric)\n"
            "     [           (json array of json objects)\n"
            "       {\n"
            "         \"txid\":\"id\",    (string) The transaction id\n"
            "         \"vout\": n         (numeric) The output number\n"
            "       }\n"
            "       ,...\n"
            "     ]\n"

            "\nResult:\n"
            "true|false    (boolean) Whether the command was successful or not\n"

            "\nExamples:\n"
            "\nList the unspent transactions\n"
            + HelpExampleCli("listunspent", "") +
            "\nLock an unspent transaction\n"
            + HelpExampleCli("lockunspent", "false \"[{\\\"txid\\\":\\\"a08e6907dbbd3d809776dbfc5d82e371b764ed838b5655e72f463568df1aadf0\\\",\\\"vout\\\":1}]\"") +
            "\nList the locked transactions\n"
            + HelpExampleCli("listlockunspent", "") +
            "\nUnlock the transaction again\n"
            + HelpExampleCli("lockunspent", "true \"[{\\\"txid\\\":\\\"a08e6907dbbd3d809776dbfc5d82e371b764ed838b5655e72f463568df1aadf0\\\",\\\"vout\\\":1}]\"") +
            "\nAs a json rpc call\n"
            + HelpExampleRpc("lockunspent", "false, \"[{\\\"txid\\\":\\\"a08e6907dbbd3d809776dbfc5d82e371b764ed838b5655e72f463568df1aadf0\\\",\\\"vout\\\":1}]\"")
        );

    LOCK2(cs_main, pwalletMain->cs_wallet);

    if (params.size() == 1)
        RPCTypeCheck(params, boost::assign::list_of(UniValue::VBOOL));
    else
        RPCTypeCheck(params, boost::assign::list_of(UniValue::VBOOL)(UniValue::VARR));

    bool fUnlock = params[0].get_bool();

    if (params.size() == 1) {
        if (fUnlock)
            pwalletMain->UnlockAllCoins();
        return true;
    }

    UniValue outputs = params[1].get_array();
    for (size_t idx = 0; idx < outputs.size(); idx++) {
        const UniValue& output = outputs[idx];
        if (!output.isObject())
            throw JSONRPCError(RPC_INVALID_PARAMETER, "Invalid parameter, expected object");
        const UniValue& o = output.get_obj();

        RPCTypeCheckObj(o, boost::assign::map_list_of("txid", UniValue::VSTR)("vout", UniValue::VNUM));

        string txid = find_value(o, "txid").get_str();
        if (!IsHex(txid))
            throw JSONRPCError(RPC_INVALID_PARAMETER, "Invalid parameter, expected hex txid");

        int nOutput = find_value(o, "vout").get_int();
        if (nOutput < 0)
            throw JSONRPCError(RPC_INVALID_PARAMETER, "Invalid parameter, vout must be positive");

        COutPoint outpt(uint256S(txid), nOutput);

        if (fUnlock)
            pwalletMain->UnlockCoin(outpt);
        else
            pwalletMain->LockCoin(outpt);
    }

    return true;
}

UniValue listlockunspent(const UniValue& params, bool fHelp)
{
    if (!EnsureWalletIsAvailable(fHelp))
        return NullUniValue;

    if (fHelp || params.size() > 0)
        throw runtime_error(
            "listlockunspent\n"
            "\nReturns list of temporarily unspendable outputs.\n"
            "See the lockunspent call to lock and unlock transactions for spending.\n"
            "\nResult:\n"
            "[\n"
            "  {\n"
            "    \"txid\" : \"transactionid\",     (string) The transaction id locked\n"
            "    \"vout\" : n                      (numeric) The vout value\n"
            "  }\n"
            "  ,...\n"
            "]\n"
            "\nExamples:\n"
            "\nList the unspent transactions\n"
            + HelpExampleCli("listunspent", "") +
            "\nLock an unspent transaction\n"
            + HelpExampleCli("lockunspent", "false \"[{\\\"txid\\\":\\\"a08e6907dbbd3d809776dbfc5d82e371b764ed838b5655e72f463568df1aadf0\\\",\\\"vout\\\":1}]\"") +
            "\nList the locked transactions\n"
            + HelpExampleCli("listlockunspent", "") +
            "\nUnlock the transaction again\n"
            + HelpExampleCli("lockunspent", "true \"[{\\\"txid\\\":\\\"a08e6907dbbd3d809776dbfc5d82e371b764ed838b5655e72f463568df1aadf0\\\",\\\"vout\\\":1}]\"") +
            "\nAs a json rpc call\n"
            + HelpExampleRpc("listlockunspent", "")
        );

    LOCK2(cs_main, pwalletMain->cs_wallet);

    vector<COutPoint> vOutpts;
    pwalletMain->ListLockedCoins(vOutpts);

    UniValue ret(UniValue::VARR);

    BOOST_FOREACH(COutPoint &outpt, vOutpts) {
        UniValue o(UniValue::VOBJ);

        o.push_back(Pair("txid", outpt.hash.GetHex()));
        o.push_back(Pair("vout", (int)outpt.n));
        ret.push_back(o);
    }

    return ret;
}

UniValue settxfee(const UniValue& params, bool fHelp)
{
    if (!EnsureWalletIsAvailable(fHelp))
        return NullUniValue;

    if (fHelp || params.size() < 1 || params.size() > 1)
        throw runtime_error(
            "settxfee amount\n"
            "\nSet the transaction fee per kB.\n"
            "\nArguments:\n"
            "1. amount         (numeric, required) The transaction fee in " + CURRENCY_UNIT + "/kB rounded to the nearest 0.00000001\n"
            "\nResult\n"
            "true|false        (boolean) Returns true if successful\n"
            "\nExamples:\n"
            + HelpExampleCli("settxfee", "0.00001")
            + HelpExampleRpc("settxfee", "0.00001")
        );

    LOCK2(cs_main, pwalletMain->cs_wallet);

    // Amount
    CAmount nAmount = AmountFromValue(params[0]);

    payTxFee = CFeeRate(nAmount, 1000);
    return true;
}

UniValue getwalletinfo(const UniValue& params, bool fHelp)
{
    if (!EnsureWalletIsAvailable(fHelp))
        return NullUniValue;

    if (fHelp || params.size() != 0)
        throw runtime_error(
            "getwalletinfo\n"
            "Returns an object containing various wallet state info.\n"
            "\nResult:\n"
            "{\n"
            "  \"walletversion\": xxxxx,     (numeric) the wallet version\n"
            "  \"balance\": xxxxxxx,         (numeric) the total confirmed balance of the wallet in " + CURRENCY_UNIT + "\n"
            "  \"unconfirmed_balance\": xxx, (numeric) the total unconfirmed balance of the wallet in " + CURRENCY_UNIT + "\n"
            "  \"immature_balance\": xxxxxx, (numeric) the total immature balance of the wallet in " + CURRENCY_UNIT + "\n"
            "  \"txcount\": xxxxxxx,         (numeric) the total number of transactions in the wallet\n"
            "  \"keypoololdest\": xxxxxx,    (numeric) the timestamp (seconds since GMT epoch) of the oldest pre-generated key in the key pool\n"
            "  \"keypoolsize\": xxxx,        (numeric) how many new keys are pre-generated\n"
            "  \"unlocked_until\": ttt,      (numeric) the timestamp in seconds since epoch (midnight Jan 1 1970 GMT) that the wallet is unlocked for transfers, or 0 if the wallet is locked\n"
            "  \"paytxfee\": x.xxxx,         (numeric) the transaction fee configuration, set in " + CURRENCY_UNIT + "/kB\n"
            "  \"seedfp\": \"uint256\",        (string) the BLAKE2b-256 hash of the HD seed\n"
            "}\n"
            "\nExamples:\n"
            + HelpExampleCli("getwalletinfo", "")
            + HelpExampleRpc("getwalletinfo", "")
        );

    LOCK2(cs_main, pwalletMain->cs_wallet);

    UniValue obj(UniValue::VOBJ);
    obj.push_back(Pair("walletversion", pwalletMain->GetVersion()));
    obj.push_back(Pair("balance",       ValueFromAmount(pwalletMain->GetBalance())));
    obj.push_back(Pair("unconfirmed_balance", ValueFromAmount(pwalletMain->GetUnconfirmedBalance())));
    obj.push_back(Pair("immature_balance",    ValueFromAmount(pwalletMain->GetImmatureBalance())));
    obj.push_back(Pair("txcount",       (int)pwalletMain->mapWallet.size()));
    obj.push_back(Pair("keypoololdest", pwalletMain->GetOldestKeyPoolTime()));
    obj.push_back(Pair("keypoolsize",   (int)pwalletMain->GetKeyPoolSize()));
    if (pwalletMain->IsCrypted())
        obj.push_back(Pair("unlocked_until", nWalletUnlockTime));
    obj.push_back(Pair("paytxfee",      ValueFromAmount(payTxFee.GetFeePerK())));
    uint256 seedFp = pwalletMain->GetHDChain().seedFp;
    if (!seedFp.IsNull())
         obj.push_back(Pair("seedfp", seedFp.GetHex()));
    return obj;
}

UniValue resendwallettransactions(const UniValue& params, bool fHelp)
{
    if (!EnsureWalletIsAvailable(fHelp))
        return NullUniValue;

    if (fHelp || params.size() != 0)
        throw runtime_error(
            "resendwallettransactions\n"
            "Immediately re-broadcast unconfirmed wallet transactions to all peers.\n"
            "Intended only for testing; the wallet code periodically re-broadcasts\n"
            "automatically.\n"
            "Returns array of transaction ids that were re-broadcast.\n"
            );

    LOCK2(cs_main, pwalletMain->cs_wallet);

    std::vector<uint256> txids = pwalletMain->ResendWalletTransactionsBefore(GetTime());
    UniValue result(UniValue::VARR);
    BOOST_FOREACH(const uint256& txid, txids)
    {
        result.push_back(txid.ToString());
    }
    return result;
}

UniValue listunspent(const UniValue& params, bool fHelp)
{
    if (!EnsureWalletIsAvailable(fHelp))
        return NullUniValue;

    if (fHelp || params.size() > 3)
        throw runtime_error(
            "listunspent ( minconf maxconf  [\"address\",...] )\n"
            "\nReturns array of unspent transaction outputs\n"
            "with between minconf and maxconf (inclusive) confirmations.\n"
            "Optionally filter to only include txouts paid to specified addresses.\n"
            "Results are an array of Objects, each of which has:\n"
            "{txid, vout, scriptPubKey, amount, confirmations}\n"
            "\nArguments:\n"
            "1. minconf          (numeric, optional, default=1) The minimum confirmations to filter\n"
            "2. maxconf          (numeric, optional, default=9999999) The maximum confirmations to filter\n"
            "3. \"addresses\"    (string) A json array of AnimeCoin addresses to filter\n"
            "    [\n"
            "      \"address\"   (string) AnimeCoin address\n"
            "      ,...\n"
            "    ]\n"
            "\nResult\n"
            "[                   (array of json object)\n"
            "  {\n"
            "    \"txid\" : \"txid\",          (string) the transaction id \n"
            "    \"vout\" : n,               (numeric) the vout value\n"
            "    \"generated\" : true|false  (boolean) true if txout is a coinbase transaction output\n"
<<<<<<< HEAD
            "    \"address\" : \"address\",  (string) the AnimeCoin address\n"
            "    \"account\" : \"account\",  (string) DEPRECATED. The associated account, or \"\" for the default account\n"
            "    \"scriptPubKey\" : \"key\", (string) the script key\n"
=======
            "    \"address\" : \"address\",    (string) the Zcash address\n"
            "    \"account\" : \"account\",    (string) DEPRECATED. The associated account, or \"\" for the default account\n"
            "    \"scriptPubKey\" : \"key\",   (string) the script key\n"
>>>>>>> f8f65405
            "    \"amount\" : x.xxx,         (numeric) the transaction amount in " + CURRENCY_UNIT + "\n"
            "    \"confirmations\" : n,      (numeric) The number of confirmations\n"
            "    \"redeemScript\" : n        (string) The redeemScript if scriptPubKey is P2SH\n"
            "    \"spendable\" : xxx         (bool) Whether we have the private keys to spend this output\n"
            "  }\n"
            "  ,...\n"
            "]\n"

            "\nExamples\n"
            + HelpExampleCli("listunspent", "")
            + HelpExampleCli("listunspent", "6 9999999 \"[\\\"t1PGFqEzfmQch1gKD3ra4k18PNj3tTUUSqg\\\",\\\"t1LtvqCaApEdUGFkpKMM4MstjcaL4dKg8SP\\\"]\"")
            + HelpExampleRpc("listunspent", "6, 9999999 \"[\\\"t1PGFqEzfmQch1gKD3ra4k18PNj3tTUUSqg\\\",\\\"t1LtvqCaApEdUGFkpKMM4MstjcaL4dKg8SP\\\"]\"")
        );

    RPCTypeCheck(params, boost::assign::list_of(UniValue::VNUM)(UniValue::VNUM)(UniValue::VARR));

    int nMinDepth = 1;
    if (params.size() > 0)
        nMinDepth = params[0].get_int();

    int nMaxDepth = 9999999;
    if (params.size() > 1)
        nMaxDepth = params[1].get_int();

    std::set<CTxDestination> destinations;
    if (params.size() > 2) {
        UniValue inputs = params[2].get_array();
        for (size_t idx = 0; idx < inputs.size(); idx++) {
            const UniValue& input = inputs[idx];
<<<<<<< HEAD
            CBitcoinAddress address(input.get_str());
            if (!address.IsValid())
                throw JSONRPCError(RPC_INVALID_ADDRESS_OR_KEY, string("Invalid AnimeCoin address: ")+input.get_str());
            if (setAddress.count(address))
                throw JSONRPCError(RPC_INVALID_PARAMETER, string("Invalid parameter, duplicated address: ")+input.get_str());
           setAddress.insert(address);
=======
            CTxDestination dest = DecodeDestination(input.get_str());
            if (!IsValidDestination(dest)) {
                throw JSONRPCError(RPC_INVALID_ADDRESS_OR_KEY, std::string("Invalid Zcash address: ") + input.get_str());
            }
            if (!destinations.insert(dest).second) {
                throw JSONRPCError(RPC_INVALID_PARAMETER, std::string("Invalid parameter, duplicated address: ") + input.get_str());
            }
>>>>>>> f8f65405
        }
    }

    UniValue results(UniValue::VARR);
    vector<COutput> vecOutputs;
    assert(pwalletMain != NULL);
    LOCK2(cs_main, pwalletMain->cs_wallet);
    pwalletMain->AvailableCoins(vecOutputs, false, NULL, true);
    BOOST_FOREACH(const COutput& out, vecOutputs) {
        if (out.nDepth < nMinDepth || out.nDepth > nMaxDepth)
            continue;

        CTxDestination address;
        const CScript& scriptPubKey = out.tx->vout[out.i].scriptPubKey;
        bool fValidAddress = ExtractDestination(scriptPubKey, address);

        if (destinations.size() && (!fValidAddress || !destinations.count(address)))
            continue;

        UniValue entry(UniValue::VOBJ);
        entry.push_back(Pair("txid", out.tx->GetHash().GetHex()));
        entry.push_back(Pair("vout", out.i));
        entry.push_back(Pair("generated", out.tx->IsCoinBase()));

        if (fValidAddress) {
            entry.push_back(Pair("address", EncodeDestination(address)));

            if (pwalletMain->mapAddressBook.count(address))
                entry.push_back(Pair("account", pwalletMain->mapAddressBook[address].name));

            if (scriptPubKey.IsPayToScriptHash()) {
                const CScriptID& hash = boost::get<CScriptID>(address);
                CScript redeemScript;
                if (pwalletMain->GetCScript(hash, redeemScript))
                    entry.push_back(Pair("redeemScript", HexStr(redeemScript.begin(), redeemScript.end())));
            }
        }

        entry.push_back(Pair("scriptPubKey", HexStr(scriptPubKey.begin(), scriptPubKey.end())));
        entry.push_back(Pair("amount", ValueFromAmount(out.tx->vout[out.i].nValue)));
        entry.push_back(Pair("confirmations", out.nDepth));
        entry.push_back(Pair("spendable", out.fSpendable));
        results.push_back(entry);
    }

    return results;
}


UniValue z_listunspent(const UniValue& params, bool fHelp)
{
    if (!EnsureWalletIsAvailable(fHelp))
        return NullUniValue;

    if (fHelp || params.size() > 4)
        throw runtime_error(
            "z_listunspent ( minconf maxconf includeWatchonly [\"zaddr\",...] )\n"
            "\nReturns array of unspent shielded notes with between minconf and maxconf (inclusive) confirmations.\n"
            "Optionally filter to only include notes sent to specified addresses.\n"
            "When minconf is 0, unspent notes with zero confirmations are returned, even though they are not immediately spendable.\n"
            "Results are an array of Objects, each of which has:\n"
            "{txid, jsindex, jsoutindex, confirmations, address, amount, memo} (Sprout)\n"
            "{txid, outindex, confirmations, address, amount, memo} (Sapling)\n"
            "\nArguments:\n"
            "1. minconf          (numeric, optional, default=1) The minimum confirmations to filter\n"
            "2. maxconf          (numeric, optional, default=9999999) The maximum confirmations to filter\n"
            "3. includeWatchonly (bool, optional, default=false) Also include watchonly addresses (see 'z_importviewingkey')\n"
            "4. \"addresses\"      (string) A json array of zaddrs (both Sprout and Sapling) to filter on.  Duplicate addresses not allowed.\n"
            "    [\n"
            "      \"address\"     (string) zaddr\n"
            "      ,...\n"
            "    ]\n"
            "\nResult\n"
            "[                             (array of json object)\n"
            "  {\n"
            "    \"txid\" : \"txid\",          (string) the transaction id \n"
            "    \"jsindex\" (sprout) : n,       (numeric) the joinsplit index\n"
            "    \"jsoutindex\" (sprout) : n,       (numeric) the output index of the joinsplit\n"
            "    \"outindex\" (sapling) : n,       (numeric) the output index\n"
            "    \"confirmations\" : n,       (numeric) the number of confirmations\n"
            "    \"spendable\" : true|false,  (boolean) true if note can be spent by wallet, false if address is watchonly\n"
            "    \"address\" : \"address\",    (string) the shielded address\n"
            "    \"amount\": xxxxx,          (numeric) the amount of value in the note\n"
            "    \"memo\": xxxxx,            (string) hexademical string representation of memo field\n"
            "    \"change\": true|false,     (boolean) true if the address that received the note is also one of the sending addresses\n"
            "  }\n"
            "  ,...\n"
            "]\n"

            "\nExamples\n"
            + HelpExampleCli("z_listunspent", "")
            + HelpExampleCli("z_listunspent", "6 9999999 false \"[\\\"ztbx5DLDxa5ZLFTchHhoPNkKs57QzSyib6UqXpEdy76T1aUdFxJt1w9318Z8DJ73XzbnWHKEZP9Yjg712N5kMmP4QzS9iC9\\\",\\\"ztfaW34Gj9FrnGUEf833ywDVL62NWXBM81u6EQnM6VR45eYnXhwztecW1SjxA7JrmAXKJhxhj3vDNEpVCQoSvVoSpmbhtjf\\\"]\"")
            + HelpExampleRpc("z_listunspent", "6 9999999 false \"[\\\"ztbx5DLDxa5ZLFTchHhoPNkKs57QzSyib6UqXpEdy76T1aUdFxJt1w9318Z8DJ73XzbnWHKEZP9Yjg712N5kMmP4QzS9iC9\\\",\\\"ztfaW34Gj9FrnGUEf833ywDVL62NWXBM81u6EQnM6VR45eYnXhwztecW1SjxA7JrmAXKJhxhj3vDNEpVCQoSvVoSpmbhtjf\\\"]\"")
        );

    RPCTypeCheck(params, boost::assign::list_of(UniValue::VNUM)(UniValue::VNUM)(UniValue::VBOOL)(UniValue::VARR));

    int nMinDepth = 1;
    if (params.size() > 0) {
        nMinDepth = params[0].get_int();
    }
    if (nMinDepth < 0) {
        throw JSONRPCError(RPC_INVALID_PARAMETER, "Minimum number of confirmations cannot be less than 0");
    }

    int nMaxDepth = 9999999;
    if (params.size() > 1) {
        nMaxDepth = params[1].get_int();
    }
    if (nMaxDepth < nMinDepth) {
        throw JSONRPCError(RPC_INVALID_PARAMETER, "Maximum number of confirmations must be greater or equal to the minimum number of confirmations");
    }

    std::set<libzcash::PaymentAddress> zaddrs = {};

    bool fIncludeWatchonly = false;
    if (params.size() > 2) {
        fIncludeWatchonly = params[2].get_bool();
    }

    LOCK2(cs_main, pwalletMain->cs_wallet);

    // User has supplied zaddrs to filter on
    if (params.size() > 3) {
        UniValue addresses = params[3].get_array();
        if (addresses.size()==0)
            throw JSONRPCError(RPC_INVALID_PARAMETER, "Invalid parameter, addresses array is empty.");

        // Keep track of addresses to spot duplicates
        set<std::string> setAddress;

        // Sources
        for (const UniValue& o : addresses.getValues()) {
            if (!o.isStr()) {
                throw JSONRPCError(RPC_INVALID_PARAMETER, "Invalid parameter, expected string");
            }
            string address = o.get_str();
            auto zaddr = DecodePaymentAddress(address);
            if (!IsValidPaymentAddress(zaddr)) {
                throw JSONRPCError(RPC_INVALID_PARAMETER, string("Invalid parameter, address is not a valid zaddr: ") + address);
            }
            auto hasSpendingKey = boost::apply_visitor(HaveSpendingKeyForPaymentAddress(pwalletMain), zaddr);
            if (!fIncludeWatchonly && !hasSpendingKey) {
                throw JSONRPCError(RPC_INVALID_PARAMETER, string("Invalid parameter, spending key for address does not belong to wallet: ") + address);
            }
            zaddrs.insert(zaddr);

            if (setAddress.count(address)) {
                throw JSONRPCError(RPC_INVALID_PARAMETER, string("Invalid parameter, duplicated address: ") + address);
            }
            setAddress.insert(address);
        }
    }
    else {
        // User did not provide zaddrs, so use default i.e. all addresses
        std::set<libzcash::SproutPaymentAddress> sproutzaddrs = {};
        pwalletMain->GetSproutPaymentAddresses(sproutzaddrs);
        
        // Sapling support
        std::set<libzcash::SaplingPaymentAddress> saplingzaddrs = {};
        pwalletMain->GetSaplingPaymentAddresses(saplingzaddrs);
        
        zaddrs.insert(sproutzaddrs.begin(), sproutzaddrs.end());
        zaddrs.insert(saplingzaddrs.begin(), saplingzaddrs.end());
    }

    UniValue results(UniValue::VARR);

    if (zaddrs.size() > 0) {
        std::vector<CSproutNotePlaintextEntry> sproutEntries;
        std::vector<SaplingNoteEntry> saplingEntries;
        pwalletMain->GetFilteredNotes(sproutEntries, saplingEntries, zaddrs, nMinDepth, nMaxDepth, true, !fIncludeWatchonly, false);
        std::set<std::pair<PaymentAddress, uint256>> nullifierSet = pwalletMain->GetNullifiersForAddresses(zaddrs);
        
        for (auto & entry : sproutEntries) {
            UniValue obj(UniValue::VOBJ);
            obj.push_back(Pair("txid", entry.jsop.hash.ToString()));
            obj.push_back(Pair("jsindex", (int)entry.jsop.js ));
            obj.push_back(Pair("jsoutindex", (int)entry.jsop.n));
            obj.push_back(Pair("confirmations", entry.confirmations));
            bool hasSproutSpendingKey = pwalletMain->HaveSproutSpendingKey(boost::get<libzcash::SproutPaymentAddress>(entry.address));
            obj.push_back(Pair("spendable", hasSproutSpendingKey));
            obj.push_back(Pair("address", EncodePaymentAddress(entry.address)));
            obj.push_back(Pair("amount", ValueFromAmount(CAmount(entry.plaintext.value()))));
            std::string data(entry.plaintext.memo().begin(), entry.plaintext.memo().end());
            obj.push_back(Pair("memo", HexStr(data)));
            if (hasSproutSpendingKey) {
                obj.push_back(Pair("change", pwalletMain->IsNoteSproutChange(nullifierSet, entry.address, entry.jsop)));
            }
            results.push_back(obj);
        }
        
        for (auto & entry : saplingEntries) {
            UniValue obj(UniValue::VOBJ);
            obj.push_back(Pair("txid", entry.op.hash.ToString()));
            obj.push_back(Pair("outindex", (int)entry.op.n));
            obj.push_back(Pair("confirmations", entry.confirmations));
            libzcash::SaplingIncomingViewingKey ivk;
            libzcash::SaplingFullViewingKey fvk;
            pwalletMain->GetSaplingIncomingViewingKey(boost::get<libzcash::SaplingPaymentAddress>(entry.address), ivk);
            pwalletMain->GetSaplingFullViewingKey(ivk, fvk);
            bool hasSaplingSpendingKey = pwalletMain->HaveSaplingSpendingKey(fvk);
            obj.push_back(Pair("spendable", hasSaplingSpendingKey));
            obj.push_back(Pair("address", EncodePaymentAddress(entry.address)));
            obj.push_back(Pair("amount", ValueFromAmount(CAmount(entry.note.value())))); // note.value() is equivalent to plaintext.value()
            obj.push_back(Pair("memo", HexStr(entry.memo)));
            if (hasSaplingSpendingKey) {
                obj.push_back(Pair("change", pwalletMain->IsNoteSaplingChange(nullifierSet, entry.address, entry.op)));
            }
            results.push_back(obj);
        }
    }

    return results;
}


UniValue fundrawtransaction(const UniValue& params, bool fHelp)
{
    if (!EnsureWalletIsAvailable(fHelp))
        return NullUniValue;

    if (fHelp || params.size() != 1)
        throw runtime_error(
                            "fundrawtransaction \"hexstring\"\n"
                            "\nAdd inputs to a transaction until it has enough in value to meet its out value.\n"
                            "This will not modify existing inputs, and will add one change output to the outputs.\n"
                            "Note that inputs which were signed may need to be resigned after completion since in/outputs have been added.\n"
                            "The inputs added will not be signed, use signrawtransaction for that.\n"
                            "\nArguments:\n"
                            "1. \"hexstring\"    (string, required) The hex string of the raw transaction\n"
                            "\nResult:\n"
                            "{\n"
                            "  \"hex\":       \"value\", (string)  The resulting raw transaction (hex-encoded string)\n"
                            "  \"fee\":       n,         (numeric) The fee added to the transaction\n"
                            "  \"changepos\": n          (numeric) The position of the added change output, or -1\n"
                            "}\n"
                            "\"hex\"             \n"
                            "\nExamples:\n"
                            "\nCreate a transaction with no inputs\n"
                            + HelpExampleCli("createrawtransaction", "\"[]\" \"{\\\"myaddress\\\":0.01}\"") +
                            "\nAdd sufficient unsigned inputs to meet the output value\n"
                            + HelpExampleCli("fundrawtransaction", "\"rawtransactionhex\"") +
                            "\nSign the transaction\n"
                            + HelpExampleCli("signrawtransaction", "\"fundedtransactionhex\"") +
                            "\nSend the transaction\n"
                            + HelpExampleCli("sendrawtransaction", "\"signedtransactionhex\"")
                            );

    RPCTypeCheck(params, boost::assign::list_of(UniValue::VSTR));

    // parse hex string from parameter
    CTransaction origTx;
    if (!DecodeHexTx(origTx, params[0].get_str()))
        throw JSONRPCError(RPC_DESERIALIZATION_ERROR, "TX decode failed");

    CMutableTransaction tx(origTx);
    CAmount nFee;
    string strFailReason;
    int nChangePos = -1;
    if(!pwalletMain->FundTransaction(tx, nFee, nChangePos, strFailReason))
        throw JSONRPCError(RPC_INTERNAL_ERROR, strFailReason);

    UniValue result(UniValue::VOBJ);
    result.push_back(Pair("hex", EncodeHexTx(tx)));
    result.push_back(Pair("changepos", nChangePos));
    result.push_back(Pair("fee", ValueFromAmount(nFee)));

    return result;
}

UniValue zc_sample_joinsplit(const UniValue& params, bool fHelp)
{
    if (fHelp) {
        throw runtime_error(
            "zcsamplejoinsplit\n"
            "\n"
            "Perform a joinsplit and return the JSDescription.\n"
            );
    }

    LOCK(cs_main);

    uint256 joinSplitPubKey;
    uint256 anchor = SproutMerkleTree().root();
    JSDescription samplejoinsplit(true,
                                  *pzcashParams,
                                  joinSplitPubKey,
                                  anchor,
                                  {JSInput(), JSInput()},
                                  {JSOutput(), JSOutput()},
                                  0,
                                  0);

    CDataStream ss(SER_NETWORK, SAPLING_TX_VERSION | (1 << 31));
    ss << samplejoinsplit;

    return HexStr(ss.begin(), ss.end());
}

UniValue zc_benchmark(const UniValue& params, bool fHelp)
{
    if (!EnsureWalletIsAvailable(fHelp)) {
        return NullUniValue;
    }

    if (fHelp || params.size() < 2) {
        throw runtime_error(
            "zcbenchmark benchmarktype samplecount\n"
            "\n"
            "Runs a benchmark of the selected type samplecount times,\n"
            "returning the running times of each sample.\n"
            "\n"
            "Output: [\n"
            "  {\n"
            "    \"runningtime\": runningtime\n"
            "  },\n"
            "  {\n"
            "    \"runningtime\": runningtime\n"
            "  }\n"
            "  ...\n"
            "]\n"
            );
    }

    LOCK(cs_main);

    std::string benchmarktype = params[0].get_str();
    int samplecount = params[1].get_int();

    if (samplecount <= 0) {
        throw JSONRPCError(RPC_TYPE_ERROR, "Invalid samplecount");
    }

    std::vector<double> sample_times;

    JSDescription samplejoinsplit;

    if (benchmarktype == "verifyjoinsplit") {
        CDataStream ss(ParseHexV(params[2].get_str(), "js"), SER_NETWORK, SAPLING_TX_VERSION | (1 << 31));
        ss >> samplejoinsplit;
    }

    for (int i = 0; i < samplecount; i++) {
        if (benchmarktype == "sleep") {
            sample_times.push_back(benchmark_sleep());
        } else if (benchmarktype == "parameterloading") {
            sample_times.push_back(benchmark_parameter_loading());
        } else if (benchmarktype == "createjoinsplit") {
            if (params.size() < 3) {
                sample_times.push_back(benchmark_create_joinsplit());
            } else {
                int nThreads = params[2].get_int();
                std::vector<double> vals = benchmark_create_joinsplit_threaded(nThreads);
                // Divide by nThreads^2 to get average seconds per JoinSplit because
                // we are running one JoinSplit per thread.
                sample_times.push_back(std::accumulate(vals.begin(), vals.end(), 0.0) / (nThreads*nThreads));
            }
        } else if (benchmarktype == "verifyjoinsplit") {
            sample_times.push_back(benchmark_verify_joinsplit(samplejoinsplit));
#ifdef ENABLE_MINING
        } else if (benchmarktype == "solveequihash") {
            if (params.size() < 3) {
                sample_times.push_back(benchmark_solve_equihash());
            } else {
                int nThreads = params[2].get_int();
                std::vector<double> vals = benchmark_solve_equihash_threaded(nThreads);
                sample_times.insert(sample_times.end(), vals.begin(), vals.end());
            }
#endif
        } else if (benchmarktype == "verifyequihash") {
            sample_times.push_back(benchmark_verify_equihash());
        } else if (benchmarktype == "validatelargetx") {
            // Number of inputs in the spending transaction that we will simulate
            int nInputs = 11130;
            if (params.size() >= 3) {
                nInputs = params[2].get_int();
            }
            sample_times.push_back(benchmark_large_tx(nInputs));
        } else if (benchmarktype == "trydecryptnotes") {
            int nAddrs = params[2].get_int();
            sample_times.push_back(benchmark_try_decrypt_notes(nAddrs));
        } else if (benchmarktype == "incnotewitnesses") {
            int nTxs = params[2].get_int();
            sample_times.push_back(benchmark_increment_note_witnesses(nTxs));
        } else if (benchmarktype == "connectblockslow") {
            if (Params().NetworkIDString() != "regtest") {
                throw JSONRPCError(RPC_TYPE_ERROR, "Benchmark must be run in regtest mode");
            }
            sample_times.push_back(benchmark_connectblock_slow());
        } else if (benchmarktype == "sendtoaddress") {
            if (Params().NetworkIDString() != "regtest") {
                throw JSONRPCError(RPC_TYPE_ERROR, "Benchmark must be run in regtest mode");
            }
            auto amount = AmountFromValue(params[2]);
            sample_times.push_back(benchmark_sendtoaddress(amount));
        } else if (benchmarktype == "loadwallet") {
            if (Params().NetworkIDString() != "regtest") {
                throw JSONRPCError(RPC_TYPE_ERROR, "Benchmark must be run in regtest mode");
            }
            sample_times.push_back(benchmark_loadwallet());
        } else if (benchmarktype == "listunspent") {
            sample_times.push_back(benchmark_listunspent());
        } else if (benchmarktype == "createsaplingspend") {
            sample_times.push_back(benchmark_create_sapling_spend());
        } else if (benchmarktype == "createsaplingoutput") {
            sample_times.push_back(benchmark_create_sapling_output());
        } else if (benchmarktype == "verifysaplingspend") {
            sample_times.push_back(benchmark_verify_sapling_spend());
        } else if (benchmarktype == "verifysaplingoutput") {
            sample_times.push_back(benchmark_verify_sapling_output());
        } else {
            throw JSONRPCError(RPC_TYPE_ERROR, "Invalid benchmarktype");
        }
    }

    UniValue results(UniValue::VARR);
    for (auto time : sample_times) {
        UniValue result(UniValue::VOBJ);
        result.push_back(Pair("runningtime", time));
        results.push_back(result);
    }

    return results;
}

UniValue zc_raw_receive(const UniValue& params, bool fHelp)
{
    if (!EnsureWalletIsAvailable(fHelp)) {
        return NullUniValue;
    }

    if (fHelp || params.size() != 2) {
        throw runtime_error(
            "zcrawreceive zcsecretkey encryptednote\n"
            "\n"
            "DEPRECATED. Decrypts encryptednote and checks if the coin commitments\n"
            "are in the blockchain as indicated by the \"exists\" result.\n"
            "\n"
            "Output: {\n"
            "  \"amount\": value,\n"
            "  \"note\": noteplaintext,\n"
            "  \"exists\": exists\n"
            "}\n"
            );
    }

    RPCTypeCheck(params, boost::assign::list_of(UniValue::VSTR)(UniValue::VSTR));

    LOCK(cs_main);

    auto spendingkey = DecodeSpendingKey(params[0].get_str());
    if (!IsValidSpendingKey(spendingkey)) {
        throw JSONRPCError(RPC_INVALID_ADDRESS_OR_KEY, "Invalid spending key");
    }
    if (boost::get<libzcash::SproutSpendingKey>(&spendingkey) == nullptr) {
        throw JSONRPCError(RPC_INVALID_ADDRESS_OR_KEY, "Only works with Sprout spending keys");
    }
    SproutSpendingKey k = boost::get<libzcash::SproutSpendingKey>(spendingkey);

    uint256 epk;
    unsigned char nonce;
    ZCNoteEncryption::Ciphertext ct;
    uint256 h_sig;

    {
        CDataStream ssData(ParseHexV(params[1], "encrypted_note"), SER_NETWORK, PROTOCOL_VERSION);
        try {
            ssData >> nonce;
            ssData >> epk;
            ssData >> ct;
            ssData >> h_sig;
        } catch(const std::exception &) {
            throw runtime_error(
                "encrypted_note could not be decoded"
            );
        }
    }

    ZCNoteDecryption decryptor(k.receiving_key());

    SproutNotePlaintext npt = SproutNotePlaintext::decrypt(
        decryptor,
        ct,
        epk,
        h_sig,
        nonce
    );
    SproutPaymentAddress payment_addr = k.address();
    SproutNote decrypted_note = npt.note(payment_addr);

    assert(pwalletMain != NULL);
    std::vector<boost::optional<SproutWitness>> witnesses;
    uint256 anchor;
    uint256 commitment = decrypted_note.cm();
    pwalletMain->WitnessNoteCommitment(
        {commitment},
        witnesses,
        anchor
    );

    CDataStream ss(SER_NETWORK, PROTOCOL_VERSION);
    ss << npt;

    UniValue result(UniValue::VOBJ);
    result.push_back(Pair("amount", ValueFromAmount(decrypted_note.value())));
    result.push_back(Pair("note", HexStr(ss.begin(), ss.end())));
    result.push_back(Pair("exists", (bool) witnesses[0]));
    return result;
}



UniValue zc_raw_joinsplit(const UniValue& params, bool fHelp)
{
    if (!EnsureWalletIsAvailable(fHelp)) {
        return NullUniValue;
    }

    if (fHelp || params.size() != 5) {
        throw runtime_error(
            "zcrawjoinsplit rawtx inputs outputs vpub_old vpub_new\n"
            "  inputs: a JSON object mapping {note: zcsecretkey, ...}\n"
            "  outputs: a JSON object mapping {zcaddr: value, ...}\n"
            "\n"
            "DEPRECATED. Splices a joinsplit into rawtx. Inputs are unilaterally confidential.\n"
            "Outputs are confidential between sender/receiver. The vpub_old and\n"
            "vpub_new values are globally public and move transparent value into\n"
            "or out of the confidential value store, respectively.\n"
            "\n"
            "Note: The caller is responsible for delivering the output enc1 and\n"
            "enc2 to the appropriate recipients, as well as signing rawtxout and\n"
            "ensuring it is mined. (A future RPC call will deliver the confidential\n"
            "payments in-band on the blockchain.)\n"
            "\n"
            "Output: {\n"
            "  \"encryptednote1\": enc1,\n"
            "  \"encryptednote2\": enc2,\n"
            "  \"rawtxn\": rawtxout\n"
            "}\n"
            );
    }

    LOCK(cs_main);

    CTransaction tx;
    if (!DecodeHexTx(tx, params[0].get_str()))
        throw JSONRPCError(RPC_DESERIALIZATION_ERROR, "TX decode failed");

    UniValue inputs = params[1].get_obj();
    UniValue outputs = params[2].get_obj();

    CAmount vpub_old(0);
    CAmount vpub_new(0);

    if (params[3].get_real() != 0.0)
        vpub_old = AmountFromValue(params[3]);

    if (params[4].get_real() != 0.0)
        vpub_new = AmountFromValue(params[4]);

    std::vector<JSInput> vjsin;
    std::vector<JSOutput> vjsout;
    std::vector<SproutNote> notes;
    std::vector<SproutSpendingKey> keys;
    std::vector<uint256> commitments;

    for (const string& name_ : inputs.getKeys()) {
        auto spendingkey = DecodeSpendingKey(inputs[name_].get_str());
        if (!IsValidSpendingKey(spendingkey)) {
            throw JSONRPCError(RPC_INVALID_ADDRESS_OR_KEY, "Invalid spending key");
        }
        if (boost::get<libzcash::SproutSpendingKey>(&spendingkey) == nullptr) {
            throw JSONRPCError(RPC_INVALID_ADDRESS_OR_KEY, "Only works with Sprout spending keys");
        }
        SproutSpendingKey k = boost::get<libzcash::SproutSpendingKey>(spendingkey);

        keys.push_back(k);

        SproutNotePlaintext npt;

        {
            CDataStream ssData(ParseHexV(name_, "note"), SER_NETWORK, PROTOCOL_VERSION);
            ssData >> npt;
        }

        SproutPaymentAddress addr = k.address();
        SproutNote note = npt.note(addr);
        notes.push_back(note);
        commitments.push_back(note.cm());
    }

    uint256 anchor;
    std::vector<boost::optional<SproutWitness>> witnesses;
    pwalletMain->WitnessNoteCommitment(commitments, witnesses, anchor);

    assert(witnesses.size() == notes.size());
    assert(notes.size() == keys.size());

    {
        for (size_t i = 0; i < witnesses.size(); i++) {
            if (!witnesses[i]) {
                throw runtime_error(
                    "joinsplit input could not be found in tree"
                );
            }

            vjsin.push_back(JSInput(*witnesses[i], notes[i], keys[i]));
        }
    }

    while (vjsin.size() < ZC_NUM_JS_INPUTS) {
        vjsin.push_back(JSInput());
    }

    for (const string& name_ : outputs.getKeys()) {
        auto addrTo = DecodePaymentAddress(name_);
        if (!IsValidPaymentAddress(addrTo)) {
            throw JSONRPCError(RPC_INVALID_ADDRESS_OR_KEY, "Invalid recipient address.");
        }
        if (boost::get<libzcash::SproutPaymentAddress>(&addrTo) == nullptr) {
            throw JSONRPCError(RPC_INVALID_ADDRESS_OR_KEY, "Only works with Sprout payment addresses");
        }
        CAmount nAmount = AmountFromValue(outputs[name_]);

        vjsout.push_back(JSOutput(boost::get<libzcash::SproutPaymentAddress>(addrTo), nAmount));
    }

    while (vjsout.size() < ZC_NUM_JS_OUTPUTS) {
        vjsout.push_back(JSOutput());
    }

    // TODO
    if (vjsout.size() != ZC_NUM_JS_INPUTS || vjsin.size() != ZC_NUM_JS_OUTPUTS) {
        throw runtime_error("unsupported joinsplit input/output counts");
    }

    uint256 joinSplitPubKey;
    unsigned char joinSplitPrivKey[crypto_sign_SECRETKEYBYTES];
    crypto_sign_keypair(joinSplitPubKey.begin(), joinSplitPrivKey);

    CMutableTransaction mtx(tx);
    mtx.nVersion = 2;
    mtx.joinSplitPubKey = joinSplitPubKey;

    JSDescription jsdesc(false,
                         *pzcashParams,
                         joinSplitPubKey,
                         anchor,
                         {vjsin[0], vjsin[1]},
                         {vjsout[0], vjsout[1]},
                         vpub_old,
                         vpub_new);

    {
        auto verifier = libzcash::ProofVerifier::Strict();
        assert(jsdesc.Verify(*pzcashParams, verifier, joinSplitPubKey));
    }

    mtx.vjoinsplit.push_back(jsdesc);

    // Empty output script.
    CScript scriptCode;
    CTransaction signTx(mtx);
    auto consensusBranchId = CurrentEpochBranchId(chainActive.Height() + 1, Params().GetConsensus());
    uint256 dataToBeSigned = SignatureHash(scriptCode, signTx, NOT_AN_INPUT, SIGHASH_ALL, 0, consensusBranchId);

    // Add the signature
    assert(crypto_sign_detached(&mtx.joinSplitSig[0], NULL,
                         dataToBeSigned.begin(), 32,
                         joinSplitPrivKey
                        ) == 0);

    // Sanity check
    assert(crypto_sign_verify_detached(&mtx.joinSplitSig[0],
                                       dataToBeSigned.begin(), 32,
                                       mtx.joinSplitPubKey.begin()
                                      ) == 0);

    CTransaction rawTx(mtx);

    CDataStream ss(SER_NETWORK, PROTOCOL_VERSION);
    ss << rawTx;

    std::string encryptedNote1;
    std::string encryptedNote2;
    {
        CDataStream ss2(SER_NETWORK, PROTOCOL_VERSION);
        ss2 << ((unsigned char) 0x00);
        ss2 << jsdesc.ephemeralKey;
        ss2 << jsdesc.ciphertexts[0];
        ss2 << jsdesc.h_sig(*pzcashParams, joinSplitPubKey);

        encryptedNote1 = HexStr(ss2.begin(), ss2.end());
    }
    {
        CDataStream ss2(SER_NETWORK, PROTOCOL_VERSION);
        ss2 << ((unsigned char) 0x01);
        ss2 << jsdesc.ephemeralKey;
        ss2 << jsdesc.ciphertexts[1];
        ss2 << jsdesc.h_sig(*pzcashParams, joinSplitPubKey);

        encryptedNote2 = HexStr(ss2.begin(), ss2.end());
    }

    UniValue result(UniValue::VOBJ);
    result.push_back(Pair("encryptednote1", encryptedNote1));
    result.push_back(Pair("encryptednote2", encryptedNote2));
    result.push_back(Pair("rawtxn", HexStr(ss.begin(), ss.end())));
    return result;
}

UniValue zc_raw_keygen(const UniValue& params, bool fHelp)
{
    if (!EnsureWalletIsAvailable(fHelp)) {
        return NullUniValue;
    }

    if (fHelp || params.size() != 0) {
        throw runtime_error(
            "zcrawkeygen\n"
            "\n"
            "DEPRECATED. Generate a zcaddr which can send and receive confidential values.\n"
            "\n"
            "Output: {\n"
            "  \"zcaddress\": zcaddr,\n"
            "  \"zcsecretkey\": zcsecretkey,\n"
            "  \"zcviewingkey\": zcviewingkey,\n"
            "}\n"
            );
    }

    auto k = SproutSpendingKey::random();
    auto addr = k.address();
    auto viewing_key = k.viewing_key();

    UniValue result(UniValue::VOBJ);
    result.push_back(Pair("zcaddress", EncodePaymentAddress(addr)));
    result.push_back(Pair("zcsecretkey", EncodeSpendingKey(k)));
    result.push_back(Pair("zcviewingkey", EncodeViewingKey(viewing_key)));
    return result;
}


UniValue z_getnewaddress(const UniValue& params, bool fHelp)
{
    if (!EnsureWalletIsAvailable(fHelp))
        return NullUniValue;

    std::string defaultType = ADDR_TYPE_SAPLING;

    if (fHelp || params.size() > 1)
        throw runtime_error(
            "z_getnewaddress ( type )\n"
            "\nReturns a new shielded address for receiving payments.\n"
            "\nWith no arguments, returns a Sapling address.\n"
            "\nArguments:\n"
            "1. \"type\"         (string, optional, default=\"" + defaultType + "\") The type of address. One of [\""
            + ADDR_TYPE_SPROUT + "\", \"" + ADDR_TYPE_SAPLING + "\"].\n"
            "\nResult:\n"
            "\"zcashaddress\"    (string) The new shielded address.\n"
            "\nExamples:\n"
            + HelpExampleCli("z_getnewaddress", "")
            + HelpExampleCli("z_getnewaddress", ADDR_TYPE_SAPLING)
            + HelpExampleRpc("z_getnewaddress", "")
        );

    LOCK2(cs_main, pwalletMain->cs_wallet);

    EnsureWalletIsUnlocked();

    auto addrType = defaultType;
    if (params.size() > 0) {
        addrType = params[0].get_str();
    }

    if (addrType == ADDR_TYPE_SPROUT) {
        return EncodePaymentAddress(pwalletMain->GenerateNewSproutZKey());
    } else if (addrType == ADDR_TYPE_SAPLING) {
        return EncodePaymentAddress(pwalletMain->GenerateNewSaplingZKey());
    } else {
        throw JSONRPCError(RPC_INVALID_PARAMETER, "Invalid address type");
    }
}


UniValue z_listaddresses(const UniValue& params, bool fHelp)
{
    if (!EnsureWalletIsAvailable(fHelp))
        return NullUniValue;

    if (fHelp || params.size() > 1)
        throw runtime_error(
            "z_listaddresses ( includeWatchonly )\n"
            "\nReturns the list of Sprout and Sapling shielded addresses belonging to the wallet.\n"
            "\nArguments:\n"
            "1. includeWatchonly (bool, optional, default=false) Also include watchonly addresses (see 'z_importviewingkey')\n"
            "\nResult:\n"
            "[                     (json array of string)\n"
            "  \"zaddr\"           (string) a zaddr belonging to the wallet\n"
            "  ,...\n"
            "]\n"
            "\nExamples:\n"
            + HelpExampleCli("z_listaddresses", "")
            + HelpExampleRpc("z_listaddresses", "")
        );

    LOCK2(cs_main, pwalletMain->cs_wallet);

    bool fIncludeWatchonly = false;
    if (params.size() > 0) {
        fIncludeWatchonly = params[0].get_bool();
    }

    UniValue ret(UniValue::VARR);
    {
        std::set<libzcash::SproutPaymentAddress> addresses;
        pwalletMain->GetSproutPaymentAddresses(addresses);
        for (auto addr : addresses) {
            if (fIncludeWatchonly || pwalletMain->HaveSproutSpendingKey(addr)) {
                ret.push_back(EncodePaymentAddress(addr));
            }
        }
    }
    {
        std::set<libzcash::SaplingPaymentAddress> addresses;
        pwalletMain->GetSaplingPaymentAddresses(addresses);
        libzcash::SaplingIncomingViewingKey ivk;
        libzcash::SaplingFullViewingKey fvk;
        for (auto addr : addresses) {
            if (fIncludeWatchonly || (
                pwalletMain->GetSaplingIncomingViewingKey(addr, ivk) &&
                pwalletMain->GetSaplingFullViewingKey(ivk, fvk) &&
                pwalletMain->HaveSaplingSpendingKey(fvk)
            )) {
                ret.push_back(EncodePaymentAddress(addr));
            }
        }
    }
    return ret;
}

CAmount getBalanceTaddr(std::string transparentAddress, int minDepth=1, bool ignoreUnspendable=true) {
    std::set<CTxDestination> destinations;
    vector<COutput> vecOutputs;
    CAmount balance = 0;

    if (transparentAddress.length() > 0) {
        CTxDestination taddr = DecodeDestination(transparentAddress);
        if (!IsValidDestination(taddr)) {
            throw std::runtime_error("invalid transparent address");
        }
        destinations.insert(taddr);
    }

    LOCK2(cs_main, pwalletMain->cs_wallet);

    pwalletMain->AvailableCoins(vecOutputs, false, NULL, true);

    BOOST_FOREACH(const COutput& out, vecOutputs) {
        if (out.nDepth < minDepth) {
            continue;
        }

        if (ignoreUnspendable && !out.fSpendable) {
            continue;
        }

        if (destinations.size()) {
            CTxDestination address;
            if (!ExtractDestination(out.tx->vout[out.i].scriptPubKey, address)) {
                continue;
            }

            if (!destinations.count(address)) {
                continue;
            }
        }

        CAmount nValue = out.tx->vout[out.i].nValue;
        balance += nValue;
    }
    return balance;
}

CAmount getBalanceZaddr(std::string address, int minDepth = 1, bool ignoreUnspendable=true) {
    CAmount balance = 0;
    std::vector<CSproutNotePlaintextEntry> sproutEntries;
    std::vector<SaplingNoteEntry> saplingEntries;
    LOCK2(cs_main, pwalletMain->cs_wallet);
    pwalletMain->GetFilteredNotes(sproutEntries, saplingEntries, address, minDepth, true, ignoreUnspendable);
    for (auto & entry : sproutEntries) {
        balance += CAmount(entry.plaintext.value());
    }
    for (auto & entry : saplingEntries) {
        balance += CAmount(entry.note.value());
    }
    return balance;
}


UniValue z_listreceivedbyaddress(const UniValue& params, bool fHelp)
{
    if (!EnsureWalletIsAvailable(fHelp))
        return NullUniValue;

    if (fHelp || params.size()==0 || params.size() >2)
        throw runtime_error(
            "z_listreceivedbyaddress \"address\" ( minconf )\n"
            "\nReturn a list of amounts received by a zaddr belonging to the node's wallet.\n"
            "\nArguments:\n"
            "1. \"address\"      (string) The private address.\n"
            "2. minconf          (numeric, optional, default=1) Only include transactions confirmed at least this many times.\n"
            "\nResult:\n"
            "{\n"
            "  \"txid\": \"txid\",           (string) the transaction id\n"
            "  \"amount\": xxxxx,         (numeric) the amount of value in the note\n"
            "  \"memo\": xxxxx,           (string) hexadecimal string representation of memo field\n"
            "  \"jsindex\" (sprout) : n,     (numeric) the joinsplit index\n"
            "  \"jsoutindex\" (sprout) : n,     (numeric) the output index of the joinsplit\n"
            "  \"outindex\" (sapling) : n,     (numeric) the output index\n"
            "  \"change\": true|false,    (boolean) true if the address that received the note is also one of the sending addresses\n"
            "}\n"
            "\nExamples:\n"
            + HelpExampleCli("z_listreceivedbyaddress", "\"ztfaW34Gj9FrnGUEf833ywDVL62NWXBM81u6EQnM6VR45eYnXhwztecW1SjxA7JrmAXKJhxhj3vDNEpVCQoSvVoSpmbhtjf\"")
            + HelpExampleRpc("z_listreceivedbyaddress", "\"ztfaW34Gj9FrnGUEf833ywDVL62NWXBM81u6EQnM6VR45eYnXhwztecW1SjxA7JrmAXKJhxhj3vDNEpVCQoSvVoSpmbhtjf\"")
        );

    LOCK2(cs_main, pwalletMain->cs_wallet);

    int nMinDepth = 1;
    if (params.size() > 1) {
        nMinDepth = params[1].get_int();
    }
    if (nMinDepth < 0) {
        throw JSONRPCError(RPC_INVALID_PARAMETER, "Minimum number of confirmations cannot be less than 0");
    }

    // Check that the from address is valid.
    auto fromaddress = params[0].get_str();

    auto zaddr = DecodePaymentAddress(fromaddress);
    if (!IsValidPaymentAddress(zaddr)) {
        throw JSONRPCError(RPC_INVALID_ADDRESS_OR_KEY, "Invalid zaddr.");
    }

    // Visitor to support Sprout and Sapling addrs
    if (!boost::apply_visitor(PaymentAddressBelongsToWallet(pwalletMain), zaddr)) {
        throw JSONRPCError(RPC_INVALID_ADDRESS_OR_KEY, "From address does not belong to this node, zaddr spending key or viewing key not found.");
    }

    UniValue result(UniValue::VARR);
    std::vector<CSproutNotePlaintextEntry> sproutEntries;
    std::vector<SaplingNoteEntry> saplingEntries;
    pwalletMain->GetFilteredNotes(sproutEntries, saplingEntries, fromaddress, nMinDepth, false, false);

    std::set<std::pair<PaymentAddress, uint256>> nullifierSet;
    auto hasSpendingKey = boost::apply_visitor(HaveSpendingKeyForPaymentAddress(pwalletMain), zaddr);
    if (hasSpendingKey) {
        nullifierSet = pwalletMain->GetNullifiersForAddresses({zaddr});
    }

    if (boost::get<libzcash::SproutPaymentAddress>(&zaddr) != nullptr) {
        for (CSproutNotePlaintextEntry & entry : sproutEntries) {
            UniValue obj(UniValue::VOBJ);
            obj.push_back(Pair("txid", entry.jsop.hash.ToString()));
            obj.push_back(Pair("amount", ValueFromAmount(CAmount(entry.plaintext.value()))));
            std::string data(entry.plaintext.memo().begin(), entry.plaintext.memo().end());
            obj.push_back(Pair("memo", HexStr(data)));
            obj.push_back(Pair("jsindex", entry.jsop.js));
            obj.push_back(Pair("jsoutindex", entry.jsop.n));
            if (hasSpendingKey) {
                obj.push_back(Pair("change", pwalletMain->IsNoteSproutChange(nullifierSet, entry.address, entry.jsop)));
            }
            result.push_back(obj);
        }
    } else if (boost::get<libzcash::SaplingPaymentAddress>(&zaddr) != nullptr) {
        for (SaplingNoteEntry & entry : saplingEntries) {
            UniValue obj(UniValue::VOBJ);
            obj.push_back(Pair("txid", entry.op.hash.ToString()));
            obj.push_back(Pair("amount", ValueFromAmount(CAmount(entry.note.value()))));
            obj.push_back(Pair("memo", HexStr(entry.memo)));
            obj.push_back(Pair("outindex", (int)entry.op.n));
            if (hasSpendingKey) {
              obj.push_back(Pair("change", pwalletMain->IsNoteSaplingChange(nullifierSet, entry.address, entry.op)));
            }
            result.push_back(obj);
        }
    }
    return result;
}

UniValue z_getbalance(const UniValue& params, bool fHelp)
{
    if (!EnsureWalletIsAvailable(fHelp))
        return NullUniValue;

    if (fHelp || params.size()==0 || params.size() >2)
        throw runtime_error(
            "z_getbalance \"address\" ( minconf )\n"
            "\nReturns the balance of a taddr or zaddr belonging to the node's wallet.\n"
            "\nCAUTION: If the wallet has only an incoming viewing key for this address, then spends cannot be"
            "\ndetected, and so the returned balance may be larger than the actual balance.\n"
            "\nArguments:\n"
            "1. \"address\"      (string) The selected address. It may be a transparent or private address.\n"
            "2. minconf          (numeric, optional, default=1) Only include transactions confirmed at least this many times.\n"
            "\nResult:\n"
            "amount              (numeric) The total amount in " + CURRENCY_UNIT + " received for this address.\n"
            "\nExamples:\n"
            "\nThe total amount received by address \"myaddress\"\n"
            + HelpExampleCli("z_getbalance", "\"myaddress\"") +
            "\nThe total amount received by address \"myaddress\" at least 5 blocks confirmed\n"
            + HelpExampleCli("z_getbalance", "\"myaddress\" 5") +
            "\nAs a json rpc call\n"
            + HelpExampleRpc("z_getbalance", "\"myaddress\", 5")
        );

    LOCK2(cs_main, pwalletMain->cs_wallet);

    int nMinDepth = 1;
    if (params.size() > 1) {
        nMinDepth = params[1].get_int();
    }
    if (nMinDepth < 0) {
        throw JSONRPCError(RPC_INVALID_PARAMETER, "Minimum number of confirmations cannot be less than 0");
    }

    // Check that the from address is valid.
    auto fromaddress = params[0].get_str();
    bool fromTaddr = false;
    CTxDestination taddr = DecodeDestination(fromaddress);
    fromTaddr = IsValidDestination(taddr);
    if (!fromTaddr) {
        auto res = DecodePaymentAddress(fromaddress);
        if (!IsValidPaymentAddress(res)) {
            throw JSONRPCError(RPC_INVALID_ADDRESS_OR_KEY, "Invalid from address, should be a taddr or zaddr.");
        }
        if (!boost::apply_visitor(PaymentAddressBelongsToWallet(pwalletMain), res)) {
             throw JSONRPCError(RPC_INVALID_ADDRESS_OR_KEY, "From address does not belong to this node, spending key or viewing key not found.");
        }
    }

    CAmount nBalance = 0;
    if (fromTaddr) {
        nBalance = getBalanceTaddr(fromaddress, nMinDepth, false);
    } else {
        nBalance = getBalanceZaddr(fromaddress, nMinDepth, false);
    }

    return ValueFromAmount(nBalance);
}


UniValue z_gettotalbalance(const UniValue& params, bool fHelp)
{
    if (!EnsureWalletIsAvailable(fHelp))
        return NullUniValue;

    if (fHelp || params.size() > 2)
        throw runtime_error(
            "z_gettotalbalance ( minconf includeWatchonly )\n"
            "\nReturn the total value of funds stored in the node's wallet.\n"
            "\nCAUTION: If the wallet contains any addresses for which it only has incoming viewing keys,"
            "\nthe returned private balance may be larger than the actual balance, because spends cannot"
            "\nbe detected with incoming viewing keys.\n"
            "\nArguments:\n"
            "1. minconf          (numeric, optional, default=1) Only include private and transparent transactions confirmed at least this many times.\n"
            "2. includeWatchonly (bool, optional, default=false) Also include balance in watchonly addresses (see 'importaddress' and 'z_importviewingkey')\n"
            "\nResult:\n"
            "{\n"
            "  \"transparent\": xxxxx,     (numeric) the total balance of transparent funds\n"
            "  \"private\": xxxxx,         (numeric) the total balance of private funds (in both Sprout and Sapling addresses)\n"
            "  \"total\": xxxxx,           (numeric) the total balance of both transparent and private funds\n"
            "}\n"
            "\nExamples:\n"
            "\nThe total amount in the wallet\n"
            + HelpExampleCli("z_gettotalbalance", "") +
            "\nThe total amount in the wallet at least 5 blocks confirmed\n"
            + HelpExampleCli("z_gettotalbalance", "5") +
            "\nAs a json rpc call\n"
            + HelpExampleRpc("z_gettotalbalance", "5")
        );

    LOCK2(cs_main, pwalletMain->cs_wallet);

    int nMinDepth = 1;
    if (params.size() > 0) {
        nMinDepth = params[0].get_int();
    }
    if (nMinDepth < 0) {
        throw JSONRPCError(RPC_INVALID_PARAMETER, "Minimum number of confirmations cannot be less than 0");
    }

    bool fIncludeWatchonly = false;
    if (params.size() > 1) {
        fIncludeWatchonly = params[1].get_bool();
    }

    // getbalance and "getbalance * 1 true" should return the same number
    // but they don't because wtx.GetAmounts() does not handle tx where there are no outputs
    // pwalletMain->GetBalance() does not accept min depth parameter
    // so we use our own method to get balance of utxos.
    CAmount nBalance = getBalanceTaddr("", nMinDepth, !fIncludeWatchonly);
    CAmount nPrivateBalance = getBalanceZaddr("", nMinDepth, !fIncludeWatchonly);
    CAmount nTotalBalance = nBalance + nPrivateBalance;
    UniValue result(UniValue::VOBJ);
    result.push_back(Pair("transparent", FormatMoney(nBalance)));
    result.push_back(Pair("private", FormatMoney(nPrivateBalance)));
    result.push_back(Pair("total", FormatMoney(nTotalBalance)));
    return result;
}

UniValue z_getoperationresult(const UniValue& params, bool fHelp)
{
    if (!EnsureWalletIsAvailable(fHelp))
        return NullUniValue;

    if (fHelp || params.size() > 1)
        throw runtime_error(
            "z_getoperationresult ([\"operationid\", ... ]) \n"
            "\nRetrieve the result and status of an operation which has finished, and then remove the operation from memory."
            + HelpRequiringPassphrase() + "\n"
            "\nArguments:\n"
            "1. \"operationid\"         (array, optional) A list of operation ids we are interested in.  If not provided, examine all operations known to the node.\n"
            "\nResult:\n"
            "\"    [object, ...]\"      (array) A list of JSON objects\n"
            "\nExamples:\n"
            + HelpExampleCli("z_getoperationresult", "'[\"operationid\", ... ]'")
            + HelpExampleRpc("z_getoperationresult", "'[\"operationid\", ... ]'")
        );

    // This call will remove finished operations
    return z_getoperationstatus_IMPL(params, true);
}

UniValue z_getoperationstatus(const UniValue& params, bool fHelp)
{
   if (!EnsureWalletIsAvailable(fHelp))
        return NullUniValue;

    if (fHelp || params.size() > 1)
        throw runtime_error(
            "z_getoperationstatus ([\"operationid\", ... ]) \n"
            "\nGet operation status and any associated result or error data.  The operation will remain in memory."
            + HelpRequiringPassphrase() + "\n"
            "\nArguments:\n"
            "1. \"operationid\"         (array, optional) A list of operation ids we are interested in.  If not provided, examine all operations known to the node.\n"
            "\nResult:\n"
            "\"    [object, ...]\"      (array) A list of JSON objects\n"
            "\nExamples:\n"
            + HelpExampleCli("z_getoperationstatus", "'[\"operationid\", ... ]'")
            + HelpExampleRpc("z_getoperationstatus", "'[\"operationid\", ... ]'")
        );

   // This call is idempotent so we don't want to remove finished operations
   return z_getoperationstatus_IMPL(params, false);
}

UniValue z_getoperationstatus_IMPL(const UniValue& params, bool fRemoveFinishedOperations=false)
{
    LOCK2(cs_main, pwalletMain->cs_wallet);

    std::set<AsyncRPCOperationId> filter;
    if (params.size()==1) {
        UniValue ids = params[0].get_array();
        for (const UniValue & v : ids.getValues()) {
            filter.insert(v.get_str());
        }
    }
    bool useFilter = (filter.size()>0);

    UniValue ret(UniValue::VARR);
    std::shared_ptr<AsyncRPCQueue> q = getAsyncRPCQueue();
    std::vector<AsyncRPCOperationId> ids = q->getAllOperationIds();

    for (auto id : ids) {
        if (useFilter && !filter.count(id))
            continue;

        std::shared_ptr<AsyncRPCOperation> operation = q->getOperationForId(id);
        if (!operation) {
            continue;
            // It's possible that the operation was removed from the internal queue and map during this loop
            // throw JSONRPCError(RPC_INVALID_PARAMETER, "No operation exists for that id.");
        }

        UniValue obj = operation->getStatus();
        std::string s = obj["status"].get_str();
        if (fRemoveFinishedOperations) {
            // Caller is only interested in retrieving finished results
            if ("success"==s || "failed"==s || "cancelled"==s) {
                ret.push_back(obj);
                q->popOperationForId(id);
            }
        } else {
            ret.push_back(obj);
        }
    }

    std::vector<UniValue> arrTmp = ret.getValues();

    // sort results chronologically by creation_time
    std::sort(arrTmp.begin(), arrTmp.end(), [](UniValue a, UniValue b) -> bool {
        const int64_t t1 = find_value(a.get_obj(), "creation_time").get_int64();
        const int64_t t2 = find_value(b.get_obj(), "creation_time").get_int64();
        return t1 < t2;
    });

    ret.clear();
    ret.setArray();
    ret.push_backV(arrTmp);

    return ret;
}


// JSDescription size depends on the transaction version
#define V3_JS_DESCRIPTION_SIZE    (GetSerializeSize(JSDescription(), SER_NETWORK, (OVERWINTER_TX_VERSION | (1 << 31))))
// Here we define the maximum number of zaddr outputs that can be included in a transaction.
// If input notes are small, we might actually require more than one joinsplit per zaddr output.
// For now though, we assume we use one joinsplit per zaddr output (and the second output note is change).
// We reduce the result by 1 to ensure there is room for non-joinsplit CTransaction data.
#define Z_SENDMANY_MAX_ZADDR_OUTPUTS_BEFORE_SAPLING    ((MAX_TX_SIZE_BEFORE_SAPLING / V3_JS_DESCRIPTION_SIZE) - 1)

// transaction.h comment: spending taddr output requires CTxIn >= 148 bytes and typical taddr txout is 34 bytes
#define CTXIN_SPEND_DUST_SIZE   148
#define CTXOUT_REGULAR_SIZE     34

UniValue z_sendmany(const UniValue& params, bool fHelp)
{
    if (!EnsureWalletIsAvailable(fHelp))
        return NullUniValue;

    if (fHelp || params.size() < 2 || params.size() > 4)
        throw runtime_error(
            "z_sendmany \"fromaddress\" [{\"address\":... ,\"amount\":...},...] ( minconf ) ( fee )\n"
            "\nSend multiple times. Amounts are decimal numbers with at most 8 digits of precision."
            "\nChange generated from a taddr flows to a new taddr address, while change generated from a zaddr returns to itself."
            "\nWhen sending coinbase UTXOs to a zaddr, change is not allowed. The entire value of the UTXO(s) must be consumed."
            + strprintf("\nBefore Sapling activates, the maximum number of zaddr outputs is %d due to transaction size limits.\n", Z_SENDMANY_MAX_ZADDR_OUTPUTS_BEFORE_SAPLING)
            + HelpRequiringPassphrase() + "\n"
            "\nArguments:\n"
            "1. \"fromaddress\"         (string, required) The taddr or zaddr to send the funds from.\n"
            "2. \"amounts\"             (array, required) An array of json objects representing the amounts to send.\n"
            "    [{\n"
            "      \"address\":address  (string, required) The address is a taddr or zaddr\n"
            "      \"amount\":amount    (numeric, required) The numeric amount in " + CURRENCY_UNIT + " is the value\n"
            "      \"memo\":memo        (string, optional) If the address is a zaddr, raw data represented in hexadecimal string format\n"
            "    }, ... ]\n"
            "3. minconf               (numeric, optional, default=1) Only use funds confirmed at least this many times.\n"
            "4. fee                   (numeric, optional, default="
            + strprintf("%s", FormatMoney(ASYNC_RPC_OPERATION_DEFAULT_MINERS_FEE)) + ") The fee amount to attach to this transaction.\n"
            "\nResult:\n"
            "\"operationid\"          (string) An operationid to pass to z_getoperationstatus to get the result of the operation.\n"
            "\nExamples:\n"
            + HelpExampleCli("z_sendmany", "\"t1M72Sfpbz1BPpXFHz9m3CdqATR44Jvaydd\" '[{\"address\": \"ztfaW34Gj9FrnGUEf833ywDVL62NWXBM81u6EQnM6VR45eYnXhwztecW1SjxA7JrmAXKJhxhj3vDNEpVCQoSvVoSpmbhtjf\" ,\"amount\": 5.0}]'")
            + HelpExampleRpc("z_sendmany", "\"t1M72Sfpbz1BPpXFHz9m3CdqATR44Jvaydd\", [{\"address\": \"ztfaW34Gj9FrnGUEf833ywDVL62NWXBM81u6EQnM6VR45eYnXhwztecW1SjxA7JrmAXKJhxhj3vDNEpVCQoSvVoSpmbhtjf\" ,\"amount\": 5.0}]")
        );

    LOCK2(cs_main, pwalletMain->cs_wallet);

    // Check that the from address is valid.
    auto fromaddress = params[0].get_str();
    bool fromTaddr = false;
    bool fromSapling = false;
    CTxDestination taddr = DecodeDestination(fromaddress);
    fromTaddr = IsValidDestination(taddr);
    if (!fromTaddr) {
        auto res = DecodePaymentAddress(fromaddress);
        if (!IsValidPaymentAddress(res)) {
            // invalid
            throw JSONRPCError(RPC_INVALID_ADDRESS_OR_KEY, "Invalid from address, should be a taddr or zaddr.");
        }

        // Check that we have the spending key
        if (!boost::apply_visitor(HaveSpendingKeyForPaymentAddress(pwalletMain), res)) {
             throw JSONRPCError(RPC_INVALID_ADDRESS_OR_KEY, "From address does not belong to this node, zaddr spending key not found.");
        }

        // Remember whether this is a Sprout or Sapling address
        fromSapling = boost::get<libzcash::SaplingPaymentAddress>(&res) != nullptr;
    }
    // This logic will need to be updated if we add a new shielded pool
    bool fromSprout = !(fromTaddr || fromSapling);

    UniValue outputs = params[1].get_array();

    if (outputs.size()==0)
        throw JSONRPCError(RPC_INVALID_PARAMETER, "Invalid parameter, amounts array is empty.");

    // Keep track of addresses to spot duplicates
    set<std::string> setAddress;

    // Track whether we see any Sprout addresses
    bool noSproutAddrs = !fromSprout;

    // Recipients
    std::vector<SendManyRecipient> taddrRecipients;
    std::vector<SendManyRecipient> zaddrRecipients;
    CAmount nTotalOut = 0;

    bool containsSproutOutput = false;
    bool containsSaplingOutput = false;

    for (const UniValue& o : outputs.getValues()) {
        if (!o.isObject())
            throw JSONRPCError(RPC_INVALID_PARAMETER, "Invalid parameter, expected object");

        // sanity check, report error if unknown key-value pairs
        for (const string& name_ : o.getKeys()) {
            std::string s = name_;
            if (s != "address" && s != "amount" && s!="memo")
                throw JSONRPCError(RPC_INVALID_PARAMETER, string("Invalid parameter, unknown key: ")+s);
        }

        string address = find_value(o, "address").get_str();
        bool isZaddr = false;
        CTxDestination taddr = DecodeDestination(address);
        if (!IsValidDestination(taddr)) {
            auto res = DecodePaymentAddress(address);
            if (IsValidPaymentAddress(res)) {
                isZaddr = true;

                bool toSapling = boost::get<libzcash::SaplingPaymentAddress>(&res) != nullptr;
                bool toSprout = !toSapling;
                noSproutAddrs = noSproutAddrs && toSapling;

                containsSproutOutput |= toSprout;
                containsSaplingOutput |= toSapling;

                // Sending to both Sprout and Sapling is currently unsupported using z_sendmany
                if (containsSproutOutput && containsSaplingOutput) {
                    throw JSONRPCError(
                        RPC_INVALID_PARAMETER,
                        "Cannot send to both Sprout and Sapling addresses using z_sendmany");
                }

                // If sending between shielded addresses, they must be the same type
                if ((fromSprout && toSapling) || (fromSapling && toSprout)) {
                    throw JSONRPCError(
                        RPC_INVALID_PARAMETER,
                        "Cannot send between Sprout and Sapling addresses using z_sendmany");
                }
            } else {
                throw JSONRPCError(RPC_INVALID_PARAMETER, string("Invalid parameter, unknown address format: ")+address );
            }
        }

        if (setAddress.count(address))
            throw JSONRPCError(RPC_INVALID_PARAMETER, string("Invalid parameter, duplicated address: ")+address);
        setAddress.insert(address);

        UniValue memoValue = find_value(o, "memo");
        string memo;
        if (!memoValue.isNull()) {
            memo = memoValue.get_str();
            if (!isZaddr) {
                throw JSONRPCError(RPC_INVALID_PARAMETER, "Memo cannot be used with a taddr.  It can only be used with a zaddr.");
            } else if (!IsHex(memo)) {
                throw JSONRPCError(RPC_INVALID_PARAMETER, "Invalid parameter, expected memo data in hexadecimal format.");
            }
            if (memo.length() > ZC_MEMO_SIZE*2) {
                throw JSONRPCError(RPC_INVALID_PARAMETER,  strprintf("Invalid parameter, size of memo is larger than maximum allowed %d", ZC_MEMO_SIZE ));
            }
        }

        UniValue av = find_value(o, "amount");
        CAmount nAmount = AmountFromValue( av );
        if (nAmount < 0)
            throw JSONRPCError(RPC_INVALID_PARAMETER, "Invalid parameter, amount must be positive");

        if (isZaddr) {
            zaddrRecipients.push_back( SendManyRecipient(address, nAmount, memo) );
        } else {
            taddrRecipients.push_back( SendManyRecipient(address, nAmount, memo) );
        }

        nTotalOut += nAmount;
    }

    int nextBlockHeight = chainActive.Height() + 1;
    CMutableTransaction mtx;
    mtx.fOverwintered = true;
    mtx.nVersionGroupId = SAPLING_VERSION_GROUP_ID;
    mtx.nVersion = SAPLING_TX_VERSION;
    unsigned int max_tx_size = MAX_TX_SIZE_AFTER_SAPLING;
    if (!NetworkUpgradeActive(nextBlockHeight, Params().GetConsensus(), Consensus::UPGRADE_SAPLING)) {
        if (NetworkUpgradeActive(nextBlockHeight, Params().GetConsensus(), Consensus::UPGRADE_OVERWINTER)) {
            mtx.nVersionGroupId = OVERWINTER_VERSION_GROUP_ID;
            mtx.nVersion = OVERWINTER_TX_VERSION;
        } else {
            mtx.fOverwintered = false;
            mtx.nVersion = 2;
        }

        max_tx_size = MAX_TX_SIZE_BEFORE_SAPLING;

        // Check the number of zaddr outputs does not exceed the limit.
        if (zaddrRecipients.size() > Z_SENDMANY_MAX_ZADDR_OUTPUTS_BEFORE_SAPLING)  {
            throw JSONRPCError(RPC_INVALID_PARAMETER, "Invalid parameter, too many zaddr outputs");
        }
    }

    // If Sapling is not active, do not allow sending from or sending to Sapling addresses.
    if (!NetworkUpgradeActive(nextBlockHeight, Params().GetConsensus(), Consensus::UPGRADE_SAPLING)) {
        if (fromSapling || containsSaplingOutput) {
            throw JSONRPCError(RPC_INVALID_PARAMETER, "Invalid parameter, Sapling has not activated");
        }
    }

    // As a sanity check, estimate and verify that the size of the transaction will be valid.
    // Depending on the input notes, the actual tx size may turn out to be larger and perhaps invalid.
    size_t txsize = 0;
    for (int i = 0; i < zaddrRecipients.size(); i++) {
        auto address = std::get<0>(zaddrRecipients[i]);
        auto res = DecodePaymentAddress(address);
        bool toSapling = boost::get<libzcash::SaplingPaymentAddress>(&res) != nullptr;
        if (toSapling) {
            mtx.vShieldedOutput.push_back(OutputDescription());
        } else {
            JSDescription jsdesc;
            if (mtx.fOverwintered && (mtx.nVersion >= SAPLING_TX_VERSION)) {
                jsdesc.proof = GrothProof();
            }
            mtx.vjoinsplit.push_back(jsdesc);
        }
    }
    CTransaction tx(mtx);
    txsize += GetSerializeSize(tx, SER_NETWORK, tx.nVersion);
    if (fromTaddr) {
        txsize += CTXIN_SPEND_DUST_SIZE;
        txsize += CTXOUT_REGULAR_SIZE;      // There will probably be taddr change
    }
    txsize += CTXOUT_REGULAR_SIZE * taddrRecipients.size();
    if (txsize > max_tx_size) {
        throw JSONRPCError(RPC_INVALID_PARAMETER, strprintf("Too many outputs, size of raw transaction would be larger than limit of %d bytes", max_tx_size ));
    }

    // Minimum confirmations
    int nMinDepth = 1;
    if (params.size() > 2) {
        nMinDepth = params[2].get_int();
    }
    if (nMinDepth < 0) {
        throw JSONRPCError(RPC_INVALID_PARAMETER, "Minimum number of confirmations cannot be less than 0");
    }

    // Fee in Zatoshis, not currency format)
    CAmount nFee        = ASYNC_RPC_OPERATION_DEFAULT_MINERS_FEE;
    CAmount nDefaultFee = nFee;

    if (params.size() > 3) {
        if (params[3].get_real() == 0.0) {
            nFee = 0;
        } else {
            nFee = AmountFromValue( params[3] );
        }

        // Check that the user specified fee is not absurd.
        // This allows amount=0 (and all amount < nDefaultFee) transactions to use the default network fee
        // or anything less than nDefaultFee instead of being forced to use a custom fee and leak metadata
        if (nTotalOut < nDefaultFee) {
            if (nFee > nDefaultFee) {
                throw JSONRPCError(RPC_INVALID_PARAMETER, strprintf("Small transaction amount %s has fee %s that is greater than the default fee %s", FormatMoney(nTotalOut), FormatMoney(nFee), FormatMoney(nDefaultFee)));
            }
        } else {
            // Check that the user specified fee is not absurd.
            if (nFee > nTotalOut) {
                throw JSONRPCError(RPC_INVALID_PARAMETER, strprintf("Fee %s is greater than the sum of outputs %s and also greater than the default fee", FormatMoney(nFee), FormatMoney(nTotalOut)));
            }
	}
    }

    // Use input parameters as the optional context info to be returned by z_getoperationstatus and z_getoperationresult.
    UniValue o(UniValue::VOBJ);
    o.push_back(Pair("fromaddress", params[0]));
    o.push_back(Pair("amounts", params[1]));
    o.push_back(Pair("minconf", nMinDepth));
    o.push_back(Pair("fee", std::stod(FormatMoney(nFee))));
    UniValue contextInfo = o;

    // Builder (used if Sapling addresses are involved)
    boost::optional<TransactionBuilder> builder;
    if (noSproutAddrs) {
        builder = TransactionBuilder(Params().GetConsensus(), nextBlockHeight, pwalletMain);
    }

    // Contextual transaction we will build on
    // (used if no Sapling addresses are involved)
    CMutableTransaction contextualTx = CreateNewContextualCMutableTransaction(Params().GetConsensus(), nextBlockHeight);
    bool isShielded = !fromTaddr || zaddrRecipients.size() > 0;
    if (contextualTx.nVersion == 1 && isShielded) {
        contextualTx.nVersion = 2; // Tx format should support vjoinsplits 
    }

    // Create operation and add to global queue
    std::shared_ptr<AsyncRPCQueue> q = getAsyncRPCQueue();
    std::shared_ptr<AsyncRPCOperation> operation( new AsyncRPCOperation_sendmany(builder, contextualTx, fromaddress, taddrRecipients, zaddrRecipients, nMinDepth, nFee, contextInfo) );
    q->addOperation(operation);
    AsyncRPCOperationId operationId = operation->getId();
    return operationId;
}


/**
When estimating the number of coinbase utxos we can shield in a single transaction:
1. Joinsplit description is 1802 bytes.
2. Transaction overhead ~ 100 bytes
3. Spending a typical P2PKH is >=148 bytes, as defined in CTXIN_SPEND_DUST_SIZE.
4. Spending a multi-sig P2SH address can vary greatly:
   https://github.com/bitcoin/bitcoin/blob/c3ad56f4e0b587d8d763af03d743fdfc2d180c9b/src/main.cpp#L517
   In real-world coinbase utxos, we consider a 3-of-3 multisig, where the size is roughly:
    (3*(33+1))+3 = 105 byte redeem script
    105 + 1 + 3*(73+1) = 328 bytes of scriptSig, rounded up to 400 based on testnet experiments.
*/
#define CTXIN_SPEND_P2SH_SIZE 400

#define SHIELD_COINBASE_DEFAULT_LIMIT 50

UniValue z_shieldcoinbase(const UniValue& params, bool fHelp)
{
    if (!EnsureWalletIsAvailable(fHelp))
        return NullUniValue;

    if (fHelp || params.size() < 2 || params.size() > 4)
        throw runtime_error(
            "z_shieldcoinbase \"fromaddress\" \"tozaddress\" ( fee ) ( limit )\n"
            "\nShield transparent coinbase funds by sending to a shielded zaddr.  This is an asynchronous operation and utxos"
            "\nselected for shielding will be locked.  If there is an error, they are unlocked.  The RPC call `listlockunspent`"
            "\ncan be used to return a list of locked utxos.  The number of coinbase utxos selected for shielding can be limited"
            "\nby the caller.  If the limit parameter is set to zero, and Overwinter is not yet active, the -mempooltxinputlimit"
            "\noption will determine the number of uxtos.  Any limit is constrained by the consensus rule defining a maximum"
            "\ntransaction size of "
            + strprintf("%d bytes before Sapling, and %d bytes once Sapling activates.", MAX_TX_SIZE_BEFORE_SAPLING, MAX_TX_SIZE_AFTER_SAPLING)
            + HelpRequiringPassphrase() + "\n"
            "\nArguments:\n"
            "1. \"fromaddress\"         (string, required) The address is a taddr or \"*\" for all taddrs belonging to the wallet.\n"
            "2. \"toaddress\"           (string, required) The address is a zaddr.\n"
            "3. fee                   (numeric, optional, default="
            + strprintf("%s", FormatMoney(SHIELD_COINBASE_DEFAULT_MINERS_FEE)) + ") The fee amount to attach to this transaction.\n"
            "4. limit                 (numeric, optional, default="
            + strprintf("%d", SHIELD_COINBASE_DEFAULT_LIMIT) + ") Limit on the maximum number of utxos to shield.  Set to 0 to use node option -mempooltxinputlimit (before Overwinter), or as many as will fit in the transaction (after Overwinter).\n"
            "\nResult:\n"
            "{\n"
            "  \"remainingUTXOs\": xxx       (numeric) Number of coinbase utxos still available for shielding.\n"
            "  \"remainingValue\": xxx       (numeric) Value of coinbase utxos still available for shielding.\n"
            "  \"shieldingUTXOs\": xxx        (numeric) Number of coinbase utxos being shielded.\n"
            "  \"shieldingValue\": xxx        (numeric) Value of coinbase utxos being shielded.\n"
            "  \"opid\": xxx          (string) An operationid to pass to z_getoperationstatus to get the result of the operation.\n"
            "}\n"
            "\nExamples:\n"
            + HelpExampleCli("z_shieldcoinbase", "\"t1M72Sfpbz1BPpXFHz9m3CdqATR44Jvaydd\" \"ztfaW34Gj9FrnGUEf833ywDVL62NWXBM81u6EQnM6VR45eYnXhwztecW1SjxA7JrmAXKJhxhj3vDNEpVCQoSvVoSpmbhtjf\"")
            + HelpExampleRpc("z_shieldcoinbase", "\"t1M72Sfpbz1BPpXFHz9m3CdqATR44Jvaydd\", \"ztfaW34Gj9FrnGUEf833ywDVL62NWXBM81u6EQnM6VR45eYnXhwztecW1SjxA7JrmAXKJhxhj3vDNEpVCQoSvVoSpmbhtjf\"")
        );

    LOCK2(cs_main, pwalletMain->cs_wallet);

    // Validate the from address
    auto fromaddress = params[0].get_str();
    bool isFromWildcard = fromaddress == "*";
    CTxDestination taddr;
    if (!isFromWildcard) {
        taddr = DecodeDestination(fromaddress);
        if (!IsValidDestination(taddr)) {
            throw JSONRPCError(RPC_INVALID_ADDRESS_OR_KEY, "Invalid from address, should be a taddr or \"*\".");
        }
    }

    // Validate the destination address
    auto destaddress = params[1].get_str();
    if (!IsValidPaymentAddressString(destaddress)) {
        throw JSONRPCError(RPC_INVALID_PARAMETER, string("Invalid parameter, unknown address format: ") + destaddress );
    }

    // Convert fee from currency format to zatoshis
    CAmount nFee = SHIELD_COINBASE_DEFAULT_MINERS_FEE;
    if (params.size() > 2) {
        if (params[2].get_real() == 0.0) {
            nFee = 0;
        } else {
            nFee = AmountFromValue( params[2] );
        }
    }

    int nLimit = SHIELD_COINBASE_DEFAULT_LIMIT;
    if (params.size() > 3) {
        nLimit = params[3].get_int();
        if (nLimit < 0) {
            throw JSONRPCError(RPC_INVALID_PARAMETER, "Limit on maximum number of utxos cannot be negative");
        }
    }

    int nextBlockHeight = chainActive.Height() + 1;
    bool overwinterActive = NetworkUpgradeActive(nextBlockHeight, Params().GetConsensus(), Consensus::UPGRADE_OVERWINTER);
    unsigned int max_tx_size = MAX_TX_SIZE_AFTER_SAPLING;
    if (!NetworkUpgradeActive(nextBlockHeight, Params().GetConsensus(), Consensus::UPGRADE_SAPLING)) {
        max_tx_size = MAX_TX_SIZE_BEFORE_SAPLING;
    }

    // If Sapling is not active, do not allow sending to a Sapling address.
    if (!NetworkUpgradeActive(nextBlockHeight, Params().GetConsensus(), Consensus::UPGRADE_SAPLING)) {
        auto res = DecodePaymentAddress(destaddress);
        if (IsValidPaymentAddress(res)) {
            bool toSapling = boost::get<libzcash::SaplingPaymentAddress>(&res) != nullptr;
            if (toSapling) {
                throw JSONRPCError(RPC_INVALID_PARAMETER, "Invalid parameter, Sapling has not activated");
            }
        } else {
            throw JSONRPCError(RPC_INVALID_PARAMETER, string("Invalid parameter, unknown address format: ") + destaddress );
        }
    }

    // Prepare to get coinbase utxos
    std::vector<ShieldCoinbaseUTXO> inputs;
    CAmount shieldedValue = 0;
    CAmount remainingValue = 0;
    size_t estimatedTxSize = 2000;  // 1802 joinsplit description + tx overhead + wiggle room
    size_t utxoCounter = 0;
    bool maxedOutFlag = false;
    size_t mempoolLimit = (nLimit != 0) ? nLimit : (overwinterActive ? 0 : (size_t)GetArg("-mempooltxinputlimit", 0));

    // Set of addresses to filter utxos by
    std::set<CTxDestination> destinations = {};
    if (!isFromWildcard) {
        destinations.insert(taddr);
    }

    // Get available utxos
    vector<COutput> vecOutputs;
    pwalletMain->AvailableCoins(vecOutputs, true, NULL, false, true);

    // Find unspent coinbase utxos and update estimated size
    BOOST_FOREACH(const COutput& out, vecOutputs) {
        if (!out.fSpendable) {
            continue;
        }

        CTxDestination address;
        if (!ExtractDestination(out.tx->vout[out.i].scriptPubKey, address)) {
            continue;
        }
        // If taddr is not wildcard "*", filter utxos
        if (destinations.size() > 0 && !destinations.count(address)) {
            continue;
        }

        if (!out.tx->IsCoinBase()) {
            continue;
        }

        utxoCounter++;
        auto scriptPubKey = out.tx->vout[out.i].scriptPubKey;
        CAmount nValue = out.tx->vout[out.i].nValue;

        if (!maxedOutFlag) {
            size_t increase = (boost::get<CScriptID>(&address) != nullptr) ? CTXIN_SPEND_P2SH_SIZE : CTXIN_SPEND_DUST_SIZE;
            if (estimatedTxSize + increase >= max_tx_size ||
                (mempoolLimit > 0 && utxoCounter > mempoolLimit))
            {
                maxedOutFlag = true;
            } else {
                estimatedTxSize += increase;
                ShieldCoinbaseUTXO utxo = {out.tx->GetHash(), out.i, scriptPubKey, nValue};
                inputs.push_back(utxo);
                shieldedValue += nValue;
            }
        }

        if (maxedOutFlag) {
            remainingValue += nValue;
        }
    }

    size_t numUtxos = inputs.size();

    if (numUtxos == 0) {
        throw JSONRPCError(RPC_WALLET_INSUFFICIENT_FUNDS, "Could not find any coinbase funds to shield.");
    }

    if (shieldedValue < nFee) {
        throw JSONRPCError(RPC_WALLET_INSUFFICIENT_FUNDS,
            strprintf("Insufficient coinbase funds, have %s, which is less than miners fee %s",
            FormatMoney(shieldedValue), FormatMoney(nFee)));
    }

    // Check that the user specified fee is sane (if too high, it can result in error -25 absurd fee)
    CAmount netAmount = shieldedValue - nFee;
    if (nFee > netAmount) {
        throw JSONRPCError(RPC_INVALID_PARAMETER, strprintf("Fee %s is greater than the net amount to be shielded %s", FormatMoney(nFee), FormatMoney(netAmount)));
    }

    // Keep record of parameters in context object
    UniValue contextInfo(UniValue::VOBJ);
    contextInfo.push_back(Pair("fromaddress", params[0]));
    contextInfo.push_back(Pair("toaddress", params[1]));
    contextInfo.push_back(Pair("fee", ValueFromAmount(nFee)));

    // Builder (used if Sapling addresses are involved)
    TransactionBuilder builder = TransactionBuilder(
        Params().GetConsensus(), nextBlockHeight, pwalletMain);

    // Contextual transaction we will build on
    // (used if no Sapling addresses are involved)
    CMutableTransaction contextualTx = CreateNewContextualCMutableTransaction(
        Params().GetConsensus(), nextBlockHeight);
    if (contextualTx.nVersion == 1) {
        contextualTx.nVersion = 2; // Tx format should support vjoinsplits 
    }

    // Create operation and add to global queue
    std::shared_ptr<AsyncRPCQueue> q = getAsyncRPCQueue();
    std::shared_ptr<AsyncRPCOperation> operation( new AsyncRPCOperation_shieldcoinbase(builder, contextualTx, inputs, destaddress, nFee, contextInfo) );
    q->addOperation(operation);
    AsyncRPCOperationId operationId = operation->getId();

    // Return continuation information
    UniValue o(UniValue::VOBJ);
    o.push_back(Pair("remainingUTXOs", static_cast<uint64_t>(utxoCounter - numUtxos)));
    o.push_back(Pair("remainingValue", ValueFromAmount(remainingValue)));
    o.push_back(Pair("shieldingUTXOs", static_cast<uint64_t>(numUtxos)));
    o.push_back(Pair("shieldingValue", ValueFromAmount(shieldedValue)));
    o.push_back(Pair("opid", operationId));
    return o;
}


#define MERGE_TO_ADDRESS_DEFAULT_TRANSPARENT_LIMIT 50
#define MERGE_TO_ADDRESS_DEFAULT_SPROUT_LIMIT 20
#define MERGE_TO_ADDRESS_DEFAULT_SAPLING_LIMIT 200

#define JOINSPLIT_SIZE GetSerializeSize(JSDescription(), SER_NETWORK, PROTOCOL_VERSION)
#define OUTPUTDESCRIPTION_SIZE GetSerializeSize(OutputDescription(), SER_NETWORK, PROTOCOL_VERSION)
#define SPENDDESCRIPTION_SIZE GetSerializeSize(SpendDescription(), SER_NETWORK, PROTOCOL_VERSION)

UniValue z_mergetoaddress(const UniValue& params, bool fHelp)
{
    if (!EnsureWalletIsAvailable(fHelp))
        return NullUniValue;

    string enableArg = "zmergetoaddress";
    auto fEnableMergeToAddress = fExperimentalMode && GetBoolArg("-" + enableArg, false);
    std::string strDisabledMsg = "";
    if (!fEnableMergeToAddress) {
        strDisabledMsg = experimentalDisabledHelpMsg("z_mergetoaddress", enableArg);
    }

    if (fHelp || params.size() < 2 || params.size() > 6)
        throw runtime_error(
            "z_mergetoaddress [\"fromaddress\", ... ] \"toaddress\" ( fee ) ( transparent_limit ) ( shielded_limit ) ( memo )\n"
            + strDisabledMsg +
            "\nMerge multiple UTXOs and notes into a single UTXO or note.  Coinbase UTXOs are ignored; use `z_shieldcoinbase`"
            "\nto combine those into a single note."
            "\n\nThis is an asynchronous operation, and UTXOs selected for merging will be locked.  If there is an error, they"
            "\nare unlocked.  The RPC call `listlockunspent` can be used to return a list of locked UTXOs."
            "\n\nThe number of UTXOs and notes selected for merging can be limited by the caller.  If the transparent limit"
            "\nparameter is set to zero, and Overwinter is not yet active, the -mempooltxinputlimit option will determine the"
            "\nnumber of UTXOs.  After Overwinter has activated -mempooltxinputlimit is ignored and having a transparent"
            "\ninput limit of zero will mean limit the number of UTXOs based on the size of the transaction.  Any limit is"
            "\nconstrained by the consensus rule defining a maximum transaction size of "
            + strprintf("%d bytes before Sapling, and %d", MAX_TX_SIZE_BEFORE_SAPLING, MAX_TX_SIZE_AFTER_SAPLING)
            + "\nbytes once Sapling activates."
            + HelpRequiringPassphrase() + "\n"
            "\nArguments:\n"
            "1. fromaddresses         (array, required) A JSON array with addresses.\n"
            "                         The following special strings are accepted inside the array:\n"
            "                             - \"ANY_TADDR\":   Merge UTXOs from any taddrs belonging to the wallet.\n"
            "                             - \"ANY_SPROUT\":  Merge notes from any Sprout zaddrs belonging to the wallet.\n"
            "                             - \"ANY_SAPLING\": Merge notes from any Sapling zaddrs belonging to the wallet.\n"
            "                         If a special string is given, any given addresses of that type will be counted as duplicates and cause an error.\n"
            "    [\n"
            "      \"address\"          (string) Can be a taddr or a zaddr\n"
            "      ,...\n"
            "    ]\n"
            "2. \"toaddress\"           (string, required) The taddr or zaddr to send the funds to.\n"
            "3. fee                   (numeric, optional, default="
            + strprintf("%s", FormatMoney(MERGE_TO_ADDRESS_OPERATION_DEFAULT_MINERS_FEE)) + ") The fee amount to attach to this transaction.\n"
            "4. transparent_limit     (numeric, optional, default="
            + strprintf("%d", MERGE_TO_ADDRESS_DEFAULT_TRANSPARENT_LIMIT) + ") Limit on the maximum number of UTXOs to merge.  Set to 0 to use node option -mempooltxinputlimit (before Overwinter), or as many as will fit in the transaction (after Overwinter).\n"
            "5. shielded_limit        (numeric, optional, default="
            + strprintf("%d Sprout or %d Sapling Notes", MERGE_TO_ADDRESS_DEFAULT_SPROUT_LIMIT, MERGE_TO_ADDRESS_DEFAULT_SAPLING_LIMIT) + ") Limit on the maximum number of notes to merge.  Set to 0 to merge as many as will fit in the transaction.\n"
            "6. \"memo\"                (string, optional) Encoded as hex. When toaddress is a zaddr, this will be stored in the memo field of the new note.\n"
            "\nResult:\n"
            "{\n"
            "  \"remainingUTXOs\": xxx               (numeric) Number of UTXOs still available for merging.\n"
            "  \"remainingTransparentValue\": xxx    (numeric) Value of UTXOs still available for merging.\n"
            "  \"remainingNotes\": xxx               (numeric) Number of notes still available for merging.\n"
            "  \"remainingShieldedValue\": xxx       (numeric) Value of notes still available for merging.\n"
            "  \"mergingUTXOs\": xxx                 (numeric) Number of UTXOs being merged.\n"
            "  \"mergingTransparentValue\": xxx      (numeric) Value of UTXOs being merged.\n"
            "  \"mergingNotes\": xxx                 (numeric) Number of notes being merged.\n"
            "  \"mergingShieldedValue\": xxx         (numeric) Value of notes being merged.\n"
            "  \"opid\": xxx                         (string) An operationid to pass to z_getoperationstatus to get the result of the operation.\n"
            "}\n"
            "\nExamples:\n"
            + HelpExampleCli("z_mergetoaddress", "'[\"ANY_SAPLING\", \"t1M72Sfpbz1BPpXFHz9m3CdqATR44Jvaydd\"]' ztestsapling19rnyu293v44f0kvtmszhx35lpdug574twc0lwyf4s7w0umtkrdq5nfcauxrxcyfmh3m7slemqsj")
            + HelpExampleRpc("z_mergetoaddress", "[\"ANY_SAPLING\", \"t1M72Sfpbz1BPpXFHz9m3CdqATR44Jvaydd\"], \"ztestsapling19rnyu293v44f0kvtmszhx35lpdug574twc0lwyf4s7w0umtkrdq5nfcauxrxcyfmh3m7slemqsj\"")
        );

    if (!fEnableMergeToAddress) {
        throw JSONRPCError(RPC_WALLET_ERROR, "Error: z_mergetoaddress is disabled. Run './zcash-cli help z_mergetoaddress' for instructions on how to enable this feature.");
    }

    LOCK2(cs_main, pwalletMain->cs_wallet);

    bool useAnyUTXO = false;
    bool useAnySprout = false;
    bool useAnySapling = false;
    std::set<CTxDestination> taddrs = {};
    std::set<libzcash::PaymentAddress> zaddrs = {};

    UniValue addresses = params[0].get_array();
    if (addresses.size()==0)
        throw JSONRPCError(RPC_INVALID_PARAMETER, "Invalid parameter, fromaddresses array is empty.");

    // Keep track of addresses to spot duplicates
    std::set<std::string> setAddress;

    // Sources
    for (const UniValue& o : addresses.getValues()) {
        if (!o.isStr())
            throw JSONRPCError(RPC_INVALID_PARAMETER, "Invalid parameter, expected string");

        std::string address = o.get_str();

        if (address == "ANY_TADDR") {
            useAnyUTXO = true;
        } else if (address == "ANY_SPROUT") {
            useAnySprout = true;
        } else if (address == "ANY_SAPLING") {
            useAnySapling = true;
        } else {
            CTxDestination taddr = DecodeDestination(address);
            if (IsValidDestination(taddr)) {
                taddrs.insert(taddr);
            } else {
                auto zaddr = DecodePaymentAddress(address);
                if (IsValidPaymentAddress(zaddr)) {
                    zaddrs.insert(zaddr);
                } else {
                    throw JSONRPCError(RPC_INVALID_PARAMETER, string("Unknown address format: ") + address);
                }
            }
        }

        if (setAddress.count(address))
            throw JSONRPCError(RPC_INVALID_PARAMETER, string("Invalid parameter, duplicated address: ") + address);
        setAddress.insert(address);
    }

    if (useAnyUTXO && taddrs.size() > 0) {
        throw JSONRPCError(RPC_INVALID_PARAMETER, "Cannot specify specific taddrs when using \"ANY_TADDR\"");
    }
    if ((useAnySprout || useAnySapling) && zaddrs.size() > 0) {
        throw JSONRPCError(RPC_INVALID_PARAMETER, "Cannot specify specific zaddrs when using \"ANY_SPROUT\" or \"ANY_SAPLING\"");
    }

    const int nextBlockHeight = chainActive.Height() + 1;
    const bool overwinterActive = NetworkUpgradeActive(nextBlockHeight, Params().GetConsensus(), Consensus::UPGRADE_OVERWINTER);
    const bool saplingActive = NetworkUpgradeActive(nextBlockHeight, Params().GetConsensus(), Consensus::UPGRADE_SAPLING);

    // Validate the destination address
    auto destaddress = params[1].get_str();
    bool isToSproutZaddr = false;
    bool isToSaplingZaddr = false;
    CTxDestination taddr = DecodeDestination(destaddress);
    if (!IsValidDestination(taddr)) {
        auto decodeAddr = DecodePaymentAddress(destaddress);
        if (IsValidPaymentAddress(decodeAddr)) {
            if (boost::get<libzcash::SaplingPaymentAddress>(&decodeAddr) != nullptr) {
                isToSaplingZaddr = true;
                // If Sapling is not active, do not allow sending to a sapling addresses.
                if (!saplingActive) {
                    throw JSONRPCError(RPC_INVALID_PARAMETER, "Invalid parameter, Sapling has not activated");
                }
            } else {
                isToSproutZaddr = true;
            }
        } else {
            throw JSONRPCError(RPC_INVALID_PARAMETER, string("Invalid parameter, unknown address format: ") + destaddress );
        }
    }

    // Convert fee from currency format to zatoshis
    CAmount nFee = SHIELD_COINBASE_DEFAULT_MINERS_FEE;
    if (params.size() > 2) {
        if (params[2].get_real() == 0.0) {
            nFee = 0;
        } else {
            nFee = AmountFromValue( params[2] );
        }
    }

    int nUTXOLimit = MERGE_TO_ADDRESS_DEFAULT_TRANSPARENT_LIMIT;
    if (params.size() > 3) {
        nUTXOLimit = params[3].get_int();
        if (nUTXOLimit < 0) {
            throw JSONRPCError(RPC_INVALID_PARAMETER, "Limit on maximum number of UTXOs cannot be negative");
        }
    }

    int sproutNoteLimit = MERGE_TO_ADDRESS_DEFAULT_SPROUT_LIMIT;
    int saplingNoteLimit = MERGE_TO_ADDRESS_DEFAULT_SAPLING_LIMIT;
    if (params.size() > 4) {
        int nNoteLimit = params[4].get_int();
        if (nNoteLimit < 0) {
            throw JSONRPCError(RPC_INVALID_PARAMETER, "Limit on maximum number of notes cannot be negative");
        }
        sproutNoteLimit = nNoteLimit;
        saplingNoteLimit = nNoteLimit;
    }

    std::string memo;
    if (params.size() > 5) {
        memo = params[5].get_str();
        if (!(isToSproutZaddr || isToSaplingZaddr)) {
            throw JSONRPCError(RPC_INVALID_PARAMETER, "Memo can not be used with a taddr.  It can only be used with a zaddr.");
        } else if (!IsHex(memo)) {
            throw JSONRPCError(RPC_INVALID_PARAMETER, "Invalid parameter, expected memo data in hexadecimal format.");
        }
        if (memo.length() > ZC_MEMO_SIZE*2) {
            throw JSONRPCError(RPC_INVALID_PARAMETER,  strprintf("Invalid parameter, size of memo is larger than maximum allowed %d", ZC_MEMO_SIZE ));
        }
    }

    MergeToAddressRecipient recipient(destaddress, memo);

    // Prepare to get UTXOs and notes
    std::vector<MergeToAddressInputUTXO> utxoInputs;
    std::vector<MergeToAddressInputSproutNote> sproutNoteInputs;
    std::vector<MergeToAddressInputSaplingNote> saplingNoteInputs;
    CAmount mergedUTXOValue = 0;
    CAmount mergedNoteValue = 0;
    CAmount remainingUTXOValue = 0;
    CAmount remainingNoteValue = 0;
    size_t utxoCounter = 0;
    size_t noteCounter = 0;
    bool maxedOutUTXOsFlag = false;
    bool maxedOutNotesFlag = false;
    size_t mempoolLimit = (nUTXOLimit != 0) ? nUTXOLimit : (overwinterActive ? 0 : (size_t)GetArg("-mempooltxinputlimit", 0));

    unsigned int max_tx_size = saplingActive ? MAX_TX_SIZE_AFTER_SAPLING : MAX_TX_SIZE_BEFORE_SAPLING;
    size_t estimatedTxSize = 200;  // tx overhead + wiggle room
    if (isToSproutZaddr) {
        estimatedTxSize += JOINSPLIT_SIZE;
    } else if (isToSaplingZaddr) {
        estimatedTxSize += OUTPUTDESCRIPTION_SIZE;
    }

    if (useAnyUTXO || taddrs.size() > 0) {
        // Get available utxos
        vector<COutput> vecOutputs;
        pwalletMain->AvailableCoins(vecOutputs, true, NULL, false, false);

        // Find unspent utxos and update estimated size
        for (const COutput& out : vecOutputs) {
            if (!out.fSpendable) {
                continue;
            }

            CScript scriptPubKey = out.tx->vout[out.i].scriptPubKey;

            CTxDestination address;
            if (!ExtractDestination(scriptPubKey, address)) {
                continue;
            }
            // If taddr is not wildcard "*", filter utxos
            if (taddrs.size() > 0 && !taddrs.count(address)) {
                continue;
            }

            utxoCounter++;
            CAmount nValue = out.tx->vout[out.i].nValue;

            if (!maxedOutUTXOsFlag) {
                size_t increase = (boost::get<CScriptID>(&address) != nullptr) ? CTXIN_SPEND_P2SH_SIZE : CTXIN_SPEND_DUST_SIZE;
                if (estimatedTxSize + increase >= max_tx_size ||
                    (mempoolLimit > 0 && utxoCounter > mempoolLimit))
                {
                    maxedOutUTXOsFlag = true;
                } else {
                    estimatedTxSize += increase;
                    COutPoint utxo(out.tx->GetHash(), out.i);
                    utxoInputs.emplace_back(utxo, nValue, scriptPubKey);
                    mergedUTXOValue += nValue;
                }
            }

            if (maxedOutUTXOsFlag) {
                remainingUTXOValue += nValue;
            }
        }
    }

    if (useAnySprout || useAnySapling || zaddrs.size() > 0) {
        // Get available notes
        std::vector<CSproutNotePlaintextEntry> sproutEntries;
        std::vector<SaplingNoteEntry> saplingEntries;
        pwalletMain->GetFilteredNotes(sproutEntries, saplingEntries, zaddrs);

        // If Sapling is not active, do not allow sending from a sapling addresses.
        if (!saplingActive && saplingEntries.size() > 0) {
            throw JSONRPCError(RPC_INVALID_PARAMETER, "Invalid parameter, Sapling has not activated");
        }
        // Sending from both Sprout and Sapling is currently unsupported using z_mergetoaddress
        if (sproutEntries.size() > 0 && saplingEntries.size() > 0) {
            throw JSONRPCError(
                RPC_INVALID_PARAMETER,
                "Cannot send from both Sprout and Sapling addresses using z_mergetoaddress");
        }
        // If sending between shielded addresses, they must be the same type
        if ((saplingEntries.size() > 0 && isToSproutZaddr) || (sproutEntries.size() > 0 && isToSaplingZaddr)) {
            throw JSONRPCError(
                RPC_INVALID_PARAMETER,
                "Cannot send between Sprout and Sapling addresses using z_mergetoaddress");
        }

        // Find unspent notes and update estimated size
        for (const CSproutNotePlaintextEntry& entry : sproutEntries) {
            noteCounter++;
            CAmount nValue = entry.plaintext.value();

            if (!maxedOutNotesFlag) {
                // If we haven't added any notes yet and the merge is to a
                // z-address, we have already accounted for the first JoinSplit.
                size_t increase = (sproutNoteInputs.empty() && !isToSproutZaddr) || (sproutNoteInputs.size() % 2 == 0) ? JOINSPLIT_SIZE : 0;
                if (estimatedTxSize + increase >= max_tx_size ||
                    (sproutNoteLimit > 0 && noteCounter > sproutNoteLimit))
                {
                    maxedOutNotesFlag = true;
                } else {
                    estimatedTxSize += increase;
                    auto zaddr = entry.address;
                    SproutSpendingKey zkey;
                    pwalletMain->GetSproutSpendingKey(zaddr, zkey);
                    sproutNoteInputs.emplace_back(entry.jsop, entry.plaintext.note(zaddr), nValue, zkey);
                    mergedNoteValue += nValue;
                }
            }

            if (maxedOutNotesFlag) {
                remainingNoteValue += nValue;
            }
        }

        for (const SaplingNoteEntry& entry : saplingEntries) {
            noteCounter++;
            CAmount nValue = entry.note.value();
            if (!maxedOutNotesFlag) {
                size_t increase = SPENDDESCRIPTION_SIZE;
                if (estimatedTxSize + increase >= max_tx_size ||
                    (saplingNoteLimit > 0 && noteCounter > saplingNoteLimit))
                {
                    maxedOutNotesFlag = true;
                } else {
                    estimatedTxSize += increase;
                    libzcash::SaplingExtendedSpendingKey extsk;
                    if (!pwalletMain->GetSaplingExtendedSpendingKey(entry.address, extsk)) {
                        throw JSONRPCError(RPC_INVALID_PARAMETER, "Could not find spending key for payment address.");
                    }
                    saplingNoteInputs.emplace_back(entry.op, entry.note, nValue, extsk.expsk);
                    mergedNoteValue += nValue;
                }
            }

            if (maxedOutNotesFlag) {
                remainingNoteValue += nValue;
            }
        }
    }

    size_t numUtxos = utxoInputs.size();
    size_t numNotes = sproutNoteInputs.size() + saplingNoteInputs.size();

    if (numUtxos == 0 && numNotes == 0) {
        throw JSONRPCError(RPC_WALLET_INSUFFICIENT_FUNDS, "Could not find any funds to merge.");
    }

    // Sanity check: Don't do anything if:
    // - We only have one from address
    // - It's equal to toaddress
    // - The address only contains a single UTXO or note
    if (setAddress.size() == 1 && setAddress.count(destaddress) && (numUtxos + numNotes) == 1) {
        throw JSONRPCError(RPC_INVALID_PARAMETER, "Destination address is also the only source address, and all its funds are already merged.");
    }

    CAmount mergedValue = mergedUTXOValue + mergedNoteValue;
    if (mergedValue < nFee) {
        throw JSONRPCError(RPC_WALLET_INSUFFICIENT_FUNDS,
            strprintf("Insufficient funds, have %s, which is less than miners fee %s",
            FormatMoney(mergedValue), FormatMoney(nFee)));
    }

    // Check that the user specified fee is sane (if too high, it can result in error -25 absurd fee)
    CAmount netAmount = mergedValue - nFee;
    if (nFee > netAmount) {
        throw JSONRPCError(RPC_INVALID_PARAMETER, strprintf("Fee %s is greater than the net amount to be shielded %s", FormatMoney(nFee), FormatMoney(netAmount)));
    }

    // Keep record of parameters in context object
    UniValue contextInfo(UniValue::VOBJ);
    contextInfo.push_back(Pair("fromaddresses", params[0]));
    contextInfo.push_back(Pair("toaddress", params[1]));
    contextInfo.push_back(Pair("fee", ValueFromAmount(nFee)));

    // Contextual transaction we will build on
    CMutableTransaction contextualTx = CreateNewContextualCMutableTransaction(
        Params().GetConsensus(),
        nextBlockHeight);
    bool isSproutShielded = sproutNoteInputs.size() > 0 || isToSproutZaddr;
    if (contextualTx.nVersion == 1 && isSproutShielded) {
        contextualTx.nVersion = 2; // Tx format should support vjoinsplit
    }

    // Builder (used if Sapling addresses are involved)
    boost::optional<TransactionBuilder> builder;
    if (isToSaplingZaddr || saplingNoteInputs.size() > 0) {
        builder = TransactionBuilder(Params().GetConsensus(), nextBlockHeight, pwalletMain);
    }
    // Create operation and add to global queue
    std::shared_ptr<AsyncRPCQueue> q = getAsyncRPCQueue();
    std::shared_ptr<AsyncRPCOperation> operation(
        new AsyncRPCOperation_mergetoaddress(builder, contextualTx, utxoInputs, sproutNoteInputs, saplingNoteInputs, recipient, nFee, contextInfo) );
    q->addOperation(operation);
    AsyncRPCOperationId operationId = operation->getId();

    // Return continuation information
    UniValue o(UniValue::VOBJ);
    o.push_back(Pair("remainingUTXOs", static_cast<uint64_t>(utxoCounter - numUtxos)));
    o.push_back(Pair("remainingTransparentValue", ValueFromAmount(remainingUTXOValue)));
    o.push_back(Pair("remainingNotes", static_cast<uint64_t>(noteCounter - numNotes)));
    o.push_back(Pair("remainingShieldedValue", ValueFromAmount(remainingNoteValue)));
    o.push_back(Pair("mergingUTXOs", static_cast<uint64_t>(numUtxos)));
    o.push_back(Pair("mergingTransparentValue", ValueFromAmount(mergedUTXOValue)));
    o.push_back(Pair("mergingNotes", static_cast<uint64_t>(numNotes)));
    o.push_back(Pair("mergingShieldedValue", ValueFromAmount(mergedNoteValue)));
    o.push_back(Pair("opid", operationId));
    return o;
}


UniValue z_listoperationids(const UniValue& params, bool fHelp)
{
    if (!EnsureWalletIsAvailable(fHelp))
        return NullUniValue;

    if (fHelp || params.size() > 1)
        throw runtime_error(
            "z_listoperationids\n"
            "\nReturns the list of operation ids currently known to the wallet.\n"
            "\nArguments:\n"
            "1. \"status\"         (string, optional) Filter result by the operation's state e.g. \"success\".\n"
            "\nResult:\n"
            "[                     (json array of string)\n"
            "  \"operationid\"       (string) an operation id belonging to the wallet\n"
            "  ,...\n"
            "]\n"
            "\nExamples:\n"
            + HelpExampleCli("z_listoperationids", "")
            + HelpExampleRpc("z_listoperationids", "")
        );

    LOCK2(cs_main, pwalletMain->cs_wallet);

    std::string filter;
    bool useFilter = false;
    if (params.size()==1) {
        filter = params[0].get_str();
        useFilter = true;
    }

    UniValue ret(UniValue::VARR);
    std::shared_ptr<AsyncRPCQueue> q = getAsyncRPCQueue();
    std::vector<AsyncRPCOperationId> ids = q->getAllOperationIds();
    for (auto id : ids) {
        std::shared_ptr<AsyncRPCOperation> operation = q->getOperationForId(id);
        if (!operation) {
            continue;
        }
        std::string state = operation->getStateAsString();
        if (useFilter && filter.compare(state)!=0)
            continue;
        ret.push_back(id);
    }

    return ret;
}

extern UniValue dumpprivkey(const UniValue& params, bool fHelp); // in rpcdump.cpp
extern UniValue importprivkey(const UniValue& params, bool fHelp);
extern UniValue importaddress(const UniValue& params, bool fHelp);
extern UniValue dumpwallet(const UniValue& params, bool fHelp);
extern UniValue importwallet(const UniValue& params, bool fHelp);
extern UniValue z_exportkey(const UniValue& params, bool fHelp);
extern UniValue z_importkey(const UniValue& params, bool fHelp);
extern UniValue z_exportviewingkey(const UniValue& params, bool fHelp);
extern UniValue z_importviewingkey(const UniValue& params, bool fHelp);
extern UniValue z_exportwallet(const UniValue& params, bool fHelp);
extern UniValue z_importwallet(const UniValue& params, bool fHelp);

extern UniValue z_getpaymentdisclosure(const UniValue& params, bool fHelp); // in rpcdisclosure.cpp
extern UniValue z_validatepaymentdisclosure(const UniValue &params, bool fHelp);

static const CRPCCommand commands[] =
{ //  category              name                        actor (function)           okSafeMode
    //  --------------------- ------------------------    -----------------------    ----------
    { "rawtransactions",    "fundrawtransaction",       &fundrawtransaction,       false },
    { "hidden",             "resendwallettransactions", &resendwallettransactions, true  },
    { "wallet",             "addmultisigaddress",       &addmultisigaddress,       true  },
    { "wallet",             "backupwallet",             &backupwallet,             true  },
    { "wallet",             "dumpprivkey",              &dumpprivkey,              true  },
    { "wallet",             "dumpwallet",               &dumpwallet,               true  },
    { "wallet",             "encryptwallet",            &encryptwallet,            true  },
    { "wallet",             "getaccountaddress",        &getaccountaddress,        true  },
    { "wallet",             "getaccount",               &getaccount,               true  },
    { "wallet",             "getaddressesbyaccount",    &getaddressesbyaccount,    true  },
    { "wallet",             "getbalance",               &getbalance,               false },
    { "wallet",             "getnewaddress",            &getnewaddress,            true  },
    { "wallet",             "getrawchangeaddress",      &getrawchangeaddress,      true  },
    { "wallet",             "getreceivedbyaccount",     &getreceivedbyaccount,     false },
    { "wallet",             "getreceivedbyaddress",     &getreceivedbyaddress,     false },
    { "wallet",             "gettransaction",           &gettransaction,           false },
    { "wallet",             "getunconfirmedbalance",    &getunconfirmedbalance,    false },
    { "wallet",             "getwalletinfo",            &getwalletinfo,            false },
    { "wallet",             "importprivkey",            &importprivkey,            true  },
    { "wallet",             "importwallet",             &importwallet,             true  },
    { "wallet",             "importaddress",            &importaddress,            true  },
    { "wallet",             "keypoolrefill",            &keypoolrefill,            true  },
    { "wallet",             "listaccounts",             &listaccounts,             false },
    { "wallet",             "listaddressgroupings",     &listaddressgroupings,     false },
    { "wallet",             "listlockunspent",          &listlockunspent,          false },
    { "wallet",             "listreceivedbyaccount",    &listreceivedbyaccount,    false },
    { "wallet",             "listreceivedbyaddress",    &listreceivedbyaddress,    false },
    { "wallet",             "listsinceblock",           &listsinceblock,           false },
    { "wallet",             "listtransactions",         &listtransactions,         false },
    { "wallet",             "listunspent",              &listunspent,              false },
    { "wallet",             "lockunspent",              &lockunspent,              true  },
    { "wallet",             "move",                     &movecmd,                  false },
    { "wallet",             "sendfrom",                 &sendfrom,                 false },
    { "wallet",             "sendmany",                 &sendmany,                 false },
    { "wallet",             "sendtoaddress",            &sendtoaddress,            false },
    { "wallet",             "setaccount",               &setaccount,               true  },
    { "wallet",             "settxfee",                 &settxfee,                 true  },
    { "wallet",             "signmessage",              &signmessage,              true  },
    { "wallet",             "walletlock",               &walletlock,               true  },
    { "wallet",             "walletpassphrasechange",   &walletpassphrasechange,   true  },
    { "wallet",             "walletpassphrase",         &walletpassphrase,         true  },
    { "wallet",             "zcbenchmark",              &zc_benchmark,             true  },
    { "wallet",             "zcrawkeygen",              &zc_raw_keygen,            true  },
    { "wallet",             "zcrawjoinsplit",           &zc_raw_joinsplit,         true  },
    { "wallet",             "zcrawreceive",             &zc_raw_receive,           true  },
    { "wallet",             "zcsamplejoinsplit",        &zc_sample_joinsplit,      true  },
    { "wallet",             "z_listreceivedbyaddress",  &z_listreceivedbyaddress,  false },
    { "wallet",             "z_listunspent",            &z_listunspent,            false },
    { "wallet",             "z_getbalance",             &z_getbalance,             false },
    { "wallet",             "z_gettotalbalance",        &z_gettotalbalance,        false },
    { "wallet",             "z_mergetoaddress",         &z_mergetoaddress,         false },
    { "wallet",             "z_sendmany",               &z_sendmany,               false },
    { "wallet",             "z_shieldcoinbase",         &z_shieldcoinbase,         false },
    { "wallet",             "z_getoperationstatus",     &z_getoperationstatus,     true  },
    { "wallet",             "z_getoperationresult",     &z_getoperationresult,     true  },
    { "wallet",             "z_listoperationids",       &z_listoperationids,       true  },
    { "wallet",             "z_getnewaddress",          &z_getnewaddress,          true  },
    { "wallet",             "z_listaddresses",          &z_listaddresses,          true  },
    { "wallet",             "z_exportkey",              &z_exportkey,              true  },
    { "wallet",             "z_importkey",              &z_importkey,              true  },
    { "wallet",             "z_exportviewingkey",       &z_exportviewingkey,       true  },
    { "wallet",             "z_importviewingkey",       &z_importviewingkey,       true  },
    { "wallet",             "z_exportwallet",           &z_exportwallet,           true  },
    { "wallet",             "z_importwallet",           &z_importwallet,           true  },
    // TODO: rearrange into another category
    { "disclosure",         "z_getpaymentdisclosure",   &z_getpaymentdisclosure,   true  },
    { "disclosure",         "z_validatepaymentdisclosure", &z_validatepaymentdisclosure, true }
};

void RegisterWalletRPCCommands(CRPCTable &tableRPC)
{
    for (unsigned int vcidx = 0; vcidx < ARRAYLEN(commands); vcidx++)
        tableRPC.appendCommand(commands[vcidx].name, &commands[vcidx]);
}<|MERGE_RESOLUTION|>--- conflicted
+++ resolved
@@ -278,16 +278,10 @@
 
     LOCK2(cs_main, pwalletMain->cs_wallet);
 
-<<<<<<< HEAD
-    CBitcoinAddress address(params[0].get_str());
-    if (!address.IsValid())
-        throw JSONRPCError(RPC_INVALID_ADDRESS_OR_KEY, "Invalid AnimeCoin address");
-=======
     CTxDestination dest = DecodeDestination(params[0].get_str());
     if (!IsValidDestination(dest)) {
-        throw JSONRPCError(RPC_INVALID_ADDRESS_OR_KEY, "Invalid Zcash address");
-    }
->>>>>>> f8f65405
+        throw JSONRPCError(RPC_INVALID_ADDRESS_OR_KEY, "Invalid AnimeCoin address");
+    }
 
     string strAccount;
     if (params.size() > 1)
@@ -331,16 +325,10 @@
 
     LOCK2(cs_main, pwalletMain->cs_wallet);
 
-<<<<<<< HEAD
-    CBitcoinAddress address(params[0].get_str());
-    if (!address.IsValid())
-        throw JSONRPCError(RPC_INVALID_ADDRESS_OR_KEY, "Invalid AnimeCoin address");
-=======
     CTxDestination dest = DecodeDestination(params[0].get_str());
     if (!IsValidDestination(dest)) {
-        throw JSONRPCError(RPC_INVALID_ADDRESS_OR_KEY, "Invalid Zcash address");
-    }
->>>>>>> f8f65405
+        throw JSONRPCError(RPC_INVALID_ADDRESS_OR_KEY, "Invalid AnimeCoin address");
+    }
 
     std::string strAccount;
     std::map<CTxDestination, CAddressBookData>::iterator mi = pwalletMain->mapAddressBook.find(dest);
@@ -430,11 +418,7 @@
             "\nSend an amount to a given address. The amount is a real and is rounded to the nearest 0.00000001\n"
             + HelpRequiringPassphrase() +
             "\nArguments:\n"
-<<<<<<< HEAD
-            "1. \"zcashaddress\"  (string, required) The AnimeCoin address to send to.\n"
-=======
-            "1. \"zcashaddress\"  (string, required) The Zcash address to send to.\n"
->>>>>>> f8f65405
+            "1. \"t-address\"  (string, required) The AnimeCoin address to send to.\n"
             "2. \"amount\"      (numeric, required) The amount in " + CURRENCY_UNIT + " to send. eg 0.1\n"
             "3. \"comment\"     (string, optional) A comment used to store what the transaction is for. \n"
             "                             This is not part of the transaction, just kept in your wallet.\n"
@@ -454,16 +438,10 @@
 
     LOCK2(cs_main, pwalletMain->cs_wallet);
 
-<<<<<<< HEAD
-    CBitcoinAddress address(params[0].get_str());
-    if (!address.IsValid())
-        throw JSONRPCError(RPC_INVALID_ADDRESS_OR_KEY, "Invalid AnimeCoin address");
-=======
     CTxDestination dest = DecodeDestination(params[0].get_str());
     if (!IsValidDestination(dest)) {
-        throw JSONRPCError(RPC_INVALID_ADDRESS_OR_KEY, "Invalid Zcash address");
-    }
->>>>>>> f8f65405
+        throw JSONRPCError(RPC_INVALID_ADDRESS_OR_KEY, "Invalid AnimeCoin address");
+    }
 
     // Amount
     CAmount nAmount = AmountFromValue(params[1]);
@@ -550,11 +528,7 @@
             "\nSign a message with the private key of a t-addr"
             + HelpRequiringPassphrase() + "\n"
             "\nArguments:\n"
-<<<<<<< HEAD
-            "1. \"zcashaddress\"  (string, required) The AnimeCoin address to use for the private key.\n"
-=======
             "1. \"t-addr\"  (string, required) The transparent address to use for the private key.\n"
->>>>>>> f8f65405
             "2. \"message\"         (string, required) The message to create a signature of.\n"
             "\nResult:\n"
             "\"signature\"          (string) The signature of the message encoded in base 64\n"
@@ -630,23 +604,14 @@
     LOCK2(cs_main, pwalletMain->cs_wallet);
 
     // Bitcoin address
-<<<<<<< HEAD
-    CBitcoinAddress address = CBitcoinAddress(params[0].get_str());
-    if (!address.IsValid())
-        throw JSONRPCError(RPC_INVALID_ADDRESS_OR_KEY, "Invalid AnimeCoin address");
-    CScript scriptPubKey = GetScriptForDestination(address.Get());
-    if (!IsMine(*pwalletMain,scriptPubKey))
-        return (double)0.0;
-=======
     CTxDestination dest = DecodeDestination(params[0].get_str());
     if (!IsValidDestination(dest)) {
-        throw JSONRPCError(RPC_INVALID_ADDRESS_OR_KEY, "Invalid Zcash address");
+        throw JSONRPCError(RPC_INVALID_ADDRESS_OR_KEY, "Invalid AnimeCoin address");
     }
     CScript scriptPubKey = GetScriptForDestination(dest);
     if (!IsMine(*pwalletMain, scriptPubKey)) {
         return ValueFromAmount(0);
     }
->>>>>>> f8f65405
 
     // Minimum confirmations
     int nMinDepth = 1;
@@ -934,11 +899,7 @@
             + HelpRequiringPassphrase() + "\n"
             "\nArguments:\n"
             "1. \"fromaccount\"       (string, required) MUST be set to the empty string \"\" to represent the default account. Passing any other string will result in an error.\n"
-<<<<<<< HEAD
             "2. \"tozcashaddress\"  (string, required) The AnimeCoin address to send funds to.\n"
-=======
-            "2. \"tozcashaddress\"  (string, required) The Zcash address to send funds to.\n"
->>>>>>> f8f65405
             "3. amount                (numeric, required) The amount in " + CURRENCY_UNIT + " (transaction fee is added on top).\n"
             "4. minconf               (numeric, optional, default=1) Only use funds with at least this many confirmations.\n"
             "5. \"comment\"           (string, optional) A comment used to store what the transaction is for. \n"
@@ -959,18 +920,11 @@
 
     LOCK2(cs_main, pwalletMain->cs_wallet);
 
-<<<<<<< HEAD
-    string strAccount = AccountFromValue(params[0]);
-    CBitcoinAddress address(params[1].get_str());
-    if (!address.IsValid())
-        throw JSONRPCError(RPC_INVALID_ADDRESS_OR_KEY, "Invalid AnimeCoin address");
-=======
     std::string strAccount = AccountFromValue(params[0]);
     CTxDestination dest = DecodeDestination(params[1].get_str());
     if (!IsValidDestination(dest)) {
-        throw JSONRPCError(RPC_INVALID_ADDRESS_OR_KEY, "Invalid Zcash address");
-    }
->>>>>>> f8f65405
+        throw JSONRPCError(RPC_INVALID_ADDRESS_OR_KEY, "Invalid AnimeCoin address");
+    }
     CAmount nAmount = AmountFromValue(params[2]);
     if (nAmount <= 0)
         throw JSONRPCError(RPC_TYPE_ERROR, "Invalid amount for send");
@@ -1012,11 +966,7 @@
             "1. \"fromaccount\"         (string, required) MUST be set to the empty string \"\" to represent the default account. Passing any other string will result in an error.\n"
             "2. \"amounts\"             (string, required) A json object with addresses and amounts\n"
             "    {\n"
-<<<<<<< HEAD
             "      \"address\":amount   (numeric) The AnimeCoin address is the key, the numeric amount in " + CURRENCY_UNIT + " is the value\n"
-=======
-            "      \"address\":amount   (numeric) The Zcash address is the key, the numeric amount in " + CURRENCY_UNIT + " is the value\n"
->>>>>>> f8f65405
             "      ,...\n"
             "    }\n"
             "3. minconf                 (numeric, optional, default=1) Only use the balance confirmed at least this many times.\n"
@@ -1064,21 +1014,12 @@
     std::vector<CRecipient> vecSend;
 
     CAmount totalAmount = 0;
-<<<<<<< HEAD
-    vector<string> keys = sendTo.getKeys();
-    BOOST_FOREACH(const string& name_, keys)
-    {
-        CBitcoinAddress address(name_);
-        if (!address.IsValid())
-            throw JSONRPCError(RPC_INVALID_ADDRESS_OR_KEY, string("Invalid AnimeCoin address: ")+name_);
-=======
     std::vector<std::string> keys = sendTo.getKeys();
     for (const std::string& name_ : keys) {
         CTxDestination dest = DecodeDestination(name_);
         if (!IsValidDestination(dest)) {
-            throw JSONRPCError(RPC_INVALID_ADDRESS_OR_KEY, std::string("Invalid Zcash address: ") + name_);
-        }
->>>>>>> f8f65405
+            throw JSONRPCError(RPC_INVALID_ADDRESS_OR_KEY, std::string("Invalid AnimeCoin address: ") + name_);
+        }
 
         if (destinations.count(dest)) {
             throw JSONRPCError(RPC_INVALID_PARAMETER, std::string("Invalid parameter, duplicated address: ") + name_);
@@ -2417,15 +2358,9 @@
             "    \"txid\" : \"txid\",          (string) the transaction id \n"
             "    \"vout\" : n,               (numeric) the vout value\n"
             "    \"generated\" : true|false  (boolean) true if txout is a coinbase transaction output\n"
-<<<<<<< HEAD
             "    \"address\" : \"address\",  (string) the AnimeCoin address\n"
             "    \"account\" : \"account\",  (string) DEPRECATED. The associated account, or \"\" for the default account\n"
             "    \"scriptPubKey\" : \"key\", (string) the script key\n"
-=======
-            "    \"address\" : \"address\",    (string) the Zcash address\n"
-            "    \"account\" : \"account\",    (string) DEPRECATED. The associated account, or \"\" for the default account\n"
-            "    \"scriptPubKey\" : \"key\",   (string) the script key\n"
->>>>>>> f8f65405
             "    \"amount\" : x.xxx,         (numeric) the transaction amount in " + CURRENCY_UNIT + "\n"
             "    \"confirmations\" : n,      (numeric) The number of confirmations\n"
             "    \"redeemScript\" : n        (string) The redeemScript if scriptPubKey is P2SH\n"
@@ -2455,22 +2390,13 @@
         UniValue inputs = params[2].get_array();
         for (size_t idx = 0; idx < inputs.size(); idx++) {
             const UniValue& input = inputs[idx];
-<<<<<<< HEAD
-            CBitcoinAddress address(input.get_str());
-            if (!address.IsValid())
-                throw JSONRPCError(RPC_INVALID_ADDRESS_OR_KEY, string("Invalid AnimeCoin address: ")+input.get_str());
-            if (setAddress.count(address))
-                throw JSONRPCError(RPC_INVALID_PARAMETER, string("Invalid parameter, duplicated address: ")+input.get_str());
-           setAddress.insert(address);
-=======
             CTxDestination dest = DecodeDestination(input.get_str());
             if (!IsValidDestination(dest)) {
-                throw JSONRPCError(RPC_INVALID_ADDRESS_OR_KEY, std::string("Invalid Zcash address: ") + input.get_str());
+                throw JSONRPCError(RPC_INVALID_ADDRESS_OR_KEY, std::string("Invalid AnimeCoin address: ") + input.get_str());
             }
             if (!destinations.insert(dest).second) {
                 throw JSONRPCError(RPC_INVALID_PARAMETER, std::string("Invalid parameter, duplicated address: ") + input.get_str());
             }
->>>>>>> f8f65405
         }
     }
 
