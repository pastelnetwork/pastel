--- conflicted
+++ resolved
@@ -92,15 +92,7 @@
     const std::vector<unsigned char>& Base58Prefix(Base58Type type) const { return base58Prefixes[type]; }
     const std::string& Bech32HRP(Bech32Type type) const { return bech32HRPs[type]; }
     const std::vector<SeedSpec6>& FixedSeeds() const { return vFixedSeeds; }
-<<<<<<< HEAD
-    const Checkpoints::CCheckpointData& Checkpoints() const { return checkpointData; }
-=======
     const CCheckpointData& Checkpoints() const { return checkpointData; }
-    /** Return the founder's reward address and script for a given block height */
-    std::string GetFoundersRewardAddressAtHeight(int height) const;
-    CScript GetFoundersRewardScriptAtHeight(int height) const;
-    std::string GetFoundersRewardAddressAtIndex(int i) const;
->>>>>>> f8f65405
     /** Enforce coinbase consensus rule in regtest mode */
     // void SetRegTestCoinbaseMustBeProtected() { consensus.fCoinbaseMustBeProtected = true; }
 
@@ -133,12 +125,7 @@
     bool fRequireStandard = false;
     bool fMineBlocksOnDemand = false;
     bool fTestnetToBeDeprecatedFieldRPC = false;
-<<<<<<< HEAD
-    Checkpoints::CCheckpointData checkpointData;
-=======
     CCheckpointData checkpointData;
-    std::vector<std::string> vFoundersRewardAddress;
->>>>>>> f8f65405
 };
 
 /**
