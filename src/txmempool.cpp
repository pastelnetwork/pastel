--- conflicted
+++ resolved
@@ -1,683 +1,676 @@
-// Copyright (c) 2009-2010 Satoshi Nakamoto
-// Copyright (c) 2009-2014 The Bitcoin Core developers
-// Distributed under the MIT software license, see the accompanying
-// file COPYING or http://www.opensource.org/licenses/mit-license.php.
-
-#include "txmempool.h"
-
-#include "clientversion.h"
-#include "consensus/consensus.h"
-#include "consensus/validation.h"
-#include "main.h"
-#include "policy/fees.h"
-#include "streams.h"
-#include "timedata.h"
-#include "util.h"
-#include "utilmoneystr.h"
-#include "version.h"
-#include <unordered_map>
-using namespace std;
-
-CTxMemPoolEntry::CTxMemPoolEntry():
-    nFee(0), nTxSize(0), nModSize(0), nUsageSize(0), nTime(0), dPriority(0.0),
-    hadNoDependencies(false), spendsCoinbase(false)
-{
-    nHeight = MEMPOOL_HEIGHT;
-}
-
-CTxMemPoolEntry::CTxMemPoolEntry(const CTransaction& _tx, const CAmount& _nFee,
-                                 int64_t _nTime, double _dPriority,
-                                 unsigned int _nHeight, bool poolHasNoInputsOf,
-                                 bool _spendsCoinbase, uint32_t _nBranchId):
-    tx(_tx), nFee(_nFee), nTime(_nTime), dPriority(_dPriority), nHeight(_nHeight),
-    hadNoDependencies(poolHasNoInputsOf),
-    spendsCoinbase(_spendsCoinbase), nBranchId(_nBranchId)
-{
-    nTxSize = ::GetSerializeSize(tx, SER_NETWORK, PROTOCOL_VERSION);
-    nModSize = tx.CalculateModifiedSize(nTxSize);
-    nUsageSize = RecursiveDynamicUsage(tx);
-    feeRate = CFeeRate(nFee, nTxSize);
-}
-
-CTxMemPoolEntry::CTxMemPoolEntry(const CTxMemPoolEntry& other)
-{
-    *this = other;
-}
-
-double
-CTxMemPoolEntry::GetPriority(unsigned int currentHeight) const
-{
-    CAmount nValueIn = tx.GetValueOut()+nFee;
-    double deltaPriority = ((double)(currentHeight-nHeight)*nValueIn)/nModSize;
-    double dResult = dPriority + deltaPriority;
-    return dResult;
-}
-
-CTxMemPool::CTxMemPool(const CFeeRate& _minRelayFee) :
-    nTransactionsUpdated(0)
-{
-    // Sanity checks off by default for performance, because otherwise
-    // accepting transactions becomes O(N^2) where N is the number
-    // of transactions in the pool
-    nCheckFrequency = 0;
-
-    minerPolicyEstimator = new CBlockPolicyEstimator(_minRelayFee);
-}
-
-CTxMemPool::~CTxMemPool()
-{
-    delete minerPolicyEstimator;
-}
-
-void CTxMemPool::pruneSpent(const uint256 &hashTx, CCoins &coins)
-{
-    LOCK(cs);
-
-    std::map<COutPoint, CInPoint>::iterator it = mapNextTx.lower_bound(COutPoint(hashTx, 0));
-
-    // iterate over all COutPoints in mapNextTx whose hash equals the provided hashTx
-    while (it != mapNextTx.end() && it->first.hash == hashTx) {
-        coins.Spend(it->first.n); // and remove those outputs from coins
-        it++;
-    }
-}
-
-unsigned int CTxMemPool::GetTransactionsUpdated() const
-{
-    LOCK(cs);
-    return nTransactionsUpdated;
-}
-
-void CTxMemPool::AddTransactionsUpdated(unsigned int n)
-{
-    LOCK(cs);
-    nTransactionsUpdated += n;
-}
-
-
-bool CTxMemPool::addUnchecked(const uint256& hash, const CTxMemPoolEntry &entry, bool fCurrentEstimate)
-{
-    // Add to memory pool without checking anything.
-    // Used by main.cpp AcceptToMemoryPool(), which DOES do
-    // all the appropriate checks.
-    LOCK(cs);
-    mapTx.insert(entry);
-    const CTransaction& tx = mapTx.find(hash)->GetTx();
-    for (unsigned int i = 0; i < tx.vin.size(); i++)
-        mapNextTx[tx.vin[i].prevout] = CInPoint(&tx, i);
-    for (const auto &joinsplit : tx.vjoinsplit)
-    {
-        for (const auto &nf : joinsplit.nullifiers)
-            mapSproutNullifiers[nf] = &tx;
-    }
-    for (const auto &spendDescription : tx.vShieldedSpend)
-        mapSaplingNullifiers[spendDescription.nullifier] = &tx;
-    nTransactionsUpdated++;
-    totalTxSize += entry.GetTxSize();
-    cachedInnerUsage += entry.DynamicMemoryUsage();
-    minerPolicyEstimator->processTransaction(entry, fCurrentEstimate);
-
-    return true;
-}
-
-<<<<<<< HEAD
-bool CTxMemPool::getSpentIndex(const CSpentIndexKey &key, CSpentIndexValue &value)
-{
-    LOCK(cs);
-    std::map<CSpentIndexKey, CSpentIndexValue, CSpentIndexKeyCompare>::iterator it = mapSpent.find(key);
-=======
-void CTxMemPool::getAddressIndex(
-    const std::vector<std::pair<uint160, CScript::ScriptType>>& addresses,
-    std::vector<std::pair<CMempoolAddressDeltaKey, CMempoolAddressDelta>>& results)
-{
-    LOCK(cs);
-    for (const auto& it : addresses) {
-        auto ait = mapAddress.lower_bound(CMempoolAddressDeltaKey(it.second, it.first));
-        while (ait != mapAddress.end() && (*ait).first.addressBytes == it.first && (*ait).first.type == it.second) {
-            results.push_back(*ait);
-            ait++;
-        }
-    }
-}
-
-bool CTxMemPool::getSpentIndex(const CSpentIndexKey &key, CSpentIndexValue &value)
-{
-    LOCK(cs);
-    auto it = mapSpent.find(key);
->>>>>>> 629189da
-    if (it != mapSpent.end()) {
-        value = it->second;
-        return true;
-    }
-    return false;
-}
-
-void CTxMemPool::remove(const CTransaction &origTx, std::list<CTransaction>& removed, bool fRecursive)
-{
-    // Remove transaction from memory pool
-    {
-        LOCK(cs);
-        std::deque<uint256> txToRemove;
-        txToRemove.push_back(origTx.GetHash());
-        if (fRecursive && !mapTx.count(origTx.GetHash())) {
-            // If recursively removing but origTx isn't in the mempool
-            // be sure to remove any children that are in the pool. This can
-            // happen during chain re-orgs if origTx isn't re-accepted into
-            // the mempool for any reason.
-            for (unsigned int i = 0; i < origTx.vout.size(); i++) {
-                std::map<COutPoint, CInPoint>::iterator it = mapNextTx.find(COutPoint(origTx.GetHash(), i));
-                if (it == mapNextTx.end())
-                    continue;
-                txToRemove.push_back(it->second.ptx->GetHash());
-            }
-        }
-        while (!txToRemove.empty())
-        {
-            uint256 hash = txToRemove.front();
-            txToRemove.pop_front();
-            if (!mapTx.count(hash))
-                continue;
-            const CTransaction& tx = mapTx.find(hash)->GetTx();
-            if (fRecursive) {
-                for (unsigned int i = 0; i < tx.vout.size(); i++) {
-                    std::map<COutPoint, CInPoint>::iterator it = mapNextTx.find(COutPoint(hash, i));
-                    if (it == mapNextTx.end())
-                        continue;
-                    txToRemove.push_back(it->second.ptx->GetHash());
-                }
-            }
-            for (const auto& txin : tx.vin)
-                mapNextTx.erase(txin.prevout);
-            for (const auto& joinsplit : tx.vjoinsplit)
-            {
-                for (const auto& nf : joinsplit.nullifiers)
-                    mapSproutNullifiers.erase(nf);
-            }
-            for (const SpendDescription &spendDescription : tx.vShieldedSpend) {
-                mapSaplingNullifiers.erase(spendDescription.nullifier);
-            }
-            removed.push_back(tx);
-            totalTxSize -= mapTx.find(hash)->GetTxSize();
-            cachedInnerUsage -= mapTx.find(hash)->DynamicMemoryUsage();
-            mapTx.erase(hash);
-            nTransactionsUpdated++;
-            minerPolicyEstimator->removeTx(hash);
-        }
-    }
-}
-
-void CTxMemPool::removeForReorg(const CCoinsViewCache *pcoins, unsigned int nMemPoolHeight, int flags)
-{
-    // Remove transactions spending a coinbase which are now immature and no-longer-final transactions
-    LOCK(cs);
-    list<CTransaction> transactionsToRemove;
-    for (indexed_transaction_set::const_iterator it = mapTx.begin(); it != mapTx.end(); it++) {
-        const CTransaction& tx = it->GetTx();
-        if (!CheckFinalTx(tx, flags)) {
-            transactionsToRemove.push_back(tx);
-        }
-        else if (it->GetSpendsCoinbase())
-        {
-            for (const auto& txin : tx.vin)
-            {
-                indexed_transaction_set::const_iterator it2 = mapTx.find(txin.prevout.hash);
-                if (it2 != mapTx.end())
-                    continue;
-                const CCoins *coins = pcoins->AccessCoins(txin.prevout.hash);
-		        if (nCheckFrequency != 0)
-                    assert(coins);
-                if (!coins || (coins->IsCoinBase() && ((signed long)nMemPoolHeight) - coins->nHeight < COINBASE_MATURITY)) {
-                    transactionsToRemove.push_back(tx);
-                    break;
-                }
-            }
-        }
-    }
-    for (const auto& tx : transactionsToRemove)
-    {
-        list<CTransaction> removed;
-        remove(tx, removed, true);
-    }
-}
-
-
-void CTxMemPool::removeWithAnchor(const uint256 &invalidRoot, ShieldedType type)
-{
-    // If a block is disconnected from the tip, and the root changed,
-    // we must invalidate transactions from the mempool which spend
-    // from that root -- almost as though they were spending coinbases
-    // which are no longer valid to spend due to coinbase maturity.
-    LOCK(cs);
-    list<CTransaction> transactionsToRemove;
-
-    for (indexed_transaction_set::const_iterator it = mapTx.begin(); it != mapTx.end(); it++) {
-        const CTransaction& tx = it->GetTx();
-        switch (type) {
-            case SPROUT:
-                for (const auto& joinsplit : tx.vjoinsplit)
-                {
-                    if (joinsplit.anchor == invalidRoot) {
-                        transactionsToRemove.push_back(tx);
-                        break;
-                    }
-                }
-            break;
-            case SAPLING:
-                for (const auto& spendDescription : tx.vShieldedSpend)
-                {
-                    if (spendDescription.anchor == invalidRoot) {
-                        transactionsToRemove.push_back(tx);
-                        break;
-                    }
-                }
-            break;
-            default:
-                throw runtime_error("Unknown shielded type");
-            break;
-        }
-    }
-
-    for (const auto& tx : transactionsToRemove)
-    {
-        list<CTransaction> removed;
-        remove(tx, removed, true);
-    }
-}
-
-void CTxMemPool::removeConflicts(const CTransaction &tx, std::list<CTransaction>& removed)
-{
-    // Remove transactions which depend on inputs of tx, recursively
-    list<CTransaction> result;
-    LOCK(cs);
-    for (const auto &txin : tx.vin)
-    {
-        std::map<COutPoint, CInPoint>::iterator it = mapNextTx.find(txin.prevout);
-        if (it != mapNextTx.end()) {
-            const CTransaction &txConflict = *it->second.ptx;
-            if (txConflict != tx)
-            {
-                remove(txConflict, removed, true);
-            }
-        }
-    }
-
-    for (const auto &joinsplit : tx.vjoinsplit)
-    {
-        for (const auto &nf : joinsplit.nullifiers)
-        {
-            std::map<uint256, const CTransaction*>::iterator it = mapSproutNullifiers.find(nf);
-            if (it != mapSproutNullifiers.end()) {
-                const CTransaction &txConflict = *it->second;
-                if (txConflict != tx) {
-                    remove(txConflict, removed, true);
-                }
-            }
-        }
-    }
-    for (const SpendDescription &spendDescription : tx.vShieldedSpend) {
-        std::map<uint256, const CTransaction*>::iterator it = mapSaplingNullifiers.find(spendDescription.nullifier);
-        if (it != mapSaplingNullifiers.end()) {
-            const CTransaction &txConflict = *it->second;
-            if (txConflict != tx) {
-                remove(txConflict, removed, true);
-            }
-        }
-    }
-}
-
-void CTxMemPool::removeExpired(unsigned int nBlockHeight)
-{
-    // Remove expired txs from the mempool
-    LOCK(cs);
-    list<CTransaction> transactionsToRemove;
-    for (indexed_transaction_set::const_iterator it = mapTx.begin(); it != mapTx.end(); it++)
-    {
-        const CTransaction& tx = it->GetTx();
-        if (IsExpiredTx(tx, nBlockHeight)) {
-            transactionsToRemove.push_back(tx);
-        }
-    }
-    for (const CTransaction& tx : transactionsToRemove) {
-        list<CTransaction> removed;
-        remove(tx, removed, true);
-        LogPrint("mempool", "Removing expired txid: %s\n", tx.GetHash().ToString());
-    }
-}
-
-/**
- * Called when a block is connected. Removes from mempool and updates the miner fee estimator.
- */
-void CTxMemPool::removeForBlock(const std::vector<CTransaction>& vtx, unsigned int nBlockHeight,
-                                std::list<CTransaction>& conflicts, bool fCurrentEstimate)
-{
-    LOCK(cs);
-    std::vector<CTxMemPoolEntry> entries;
-    for (const auto& tx : vtx)
-    {
-        uint256 hash = tx.GetHash();
-
-        indexed_transaction_set::iterator i = mapTx.find(hash);
-        if (i != mapTx.end())
-            entries.push_back(*i);
-    }
-    for (const auto& tx : vtx)
-    {
-        std::list<CTransaction> dummy;
-        remove(tx, dummy, false);
-        removeConflicts(tx, conflicts);
-        ClearPrioritisation(tx.GetHash());
-    }
-    // After the txs in the new block have been removed from the mempool, update policy estimates
-    minerPolicyEstimator->processBlock(nBlockHeight, entries, fCurrentEstimate);
-}
-
-/**
- * Called whenever the tip changes. Removes transactions which don't commit to
- * the given branch ID from the mempool.
- */
-void CTxMemPool::removeWithoutBranchId(uint32_t nMemPoolBranchId)
-{
-    LOCK(cs);
-    std::list<CTransaction> transactionsToRemove;
-
-    for (indexed_transaction_set::const_iterator it = mapTx.begin(); it != mapTx.end(); it++) {
-        const CTransaction& tx = it->GetTx();
-        if (it->GetValidatedBranchId() != nMemPoolBranchId) {
-            transactionsToRemove.push_back(tx);
-        }
-    }
-
-    for (const CTransaction& tx : transactionsToRemove) {
-        std::list<CTransaction> removed;
-        remove(tx, removed, true);
-    }
-}
-
-void CTxMemPool::clear()
-{
-    LOCK(cs);
-    mapTx.clear();
-    mapNextTx.clear();
-    totalTxSize = 0;
-    cachedInnerUsage = 0;
-    ++nTransactionsUpdated;
-}
-
-void CTxMemPool::check(const CCoinsViewCache *pcoins) const
-{
-    if (nCheckFrequency == 0)
-        return;
-
-    if (insecure_rand() >= nCheckFrequency)
-        return;
-
-    LogPrint("mempool", "Checking mempool with %u transactions and %u inputs\n", (unsigned int)mapTx.size(), (unsigned int)mapNextTx.size());
-
-    uint64_t checkTotal = 0;
-    uint64_t innerUsage = 0;
-
-    CCoinsViewCache mempoolDuplicate(const_cast<CCoinsViewCache*>(pcoins));
-    const int64_t nSpendHeight = GetSpendHeight(mempoolDuplicate);
-
-    LOCK(cs);
-    list<const CTxMemPoolEntry*> waitingOnDependants;
-    for (indexed_transaction_set::const_iterator it = mapTx.begin(); it != mapTx.end(); it++) {
-        unsigned int i = 0;
-        checkTotal += it->GetTxSize();
-        innerUsage += it->DynamicMemoryUsage();
-        const CTransaction& tx = it->GetTx();
-        bool fDependsWait = false;
-        for (const auto &txin : tx.vin)
-        {
-            // Check that every mempool transaction's inputs refer to available coins, or other mempool tx's.
-            indexed_transaction_set::const_iterator it2 = mapTx.find(txin.prevout.hash);
-            if (it2 != mapTx.end()) {
-                const CTransaction& tx2 = it2->GetTx();
-                assert(tx2.vout.size() > txin.prevout.n && !tx2.vout[txin.prevout.n].IsNull());
-                fDependsWait = true;
-            } else {
-                const CCoins* coins = pcoins->AccessCoins(txin.prevout.hash);
-                assert(coins && coins->IsAvailable(txin.prevout.n));
-            }
-            // Check whether its inputs are marked in mapNextTx.
-            std::map<COutPoint, CInPoint>::const_iterator it3 = mapNextTx.find(txin.prevout);
-            assert(it3 != mapNextTx.end());
-            assert(it3->second.ptx == &tx);
-            assert(it3->second.n == i);
-            i++;
-        }
-
-        unordered_map<uint256, SproutMerkleTree, CCoinsKeyHasher> intermediates;
-
-        for (const auto &joinsplit : tx.vjoinsplit)
-        {
-            for (const auto &nf : joinsplit.nullifiers) {
-                assert(!pcoins->GetNullifier(nf, SPROUT));
-            }
-
-            SproutMerkleTree tree;
-            auto it = intermediates.find(joinsplit.anchor);
-            if (it != intermediates.end()) {
-                tree = it->second;
-            } else {
-                assert(pcoins->GetSproutAnchorAt(joinsplit.anchor, tree));
-            }
-
-            for (const auto& commitment : joinsplit.commitments)
-                tree.append(commitment);
-
-            intermediates.insert(std::make_pair(tree.root(), tree));
-        }
-        for (const SpendDescription &spendDescription : tx.vShieldedSpend) {
-            SaplingMerkleTree tree;
-
-            assert(pcoins->GetSaplingAnchorAt(spendDescription.anchor, tree));
-            assert(!pcoins->GetNullifier(spendDescription.nullifier, SAPLING));
-        }
-        if (fDependsWait)
-            waitingOnDependants.push_back(&(*it));
-        else {
-            CValidationState state;
-            bool fCheckResult = tx.IsCoinBase() ||
-                Consensus::CheckTxInputs(tx, state, mempoolDuplicate, nSpendHeight, Params().GetConsensus());
-            assert(fCheckResult);
-            UpdateCoins(tx, mempoolDuplicate, 1000000);
-        }
-    }
-    unsigned int stepsSinceLastRemove = 0;
-    while (!waitingOnDependants.empty()) {
-        const CTxMemPoolEntry* entry = waitingOnDependants.front();
-        waitingOnDependants.pop_front();
-        CValidationState state;
-        if (!mempoolDuplicate.HaveInputs(entry->GetTx())) {
-            waitingOnDependants.push_back(entry);
-            stepsSinceLastRemove++;
-            assert(stepsSinceLastRemove < waitingOnDependants.size());
-        } else {
-            bool fCheckResult = entry->GetTx().IsCoinBase() ||
-                Consensus::CheckTxInputs(entry->GetTx(), state, mempoolDuplicate, nSpendHeight, Params().GetConsensus());
-            assert(fCheckResult);
-            UpdateCoins(entry->GetTx(), mempoolDuplicate, 1000000);
-            stepsSinceLastRemove = 0;
-        }
-    }
-    for (std::map<COutPoint, CInPoint>::const_iterator it = mapNextTx.begin(); it != mapNextTx.end(); it++) {
-        uint256 hash = it->second.ptx->GetHash();
-        indexed_transaction_set::const_iterator it2 = mapTx.find(hash);
-        const CTransaction& tx = it2->GetTx();
-        assert(it2 != mapTx.end());
-        assert(&tx == it->second.ptx);
-        assert(tx.vin.size() > it->second.n);
-        assert(it->first == it->second.ptx->vin[it->second.n].prevout);
-    }
-
-    checkNullifiers(SPROUT);
-    checkNullifiers(SAPLING);
-
-    assert(totalTxSize == checkTotal);
-    assert(innerUsage == cachedInnerUsage);
-}
-
-void CTxMemPool::checkNullifiers(ShieldedType type) const
-{
-    const std::map<uint256, const CTransaction*>* mapToUse;
-    switch (type) {
-        case SPROUT:
-            mapToUse = &mapSproutNullifiers;
-            break;
-        case SAPLING:
-            mapToUse = &mapSaplingNullifiers;
-            break;
-        default:
-            throw runtime_error("Unknown nullifier type");
-    }
-    for (const auto& entry : *mapToUse) {
-        uint256 hash = entry.second->GetHash();
-        CTxMemPool::indexed_transaction_set::const_iterator findTx = mapTx.find(hash);
-        const CTransaction& tx = findTx->GetTx();
-        assert(findTx != mapTx.end());
-        assert(&tx == entry.second);
-    }
-}
-
-void CTxMemPool::queryHashes(vector<uint256>& vtxid)
-{
-    vtxid.clear();
-
-    LOCK(cs);
-    vtxid.reserve(mapTx.size());
-    for (indexed_transaction_set::iterator mi = mapTx.begin(); mi != mapTx.end(); ++mi)
-        vtxid.push_back(mi->GetTx().GetHash());
-}
-
-bool CTxMemPool::lookup(uint256 hash, CTransaction& result) const
-{
-    LOCK(cs);
-    indexed_transaction_set::const_iterator i = mapTx.find(hash);
-    if (i == mapTx.end()) return false;
-    result = i->GetTx();
-    return true;
-}
-
-CFeeRate CTxMemPool::estimateFee(int nBlocks) const
-{
-    LOCK(cs);
-    return minerPolicyEstimator->estimateFee(nBlocks);
-}
-double CTxMemPool::estimatePriority(int nBlocks) const
-{
-    LOCK(cs);
-    return minerPolicyEstimator->estimatePriority(nBlocks);
-}
-
-bool
-CTxMemPool::WriteFeeEstimates(CAutoFile& fileout) const
-{
-    try {
-        LOCK(cs);
-        fileout << 109900; // version required to read: 0.10.99 or later
-        fileout << CLIENT_VERSION; // version that wrote the file
-        minerPolicyEstimator->Write(fileout);
-    }
-    catch (const std::exception&) {
-        LogPrintf("CTxMemPool::WriteFeeEstimates(): unable to write policy estimator data (non-fatal)\n");
-        return false;
-    }
-    return true;
-}
-
-bool
-CTxMemPool::ReadFeeEstimates(CAutoFile& filein)
-{
-    try {
-        int nVersionRequired, nVersionThatWrote;
-        filein >> nVersionRequired >> nVersionThatWrote;
-        if (nVersionRequired > CLIENT_VERSION)
-            return error("CTxMemPool::ReadFeeEstimates(): up-version (%d) fee estimate file", nVersionRequired);
-
-        LOCK(cs);
-        minerPolicyEstimator->Read(filein);
-    }
-    catch (const std::exception&) {
-        LogPrintf("CTxMemPool::ReadFeeEstimates(): unable to read policy estimator data (non-fatal)\n");
-        return false;
-    }
-    return true;
-}
-
-void CTxMemPool::PrioritiseTransaction(const uint256 hash, const string strHash, double dPriorityDelta, const CAmount& nFeeDelta)
-{
-    {
-        LOCK(cs);
-        std::pair<double, CAmount> &deltas = mapDeltas[hash];
-        deltas.first += dPriorityDelta;
-        deltas.second += nFeeDelta;
-    }
-    LogPrintf("PrioritiseTransaction: %s priority += %f, fee += %d\n", strHash, dPriorityDelta, FormatMoney(nFeeDelta));
-}
-
-void CTxMemPool::ApplyDeltas(const uint256 hash, double &dPriorityDelta, CAmount &nFeeDelta)
-{
-    LOCK(cs);
-    std::map<uint256, std::pair<double, CAmount> >::iterator pos = mapDeltas.find(hash);
-    if (pos == mapDeltas.end())
-        return;
-    const std::pair<double, CAmount> &deltas = pos->second;
-    dPriorityDelta += deltas.first;
-    nFeeDelta += deltas.second;
-}
-
-void CTxMemPool::ClearPrioritisation(const uint256 hash)
-{
-    LOCK(cs);
-    mapDeltas.erase(hash);
-}
-
-bool CTxMemPool::HasNoInputsOf(const CTransaction &tx) const
-{
-    for (unsigned int i = 0; i < tx.vin.size(); i++)
-        if (exists(tx.vin[i].prevout.hash))
-            return false;
-    return true;
-}
-
-bool CTxMemPool::nullifierExists(const uint256& nullifier, ShieldedType type) const
-{
-    switch (type) {
-        case SPROUT:
-            return mapSproutNullifiers.count(nullifier);
-        case SAPLING:
-            return mapSaplingNullifiers.count(nullifier);
-        default:
-            throw runtime_error("Unknown nullifier type");
-    }
-}
-
-CCoinsViewMemPool::CCoinsViewMemPool(CCoinsView *baseIn, CTxMemPool &mempoolIn) : CCoinsViewBacked(baseIn), mempool(mempoolIn) { }
-
-bool CCoinsViewMemPool::GetNullifier(const uint256 &nf, ShieldedType type) const
-{
-    return mempool.nullifierExists(nf, type) || base->GetNullifier(nf, type);
-}
-
-bool CCoinsViewMemPool::GetCoins(const uint256 &txid, CCoins &coins) const {
-    // If an entry in the mempool exists, always return that one, as it's guaranteed to never
-    // conflict with the underlying cache, and it cannot have pruned entries (as it contains full)
-    // transactions. First checking the underlying cache risks returning a pruned entry instead.
-    CTransaction tx;
-    if (mempool.lookup(txid, tx)) {
-        coins = CCoins(tx, MEMPOOL_HEIGHT);
-        return true;
-    }
-    return (base->GetCoins(txid, coins) && !coins.IsPruned());
-}
-
-bool CCoinsViewMemPool::HaveCoins(const uint256 &txid) const {
-    return mempool.exists(txid) || base->HaveCoins(txid);
-}
-
-size_t CTxMemPool::DynamicMemoryUsage() const {
-    LOCK(cs);
-    // Estimate the overhead of mapTx to be 6 pointers + an allocation, as no exact formula for boost::multi_index_contained is implemented.
-    return memusage::MallocUsage(sizeof(CTxMemPoolEntry) + 6 * sizeof(void*)) * mapTx.size() + memusage::DynamicUsage(mapNextTx) + memusage::DynamicUsage(mapDeltas) + cachedInnerUsage;
-}
+// Copyright (c) 2009-2010 Satoshi Nakamoto
+// Copyright (c) 2009-2014 The Bitcoin Core developers
+// Distributed under the MIT software license, see the accompanying
+// file COPYING or http://www.opensource.org/licenses/mit-license.php.
+
+#include "txmempool.h"
+
+#include "clientversion.h"
+#include "consensus/consensus.h"
+#include "consensus/validation.h"
+#include "main.h"
+#include "policy/fees.h"
+#include "streams.h"
+#include "timedata.h"
+#include "util.h"
+#include "utilmoneystr.h"
+#include "version.h"
+#include <unordered_map>
+using namespace std;
+
+CTxMemPoolEntry::CTxMemPoolEntry():
+    nFee(0), nTxSize(0), nModSize(0), nUsageSize(0), nTime(0), dPriority(0.0),
+    hadNoDependencies(false), spendsCoinbase(false)
+{
+    nHeight = MEMPOOL_HEIGHT;
+}
+
+CTxMemPoolEntry::CTxMemPoolEntry(const CTransaction& _tx, const CAmount& _nFee,
+                                 int64_t _nTime, double _dPriority,
+                                 unsigned int _nHeight, bool poolHasNoInputsOf,
+                                 bool _spendsCoinbase, uint32_t _nBranchId):
+    tx(_tx), nFee(_nFee), nTime(_nTime), dPriority(_dPriority), nHeight(_nHeight),
+    hadNoDependencies(poolHasNoInputsOf),
+    spendsCoinbase(_spendsCoinbase), nBranchId(_nBranchId)
+{
+    nTxSize = ::GetSerializeSize(tx, SER_NETWORK, PROTOCOL_VERSION);
+    nModSize = tx.CalculateModifiedSize(nTxSize);
+    nUsageSize = RecursiveDynamicUsage(tx);
+    feeRate = CFeeRate(nFee, nTxSize);
+}
+
+CTxMemPoolEntry::CTxMemPoolEntry(const CTxMemPoolEntry& other)
+{
+    *this = other;
+}
+
+double
+CTxMemPoolEntry::GetPriority(unsigned int currentHeight) const
+{
+    CAmount nValueIn = tx.GetValueOut()+nFee;
+    double deltaPriority = ((double)(currentHeight-nHeight)*nValueIn)/nModSize;
+    double dResult = dPriority + deltaPriority;
+    return dResult;
+}
+
+CTxMemPool::CTxMemPool(const CFeeRate& _minRelayFee) :
+    nTransactionsUpdated(0)
+{
+    // Sanity checks off by default for performance, because otherwise
+    // accepting transactions becomes O(N^2) where N is the number
+    // of transactions in the pool
+    nCheckFrequency = 0;
+
+    minerPolicyEstimator = new CBlockPolicyEstimator(_minRelayFee);
+}
+
+CTxMemPool::~CTxMemPool()
+{
+    delete minerPolicyEstimator;
+}
+
+void CTxMemPool::pruneSpent(const uint256 &hashTx, CCoins &coins)
+{
+    LOCK(cs);
+
+    std::map<COutPoint, CInPoint>::iterator it = mapNextTx.lower_bound(COutPoint(hashTx, 0));
+
+    // iterate over all COutPoints in mapNextTx whose hash equals the provided hashTx
+    while (it != mapNextTx.end() && it->first.hash == hashTx) {
+        coins.Spend(it->first.n); // and remove those outputs from coins
+        it++;
+    }
+}
+
+unsigned int CTxMemPool::GetTransactionsUpdated() const
+{
+    LOCK(cs);
+    return nTransactionsUpdated;
+}
+
+void CTxMemPool::AddTransactionsUpdated(unsigned int n)
+{
+    LOCK(cs);
+    nTransactionsUpdated += n;
+}
+
+
+bool CTxMemPool::addUnchecked(const uint256& hash, const CTxMemPoolEntry &entry, bool fCurrentEstimate)
+{
+    // Add to memory pool without checking anything.
+    // Used by main.cpp AcceptToMemoryPool(), which DOES do
+    // all the appropriate checks.
+    LOCK(cs);
+    mapTx.insert(entry);
+    const CTransaction& tx = mapTx.find(hash)->GetTx();
+    for (unsigned int i = 0; i < tx.vin.size(); i++)
+        mapNextTx[tx.vin[i].prevout] = CInPoint(&tx, i);
+    for (const auto &joinsplit : tx.vjoinsplit)
+    {
+        for (const auto &nf : joinsplit.nullifiers)
+            mapSproutNullifiers[nf] = &tx;
+    }
+    for (const auto &spendDescription : tx.vShieldedSpend)
+        mapSaplingNullifiers[spendDescription.nullifier] = &tx;
+    nTransactionsUpdated++;
+    totalTxSize += entry.GetTxSize();
+    cachedInnerUsage += entry.DynamicMemoryUsage();
+    minerPolicyEstimator->processTransaction(entry, fCurrentEstimate);
+
+    return true;
+}
+
+void CTxMemPool::getAddressIndex(
+    const std::vector<std::pair<uint160, CScript::ScriptType>>& addresses,
+    std::vector<std::pair<CMempoolAddressDeltaKey, CMempoolAddressDelta>>& results)
+{
+    LOCK(cs);
+    for (const auto& it : addresses) {
+        auto ait = mapAddress.lower_bound(CMempoolAddressDeltaKey(it.second, it.first));
+        while (ait != mapAddress.end() && (*ait).first.addressBytes == it.first && (*ait).first.type == it.second) {
+            results.push_back(*ait);
+            ait++;
+        }
+    }
+}
+
+bool CTxMemPool::getSpentIndex(const CSpentIndexKey &key, CSpentIndexValue &value)
+{
+    LOCK(cs);
+    auto it = mapSpent.find(key);
+    if (it != mapSpent.end()) {
+        value = it->second;
+        return true;
+    }
+    return false;
+}
+
+void CTxMemPool::remove(const CTransaction &origTx, std::list<CTransaction>& removed, bool fRecursive)
+{
+    // Remove transaction from memory pool
+    {
+        LOCK(cs);
+        std::deque<uint256> txToRemove;
+        txToRemove.push_back(origTx.GetHash());
+        if (fRecursive && !mapTx.count(origTx.GetHash())) {
+            // If recursively removing but origTx isn't in the mempool
+            // be sure to remove any children that are in the pool. This can
+            // happen during chain re-orgs if origTx isn't re-accepted into
+            // the mempool for any reason.
+            for (unsigned int i = 0; i < origTx.vout.size(); i++) {
+                std::map<COutPoint, CInPoint>::iterator it = mapNextTx.find(COutPoint(origTx.GetHash(), i));
+                if (it == mapNextTx.end())
+                    continue;
+                txToRemove.push_back(it->second.ptx->GetHash());
+            }
+        }
+        while (!txToRemove.empty())
+        {
+            uint256 hash = txToRemove.front();
+            txToRemove.pop_front();
+            if (!mapTx.count(hash))
+                continue;
+            const CTransaction& tx = mapTx.find(hash)->GetTx();
+            if (fRecursive) {
+                for (unsigned int i = 0; i < tx.vout.size(); i++) {
+                    std::map<COutPoint, CInPoint>::iterator it = mapNextTx.find(COutPoint(hash, i));
+                    if (it == mapNextTx.end())
+                        continue;
+                    txToRemove.push_back(it->second.ptx->GetHash());
+                }
+            }
+            for (const auto& txin : tx.vin)
+                mapNextTx.erase(txin.prevout);
+            for (const auto& joinsplit : tx.vjoinsplit)
+            {
+                for (const auto& nf : joinsplit.nullifiers)
+                    mapSproutNullifiers.erase(nf);
+            }
+            for (const SpendDescription &spendDescription : tx.vShieldedSpend) {
+                mapSaplingNullifiers.erase(spendDescription.nullifier);
+            }
+            removed.push_back(tx);
+            totalTxSize -= mapTx.find(hash)->GetTxSize();
+            cachedInnerUsage -= mapTx.find(hash)->DynamicMemoryUsage();
+            mapTx.erase(hash);
+            nTransactionsUpdated++;
+            minerPolicyEstimator->removeTx(hash);
+        }
+    }
+}
+
+void CTxMemPool::removeForReorg(const CCoinsViewCache *pcoins, unsigned int nMemPoolHeight, int flags)
+{
+    // Remove transactions spending a coinbase which are now immature and no-longer-final transactions
+    LOCK(cs);
+    list<CTransaction> transactionsToRemove;
+    for (indexed_transaction_set::const_iterator it = mapTx.begin(); it != mapTx.end(); it++) {
+        const CTransaction& tx = it->GetTx();
+        if (!CheckFinalTx(tx, flags)) {
+            transactionsToRemove.push_back(tx);
+        }
+        else if (it->GetSpendsCoinbase())
+        {
+            for (const auto& txin : tx.vin)
+            {
+                indexed_transaction_set::const_iterator it2 = mapTx.find(txin.prevout.hash);
+                if (it2 != mapTx.end())
+                    continue;
+                const CCoins *coins = pcoins->AccessCoins(txin.prevout.hash);
+		        if (nCheckFrequency != 0)
+                    assert(coins);
+                if (!coins || (coins->IsCoinBase() && ((signed long)nMemPoolHeight) - coins->nHeight < COINBASE_MATURITY)) {
+                    transactionsToRemove.push_back(tx);
+                    break;
+                }
+            }
+        }
+    }
+    for (const auto& tx : transactionsToRemove)
+    {
+        list<CTransaction> removed;
+        remove(tx, removed, true);
+    }
+}
+
+
+void CTxMemPool::removeWithAnchor(const uint256 &invalidRoot, ShieldedType type)
+{
+    // If a block is disconnected from the tip, and the root changed,
+    // we must invalidate transactions from the mempool which spend
+    // from that root -- almost as though they were spending coinbases
+    // which are no longer valid to spend due to coinbase maturity.
+    LOCK(cs);
+    list<CTransaction> transactionsToRemove;
+
+    for (indexed_transaction_set::const_iterator it = mapTx.begin(); it != mapTx.end(); it++) {
+        const CTransaction& tx = it->GetTx();
+        switch (type) {
+            case SPROUT:
+                for (const auto& joinsplit : tx.vjoinsplit)
+                {
+                    if (joinsplit.anchor == invalidRoot) {
+                        transactionsToRemove.push_back(tx);
+                        break;
+                    }
+                }
+            break;
+            case SAPLING:
+                for (const auto& spendDescription : tx.vShieldedSpend)
+                {
+                    if (spendDescription.anchor == invalidRoot) {
+                        transactionsToRemove.push_back(tx);
+                        break;
+                    }
+                }
+            break;
+            default:
+                throw runtime_error("Unknown shielded type");
+            break;
+        }
+    }
+
+    for (const auto& tx : transactionsToRemove)
+    {
+        list<CTransaction> removed;
+        remove(tx, removed, true);
+    }
+}
+
+void CTxMemPool::removeConflicts(const CTransaction &tx, std::list<CTransaction>& removed)
+{
+    // Remove transactions which depend on inputs of tx, recursively
+    list<CTransaction> result;
+    LOCK(cs);
+    for (const auto &txin : tx.vin)
+    {
+        std::map<COutPoint, CInPoint>::iterator it = mapNextTx.find(txin.prevout);
+        if (it != mapNextTx.end()) {
+            const CTransaction &txConflict = *it->second.ptx;
+            if (txConflict != tx)
+            {
+                remove(txConflict, removed, true);
+            }
+        }
+    }
+
+    for (const auto &joinsplit : tx.vjoinsplit)
+    {
+        for (const auto &nf : joinsplit.nullifiers)
+        {
+            std::map<uint256, const CTransaction*>::iterator it = mapSproutNullifiers.find(nf);
+            if (it != mapSproutNullifiers.end()) {
+                const CTransaction &txConflict = *it->second;
+                if (txConflict != tx) {
+                    remove(txConflict, removed, true);
+                }
+            }
+        }
+    }
+    for (const SpendDescription &spendDescription : tx.vShieldedSpend) {
+        std::map<uint256, const CTransaction*>::iterator it = mapSaplingNullifiers.find(spendDescription.nullifier);
+        if (it != mapSaplingNullifiers.end()) {
+            const CTransaction &txConflict = *it->second;
+            if (txConflict != tx) {
+                remove(txConflict, removed, true);
+            }
+        }
+    }
+}
+
+void CTxMemPool::removeExpired(unsigned int nBlockHeight)
+{
+    // Remove expired txs from the mempool
+    LOCK(cs);
+    list<CTransaction> transactionsToRemove;
+    for (indexed_transaction_set::const_iterator it = mapTx.begin(); it != mapTx.end(); it++)
+    {
+        const CTransaction& tx = it->GetTx();
+        if (IsExpiredTx(tx, nBlockHeight)) {
+            transactionsToRemove.push_back(tx);
+        }
+    }
+    for (const CTransaction& tx : transactionsToRemove) {
+        list<CTransaction> removed;
+        remove(tx, removed, true);
+        LogPrint("mempool", "Removing expired txid: %s\n", tx.GetHash().ToString());
+    }
+}
+
+/**
+ * Called when a block is connected. Removes from mempool and updates the miner fee estimator.
+ */
+void CTxMemPool::removeForBlock(const std::vector<CTransaction>& vtx, unsigned int nBlockHeight,
+                                std::list<CTransaction>& conflicts, bool fCurrentEstimate)
+{
+    LOCK(cs);
+    std::vector<CTxMemPoolEntry> entries;
+    for (const auto& tx : vtx)
+    {
+        uint256 hash = tx.GetHash();
+
+        indexed_transaction_set::iterator i = mapTx.find(hash);
+        if (i != mapTx.end())
+            entries.push_back(*i);
+    }
+    for (const auto& tx : vtx)
+    {
+        std::list<CTransaction> dummy;
+        remove(tx, dummy, false);
+        removeConflicts(tx, conflicts);
+        ClearPrioritisation(tx.GetHash());
+    }
+    // After the txs in the new block have been removed from the mempool, update policy estimates
+    minerPolicyEstimator->processBlock(nBlockHeight, entries, fCurrentEstimate);
+}
+
+/**
+ * Called whenever the tip changes. Removes transactions which don't commit to
+ * the given branch ID from the mempool.
+ */
+void CTxMemPool::removeWithoutBranchId(uint32_t nMemPoolBranchId)
+{
+    LOCK(cs);
+    std::list<CTransaction> transactionsToRemove;
+
+    for (indexed_transaction_set::const_iterator it = mapTx.begin(); it != mapTx.end(); it++) {
+        const CTransaction& tx = it->GetTx();
+        if (it->GetValidatedBranchId() != nMemPoolBranchId) {
+            transactionsToRemove.push_back(tx);
+        }
+    }
+
+    for (const CTransaction& tx : transactionsToRemove) {
+        std::list<CTransaction> removed;
+        remove(tx, removed, true);
+    }
+}
+
+void CTxMemPool::clear()
+{
+    LOCK(cs);
+    mapTx.clear();
+    mapNextTx.clear();
+    totalTxSize = 0;
+    cachedInnerUsage = 0;
+    ++nTransactionsUpdated;
+}
+
+void CTxMemPool::check(const CCoinsViewCache *pcoins) const
+{
+    if (nCheckFrequency == 0)
+        return;
+
+    if (insecure_rand() >= nCheckFrequency)
+        return;
+
+    LogPrint("mempool", "Checking mempool with %u transactions and %u inputs\n", (unsigned int)mapTx.size(), (unsigned int)mapNextTx.size());
+
+    uint64_t checkTotal = 0;
+    uint64_t innerUsage = 0;
+
+    CCoinsViewCache mempoolDuplicate(const_cast<CCoinsViewCache*>(pcoins));
+    const int64_t nSpendHeight = GetSpendHeight(mempoolDuplicate);
+
+    LOCK(cs);
+    list<const CTxMemPoolEntry*> waitingOnDependants;
+    for (indexed_transaction_set::const_iterator it = mapTx.begin(); it != mapTx.end(); it++) {
+        unsigned int i = 0;
+        checkTotal += it->GetTxSize();
+        innerUsage += it->DynamicMemoryUsage();
+        const CTransaction& tx = it->GetTx();
+        bool fDependsWait = false;
+        for (const auto &txin : tx.vin)
+        {
+            // Check that every mempool transaction's inputs refer to available coins, or other mempool tx's.
+            indexed_transaction_set::const_iterator it2 = mapTx.find(txin.prevout.hash);
+            if (it2 != mapTx.end()) {
+                const CTransaction& tx2 = it2->GetTx();
+                assert(tx2.vout.size() > txin.prevout.n && !tx2.vout[txin.prevout.n].IsNull());
+                fDependsWait = true;
+            } else {
+                const CCoins* coins = pcoins->AccessCoins(txin.prevout.hash);
+                assert(coins && coins->IsAvailable(txin.prevout.n));
+            }
+            // Check whether its inputs are marked in mapNextTx.
+            std::map<COutPoint, CInPoint>::const_iterator it3 = mapNextTx.find(txin.prevout);
+            assert(it3 != mapNextTx.end());
+            assert(it3->second.ptx == &tx);
+            assert(it3->second.n == i);
+            i++;
+        }
+
+        unordered_map<uint256, SproutMerkleTree, CCoinsKeyHasher> intermediates;
+
+        for (const auto &joinsplit : tx.vjoinsplit)
+        {
+            for (const auto &nf : joinsplit.nullifiers) {
+                assert(!pcoins->GetNullifier(nf, SPROUT));
+            }
+
+            SproutMerkleTree tree;
+            auto it = intermediates.find(joinsplit.anchor);
+            if (it != intermediates.end()) {
+                tree = it->second;
+            } else {
+                assert(pcoins->GetSproutAnchorAt(joinsplit.anchor, tree));
+            }
+
+            for (const auto& commitment : joinsplit.commitments)
+                tree.append(commitment);
+
+            intermediates.insert(std::make_pair(tree.root(), tree));
+        }
+        for (const SpendDescription &spendDescription : tx.vShieldedSpend) {
+            SaplingMerkleTree tree;
+
+            assert(pcoins->GetSaplingAnchorAt(spendDescription.anchor, tree));
+            assert(!pcoins->GetNullifier(spendDescription.nullifier, SAPLING));
+        }
+        if (fDependsWait)
+            waitingOnDependants.push_back(&(*it));
+        else {
+            CValidationState state;
+            bool fCheckResult = tx.IsCoinBase() ||
+                Consensus::CheckTxInputs(tx, state, mempoolDuplicate, nSpendHeight, Params().GetConsensus());
+            assert(fCheckResult);
+            UpdateCoins(tx, mempoolDuplicate, 1000000);
+        }
+    }
+    unsigned int stepsSinceLastRemove = 0;
+    while (!waitingOnDependants.empty()) {
+        const CTxMemPoolEntry* entry = waitingOnDependants.front();
+        waitingOnDependants.pop_front();
+        CValidationState state;
+        if (!mempoolDuplicate.HaveInputs(entry->GetTx())) {
+            waitingOnDependants.push_back(entry);
+            stepsSinceLastRemove++;
+            assert(stepsSinceLastRemove < waitingOnDependants.size());
+        } else {
+            bool fCheckResult = entry->GetTx().IsCoinBase() ||
+                Consensus::CheckTxInputs(entry->GetTx(), state, mempoolDuplicate, nSpendHeight, Params().GetConsensus());
+            assert(fCheckResult);
+            UpdateCoins(entry->GetTx(), mempoolDuplicate, 1000000);
+            stepsSinceLastRemove = 0;
+        }
+    }
+    for (std::map<COutPoint, CInPoint>::const_iterator it = mapNextTx.begin(); it != mapNextTx.end(); it++) {
+        uint256 hash = it->second.ptx->GetHash();
+        indexed_transaction_set::const_iterator it2 = mapTx.find(hash);
+        const CTransaction& tx = it2->GetTx();
+        assert(it2 != mapTx.end());
+        assert(&tx == it->second.ptx);
+        assert(tx.vin.size() > it->second.n);
+        assert(it->first == it->second.ptx->vin[it->second.n].prevout);
+    }
+
+    checkNullifiers(SPROUT);
+    checkNullifiers(SAPLING);
+
+    assert(totalTxSize == checkTotal);
+    assert(innerUsage == cachedInnerUsage);
+}
+
+void CTxMemPool::checkNullifiers(ShieldedType type) const
+{
+    const std::map<uint256, const CTransaction*>* mapToUse;
+    switch (type) {
+        case SPROUT:
+            mapToUse = &mapSproutNullifiers;
+            break;
+        case SAPLING:
+            mapToUse = &mapSaplingNullifiers;
+            break;
+        default:
+            throw runtime_error("Unknown nullifier type");
+    }
+    for (const auto& entry : *mapToUse) {
+        uint256 hash = entry.second->GetHash();
+        CTxMemPool::indexed_transaction_set::const_iterator findTx = mapTx.find(hash);
+        const CTransaction& tx = findTx->GetTx();
+        assert(findTx != mapTx.end());
+        assert(&tx == entry.second);
+    }
+}
+
+void CTxMemPool::queryHashes(vector<uint256>& vtxid)
+{
+    vtxid.clear();
+
+    LOCK(cs);
+    vtxid.reserve(mapTx.size());
+    for (indexed_transaction_set::iterator mi = mapTx.begin(); mi != mapTx.end(); ++mi)
+        vtxid.push_back(mi->GetTx().GetHash());
+}
+
+bool CTxMemPool::lookup(uint256 hash, CTransaction& result) const
+{
+    LOCK(cs);
+    indexed_transaction_set::const_iterator i = mapTx.find(hash);
+    if (i == mapTx.end()) return false;
+    result = i->GetTx();
+    return true;
+}
+
+CFeeRate CTxMemPool::estimateFee(int nBlocks) const
+{
+    LOCK(cs);
+    return minerPolicyEstimator->estimateFee(nBlocks);
+}
+double CTxMemPool::estimatePriority(int nBlocks) const
+{
+    LOCK(cs);
+    return minerPolicyEstimator->estimatePriority(nBlocks);
+}
+
+bool
+CTxMemPool::WriteFeeEstimates(CAutoFile& fileout) const
+{
+    try {
+        LOCK(cs);
+        fileout << 109900; // version required to read: 0.10.99 or later
+        fileout << CLIENT_VERSION; // version that wrote the file
+        minerPolicyEstimator->Write(fileout);
+    }
+    catch (const std::exception&) {
+        LogPrintf("CTxMemPool::WriteFeeEstimates(): unable to write policy estimator data (non-fatal)\n");
+        return false;
+    }
+    return true;
+}
+
+bool
+CTxMemPool::ReadFeeEstimates(CAutoFile& filein)
+{
+    try {
+        int nVersionRequired, nVersionThatWrote;
+        filein >> nVersionRequired >> nVersionThatWrote;
+        if (nVersionRequired > CLIENT_VERSION)
+            return error("CTxMemPool::ReadFeeEstimates(): up-version (%d) fee estimate file", nVersionRequired);
+
+        LOCK(cs);
+        minerPolicyEstimator->Read(filein);
+    }
+    catch (const std::exception&) {
+        LogPrintf("CTxMemPool::ReadFeeEstimates(): unable to read policy estimator data (non-fatal)\n");
+        return false;
+    }
+    return true;
+}
+
+void CTxMemPool::PrioritiseTransaction(const uint256 hash, const string strHash, double dPriorityDelta, const CAmount& nFeeDelta)
+{
+    {
+        LOCK(cs);
+        std::pair<double, CAmount> &deltas = mapDeltas[hash];
+        deltas.first += dPriorityDelta;
+        deltas.second += nFeeDelta;
+    }
+    LogPrintf("PrioritiseTransaction: %s priority += %f, fee += %d\n", strHash, dPriorityDelta, FormatMoney(nFeeDelta));
+}
+
+void CTxMemPool::ApplyDeltas(const uint256 hash, double &dPriorityDelta, CAmount &nFeeDelta)
+{
+    LOCK(cs);
+    std::map<uint256, std::pair<double, CAmount> >::iterator pos = mapDeltas.find(hash);
+    if (pos == mapDeltas.end())
+        return;
+    const std::pair<double, CAmount> &deltas = pos->second;
+    dPriorityDelta += deltas.first;
+    nFeeDelta += deltas.second;
+}
+
+void CTxMemPool::ClearPrioritisation(const uint256 hash)
+{
+    LOCK(cs);
+    mapDeltas.erase(hash);
+}
+
+bool CTxMemPool::HasNoInputsOf(const CTransaction &tx) const
+{
+    for (unsigned int i = 0; i < tx.vin.size(); i++)
+        if (exists(tx.vin[i].prevout.hash))
+            return false;
+    return true;
+}
+
+bool CTxMemPool::nullifierExists(const uint256& nullifier, ShieldedType type) const
+{
+    switch (type) {
+        case SPROUT:
+            return mapSproutNullifiers.count(nullifier);
+        case SAPLING:
+            return mapSaplingNullifiers.count(nullifier);
+        default:
+            throw runtime_error("Unknown nullifier type");
+    }
+}
+
+CCoinsViewMemPool::CCoinsViewMemPool(CCoinsView *baseIn, CTxMemPool &mempoolIn) : CCoinsViewBacked(baseIn), mempool(mempoolIn) { }
+
+bool CCoinsViewMemPool::GetNullifier(const uint256 &nf, ShieldedType type) const
+{
+    return mempool.nullifierExists(nf, type) || base->GetNullifier(nf, type);
+}
+
+bool CCoinsViewMemPool::GetCoins(const uint256 &txid, CCoins &coins) const {
+    // If an entry in the mempool exists, always return that one, as it's guaranteed to never
+    // conflict with the underlying cache, and it cannot have pruned entries (as it contains full)
+    // transactions. First checking the underlying cache risks returning a pruned entry instead.
+    CTransaction tx;
+    if (mempool.lookup(txid, tx)) {
+        coins = CCoins(tx, MEMPOOL_HEIGHT);
+        return true;
+    }
+    return (base->GetCoins(txid, coins) && !coins.IsPruned());
+}
+
+bool CCoinsViewMemPool::HaveCoins(const uint256 &txid) const {
+    return mempool.exists(txid) || base->HaveCoins(txid);
+}
+
+size_t CTxMemPool::DynamicMemoryUsage() const {
+    LOCK(cs);
+    // Estimate the overhead of mapTx to be 6 pointers + an allocation, as no exact formula for boost::multi_index_contained is implemented.
+    return memusage::MallocUsage(sizeof(CTxMemPoolEntry) + 6 * sizeof(void*)) * mapTx.size() + memusage::DynamicUsage(mapNextTx) + memusage::DynamicUsage(mapDeltas) + cachedInnerUsage;
+}