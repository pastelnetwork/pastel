// Copyright (c) 2009-2010 Satoshi Nakamoto
// Copyright (c) 2009-2014 The Bitcoin Core developers
// Distributed under the MIT software license, see the accompanying
// file COPYING or http://www.opensource.org/licenses/mit-license.php.

#ifndef BITCOIN_TXMEMPOOL_H
#define BITCOIN_TXMEMPOOL_H

#include <list>

#include "amount.h"
#include "coins.h"
#include "primitives/transaction.h"
#include "sync.h"
<<<<<<< HEAD
#include "spentindex.h"
=======
#include "addressindex.h"
#include "spentindex.h"
#include "script/script.h"
>>>>>>> 629189da

#undef foreach
#include "boost/multi_index_container.hpp"
#include "boost/multi_index/ordered_index.hpp"

class CAutoFile;

inline double AllowFreeThreshold()
{
    return COIN * 144 / 250;
}

inline bool AllowFree(double dPriority)
{
    // Large (in bytes) low-priority (new, small-coin) transactions
    // need a fee.
    return dPriority > AllowFreeThreshold();
}

/** Fake height value used in CCoins to signify they are only in the memory pool (since 0.8) */
static const unsigned int MEMPOOL_HEIGHT = 0x7FFFFFFF;

/**
 * CTxMemPool stores these:
 */
class CTxMemPoolEntry
{
private:
    CTransaction tx;
    CAmount nFee; //! Cached to avoid expensive parent-transaction lookups
    size_t nTxSize; //! ... and avoid recomputing tx size
    size_t nModSize; //! ... and modified size for priority
    size_t nUsageSize; //! ... and total memory usage
    CFeeRate feeRate; //! ... and fee per kB
    int64_t nTime; //! Local time when entering the mempool
    double dPriority; //! Priority when entering the mempool
    unsigned int nHeight; //! Chain height when entering the mempool
    bool hadNoDependencies; //! Not dependent on any other txs when it entered the mempool
    bool spendsCoinbase; //! keep track of transactions that spend a coinbase
    uint32_t nBranchId; //! Branch ID this transaction is known to commit to, cached for efficiency

public:
    CTxMemPoolEntry(const CTransaction& _tx, const CAmount& _nFee,
                    int64_t _nTime, double _dPriority, unsigned int _nHeight,
                    bool poolHasNoInputsOf, bool spendsCoinbase, uint32_t nBranchId);
    CTxMemPoolEntry();
    CTxMemPoolEntry(const CTxMemPoolEntry& other);

    const CTransaction& GetTx() const { return this->tx; }
    double GetPriority(unsigned int currentHeight) const;
    CAmount GetFee() const { return nFee; }
    CFeeRate GetFeeRate() const { return feeRate; }
    size_t GetTxSize() const { return nTxSize; }
    int64_t GetTime() const { return nTime; }
    unsigned int GetHeight() const { return nHeight; }
    bool WasClearAtEntry() const { return hadNoDependencies; }
    size_t DynamicMemoryUsage() const { return nUsageSize; }

    bool GetSpendsCoinbase() const { return spendsCoinbase; }
    uint32_t GetValidatedBranchId() const { return nBranchId; }
};

// extracts a TxMemPoolEntry's transaction hash
struct mempoolentry_txid
{
    typedef uint256 result_type;
    result_type operator() (const CTxMemPoolEntry &entry) const
    {
        return entry.GetTx().GetHash();
    }
};

class CompareTxMemPoolEntryByFee
{
public:
    bool operator()(const CTxMemPoolEntry& a, const CTxMemPoolEntry& b)
    {
        if (a.GetFeeRate() == b.GetFeeRate())
            return a.GetTime() < b.GetTime();
        return a.GetFeeRate() > b.GetFeeRate();
    }
};

class CBlockPolicyEstimator;

/** An inpoint - a combination of a transaction and an index n into its vin */
class CInPoint
{
public:
    const CTransaction* ptx;
    uint32_t n;

    CInPoint() { SetNull(); }
    CInPoint(const CTransaction* ptxIn, uint32_t nIn) { ptx = ptxIn; n = nIn; }
    void SetNull() { ptx = NULL; n = (uint32_t) -1; }
    bool IsNull() const { return (ptx == NULL && n == (uint32_t) -1); }
    size_t DynamicMemoryUsage() const { return 0; }
};

/**
 * CTxMemPool stores valid-according-to-the-current-best-chain
 * transactions that may be included in the next block.
 *
 * Transactions are added when they are seen on the network
 * (or created by the local node), but not all transactions seen
 * are added to the pool: if a new transaction double-spends
 * an input of a transaction in the pool, it is dropped,
 * as are non-standard transactions.
 */
class CTxMemPool
{
private:
    uint32_t nCheckFrequency; //! Value n means that n times in 2^32 we check.
    unsigned int nTransactionsUpdated;
    CBlockPolicyEstimator* minerPolicyEstimator;

    uint64_t totalTxSize = 0; //! sum of all mempool tx' byte sizes
    uint64_t cachedInnerUsage; //! sum of dynamic memory usage of all the map elements (NOT the maps themselves)

    std::map<uint256, const CTransaction*> mapSproutNullifiers;
    std::map<uint256, const CTransaction*> mapSaplingNullifiers;

    void checkNullifiers(ShieldedType type) const;

    std::map<CSpentIndexKey, CSpentIndexValue, CSpentIndexKeyCompare> mapSpent;
    
public:
    typedef boost::multi_index_container<
        CTxMemPoolEntry,
        boost::multi_index::indexed_by<
            // sorted by txid
            boost::multi_index::ordered_unique<mempoolentry_txid>,
            // sorted by fee rate
            boost::multi_index::ordered_non_unique<
                boost::multi_index::identity<CTxMemPoolEntry>,
                CompareTxMemPoolEntryByFee
            >
        >
    > indexed_transaction_set;

    mutable CCriticalSection cs;
    indexed_transaction_set mapTx;
    
private:
    std::map<CMempoolAddressDeltaKey, CMempoolAddressDelta, CMempoolAddressDeltaKeyCompare> mapAddress;

public:
    std::map<COutPoint, CInPoint> mapNextTx;
    std::map<uint256, std::pair<double, CAmount> > mapDeltas;

    CTxMemPool(const CFeeRate& _minRelayFee);
    ~CTxMemPool();

    /**
     * If sanity-checking is turned on, check makes sure the pool is
     * consistent (does not contain two transactions that spend the same inputs,
     * all inputs are in the mapNextTx array). If sanity-checking is turned off,
     * check does nothing.
     */
    void check(const CCoinsViewCache *pcoins) const;
    void setSanityCheck(double dFrequency = 1.0) { nCheckFrequency = static_cast<uint32_t>(dFrequency * 4294967295.0); }

<<<<<<< HEAD
    bool getSpentIndex(const CSpentIndexKey &key, CSpentIndexValue &value);

=======
    void getAddressIndex(const std::vector<std::pair<uint160, CScript::ScriptType>>& addresses,
                         std::vector<std::pair<CMempoolAddressDeltaKey, CMempoolAddressDelta>>& results);

    bool getSpentIndex(const CSpentIndexKey &key, CSpentIndexValue &value);
    
>>>>>>> 629189da
    bool addUnchecked(const uint256& hash, const CTxMemPoolEntry &entry, bool fCurrentEstimate = true);
    void remove(const CTransaction &tx, std::list<CTransaction>& removed, bool fRecursive = false);
    void removeWithAnchor(const uint256 &invalidRoot, ShieldedType type);
    void removeForReorg(const CCoinsViewCache *pcoins, unsigned int nMemPoolHeight, int flags);
    void removeConflicts(const CTransaction &tx, std::list<CTransaction>& removed);
    void removeExpired(unsigned int nBlockHeight);
    void removeForBlock(const std::vector<CTransaction>& vtx, unsigned int nBlockHeight,
                        std::list<CTransaction>& conflicts, bool fCurrentEstimate = true);
    void removeWithoutBranchId(uint32_t nMemPoolBranchId);
    void clear();
    void queryHashes(std::vector<uint256>& vtxid);
    void pruneSpent(const uint256& hash, CCoins &coins);
    unsigned int GetTransactionsUpdated() const;
    void AddTransactionsUpdated(unsigned int n);
    /**
     * Check that none of this transactions inputs are in the mempool, and thus
     * the tx is not dependent on other mempool transactions to be included in a block.
     */
    bool HasNoInputsOf(const CTransaction& tx) const;

    /** Affect CreateNewBlock prioritisation of transactions */
    void PrioritiseTransaction(const uint256 hash, const std::string strHash, double dPriorityDelta, const CAmount& nFeeDelta);
    void ApplyDeltas(const uint256 hash, double &dPriorityDelta, CAmount &nFeeDelta);
    void ClearPrioritisation(const uint256 hash);

    bool nullifierExists(const uint256& nullifier, ShieldedType type) const;

    size_t size() const
    {
        LOCK(cs);
        return mapTx.size();
    }

    uint64_t GetTotalTxSize() const
    {
        LOCK(cs);
        return totalTxSize;
    }

    bool exists(uint256 hash) const
    {
        LOCK(cs);
        return (mapTx.count(hash) != 0);
    }

    bool lookup(uint256 hash, CTransaction& result) const;

    /** Estimate fee rate needed to get into the next nBlocks */
    CFeeRate estimateFee(int nBlocks) const;

    /** Estimate priority needed to get into the next nBlocks */
    double estimatePriority(int nBlocks) const;
    
    /** Write/Read estimates to disk */
    bool WriteFeeEstimates(CAutoFile& fileout) const;
    bool ReadFeeEstimates(CAutoFile& filein);

    size_t DynamicMemoryUsage() const;

    /** Return nCheckFrequency */
    uint32_t GetCheckFrequency() const {
        return nCheckFrequency;
    }
};

/** 
 * CCoinsView that brings transactions from a memorypool into view.
 * It does not check for spendings by memory pool transactions.
 */
class CCoinsViewMemPool : public CCoinsViewBacked
{
protected:
    CTxMemPool &mempool;

public:
    CCoinsViewMemPool(CCoinsView *baseIn, CTxMemPool &mempoolIn);
    bool GetNullifier(const uint256 &txid, ShieldedType type) const;
    bool GetCoins(const uint256 &txid, CCoins &coins) const;
    bool HaveCoins(const uint256 &txid) const;
};

#endif // BITCOIN_TXMEMPOOL_H<|MERGE_RESOLUTION|>--- conflicted
+++ resolved
@@ -12,13 +12,9 @@
 #include "coins.h"
 #include "primitives/transaction.h"
 #include "sync.h"
-<<<<<<< HEAD
-#include "spentindex.h"
-=======
 #include "addressindex.h"
 #include "spentindex.h"
 #include "script/script.h"
->>>>>>> 629189da
 
 #undef foreach
 #include "boost/multi_index_container.hpp"
@@ -181,17 +177,12 @@
     void check(const CCoinsViewCache *pcoins) const;
     void setSanityCheck(double dFrequency = 1.0) { nCheckFrequency = static_cast<uint32_t>(dFrequency * 4294967295.0); }
 
-<<<<<<< HEAD
+	void getAddressIndex(const std::vector<std::pair<uint160, CScript::ScriptType>>& addresses,
+                         std::vector<std::pair<CMempoolAddressDeltaKey, CMempoolAddressDelta>>& results);
+
     bool getSpentIndex(const CSpentIndexKey &key, CSpentIndexValue &value);
 
-=======
-    void getAddressIndex(const std::vector<std::pair<uint160, CScript::ScriptType>>& addresses,
-                         std::vector<std::pair<CMempoolAddressDeltaKey, CMempoolAddressDelta>>& results);
-
-    bool getSpentIndex(const CSpentIndexKey &key, CSpentIndexValue &value);
-    
->>>>>>> 629189da
-    bool addUnchecked(const uint256& hash, const CTxMemPoolEntry &entry, bool fCurrentEstimate = true);
+	bool addUnchecked(const uint256& hash, const CTxMemPoolEntry &entry, bool fCurrentEstimate = true);
     void remove(const CTransaction &tx, std::list<CTransaction>& removed, bool fRecursive = false);
     void removeWithAnchor(const uint256 &invalidRoot, ShieldedType type);
     void removeForReorg(const CCoinsViewCache *pcoins, unsigned int nMemPoolHeight, int flags);
