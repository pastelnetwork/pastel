--- conflicted
+++ resolved
@@ -366,17 +366,6 @@
         "Error: getblockdeltas is disabled. "
         "Run './pastel-cli help getblockdeltas' for instructions on how to enable this feature.");
 
-<<<<<<< HEAD
-    fExperimentalMode = true;
-    fInsightExplorer = true;
-
-    // must be a legal mainnet address
-    const string addr = "t1T3G72ToPuCDTiCEytrU1VUBRHsNupEBut";
-
-    CheckRPCThrows("getblockdeltas \"00040fe8ec8471911baa1db1266ea15dd06b4a8a5c453883c000b031973dce08\"",
-        "Block not found");
-
-=======
     CheckRPCThrows("getaddressmempool \"a\"",
         "Error: getaddressmempool is disabled. "
         "Run './pastel-cli help getaddressmempool' for instructions on how to enable this feature.");
@@ -392,10 +381,8 @@
 
     CheckRPCThrows("getblockdeltas \"00040fe8ec8471911baa1db1266ea15dd06b4a8a5c453883c000b031973dce08\"",
         "Block not found");
->>>>>>> 629189da
     // revert
     fExperimentalMode = false;
     fInsightExplorer = false;
 }
-
 BOOST_AUTO_TEST_SUITE_END()