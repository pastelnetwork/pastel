--- conflicted
+++ resolved
@@ -1,1330 +1,1234 @@
-// Copyright (c) 2010 Satoshi Nakamoto
-// Copyright (c) 2009-2014 The Bitcoin Core developers
-// Distributed under the MIT software license, see the accompanying
-// file COPYING or http://www.opensource.org/licenses/mit-license.php.
-
-#include "amount.h"
-#include "chain.h"
-#include "chainparams.h"
-#include "checkpoints.h"
-#include "consensus/validation.h"
-#include "key_io.h"
-#include "main.h"
-#include "primitives/transaction.h"
-#include "rpc/server.h"
-#include "streams.h"
-#include "sync.h"
-#include "util.h"
-
-#include <stdint.h>
-
-#include <univalue.h>
-
-#include <regex>
-
-using namespace std;
-
-extern void TxToJSON(const CTransaction& tx, const uint256 hashBlock, UniValue& entry);
-void ScriptPubKeyToJSON(const CScript& scriptPubKey, UniValue& out, bool fIncludeHex);
-
-double GetDifficultyINTERNAL(const CBlockIndex* blockindex, bool networkDifficulty)
-{
-    // Floating point number that is a multiple of the minimum difficulty,
-    // minimum difficulty = 1.0.
-    if (blockindex == NULL)
-    {
-        if (chainActive.Tip() == NULL)
-            return 1.0;
-        else
-            blockindex = chainActive.Tip();
-    }
-
-    uint32_t bits;
-    if (networkDifficulty) {
-        bits = GetNextWorkRequired(blockindex, nullptr, Params().GetConsensus());
-    } else {
-        bits = blockindex->nBits;
-    }
-
-    uint32_t powLimit =
-        UintToArith256(Params().GetConsensus().powLimit).GetCompact();
-    int nShift = (bits >> 24) & 0xff;
-    int nShiftAmount = (powLimit >> 24) & 0xff;
-
-    double dDiff =
-        (double)(powLimit & 0x00ffffff) / 
-        (double)(bits & 0x00ffffff);
-
-    while (nShift < nShiftAmount)
-    {
-        dDiff *= 256.0;
-        nShift++;
-    }
-    while (nShift > nShiftAmount)
-    {
-        dDiff /= 256.0;
-        nShift--;
-    }
-
-    return dDiff;
-}
-
-double GetDifficulty(const CBlockIndex* blockindex)
-{
-    return GetDifficultyINTERNAL(blockindex, false);
-}
-
-double GetNetworkDifficulty(const CBlockIndex* blockindex)
-{
-    return GetDifficultyINTERNAL(blockindex, true);
-}
-
-static UniValue ValuePoolDesc(
-    const std::string &name,
-    const std::optional<CAmount> chainValue,
-    const std::optional<CAmount> valueDelta)
-{
-    UniValue rv(UniValue::VOBJ);
-    rv.pushKV("id", name);
-    rv.pushKV("monitored", (bool)chainValue);
-    if (chainValue) {
-        rv.pushKV("chainValue", ValueFromAmount(*chainValue));
-        rv.pushKV("chainValuePsl", *chainValue);
-    }
-    if (valueDelta) {
-        rv.pushKV("valueDelta", ValueFromAmount(*valueDelta));
-        rv.pushKV("valueDeltaPsl", *valueDelta);
-    }
-    return rv;
-}
-
-UniValue blockheaderToJSON(const CBlockIndex* blockindex)
-{
-    UniValue result(UniValue::VOBJ);
-    result.pushKV("hash", blockindex->GetBlockHash().GetHex());
-    int confirmations = -1;
-    // Only report confirmations if the block is on the main chain
-    if (chainActive.Contains(blockindex))
-        confirmations = chainActive.Height() - blockindex->nHeight + 1;
-    result.pushKV("confirmations", confirmations);
-    result.pushKV("height", blockindex->nHeight);
-    result.pushKV("version", blockindex->nVersion);
-    result.pushKV("merkleroot", blockindex->hashMerkleRoot.GetHex());
-    result.pushKV("finalsaplingroot", blockindex->hashFinalSaplingRoot.GetHex());
-    result.pushKV("time", (int64_t)blockindex->nTime);
-    result.pushKV("nonce", blockindex->nNonce.GetHex());
-    result.pushKV("solution", HexStr(blockindex->nSolution));
-    result.pushKV("bits", strprintf("%08x", blockindex->nBits));
-    result.pushKV("difficulty", GetDifficulty(blockindex));
-    result.pushKV("chainwork", blockindex->nChainWork.GetHex());
-
-    if (blockindex->pprev)
-        result.pushKV("previousblockhash", blockindex->pprev->GetBlockHash().GetHex());
-    CBlockIndex *pnext = chainActive.Next(blockindex);
-    if (pnext)
-        result.pushKV("nextblockhash", pnext->GetBlockHash().GetHex());
-    return result;
-}
-
-UniValue blockToJSON(const CBlock& block, const CBlockIndex* blockindex, bool txDetails = false)
-{
-    UniValue result(UniValue::VOBJ);
-    result.pushKV("hash", block.GetHash().GetHex());
-    int confirmations = -1;
-    // Only report confirmations if the block is on the main chain
-    if (chainActive.Contains(blockindex))
-        confirmations = chainActive.Height() - blockindex->nHeight + 1;
-    result.pushKV("confirmations", confirmations);
-    result.pushKV("size", (int)::GetSerializeSize(block, SER_NETWORK, PROTOCOL_VERSION));
-    result.pushKV("height", blockindex->nHeight);
-    result.pushKV("version", block.nVersion);
-    result.pushKV("merkleroot", block.hashMerkleRoot.GetHex());
-    result.pushKV("finalsaplingroot", block.hashFinalSaplingRoot.GetHex());
-    UniValue txs(UniValue::VARR);
-    for (const auto &tx : block.vtx)
-    {
-        if(txDetails)
-        {
-            UniValue objTx(UniValue::VOBJ);
-            TxToJSON(tx, uint256(), objTx);
-            txs.push_back(objTx);
-        }
-        else
-            txs.push_back(tx.GetHash().GetHex());
-    }
-    result.pushKV("tx", txs);
-    result.pushKV("time", block.GetBlockTime());
-    result.pushKV("nonce", block.nNonce.GetHex());
-    result.pushKV("solution", HexStr(block.nSolution));
-    result.pushKV("bits", strprintf("%08x", block.nBits));
-    result.pushKV("difficulty", GetDifficulty(blockindex));
-    result.pushKV("chainwork", blockindex->nChainWork.GetHex());
-    result.pushKV("anchor", blockindex->hashFinalSproutRoot.GetHex());
-
-    UniValue valuePools(UniValue::VARR);
-    valuePools.push_back(ValuePoolDesc("sprout", blockindex->nChainSproutValue, blockindex->nSproutValue));
-    valuePools.push_back(ValuePoolDesc("sapling", blockindex->nChainSaplingValue, blockindex->nSaplingValue));
-    result.pushKV("valuePools", valuePools);
-
-    if (blockindex->pprev)
-        result.pushKV("previousblockhash", blockindex->pprev->GetBlockHash().GetHex());
-    CBlockIndex *pnext = chainActive.Next(blockindex);
-    if (pnext)
-        result.pushKV("nextblockhash", pnext->GetBlockHash().GetHex());
-    return result;
-}
-
-UniValue getblockcount(const UniValue& params, bool fHelp)
-{
-    if (fHelp || params.size() != 0)
-        throw runtime_error(
-            "getblockcount\n"
-            "\nReturns the number of blocks in the best valid block chain.\n"
-            "\nResult:\n"
-            "n    (numeric) The current block count\n"
-            "\nExamples:\n"
-            + HelpExampleCli("getblockcount", "")
-            + HelpExampleRpc("getblockcount", "")
-        );
-
-    LOCK(cs_main);
-    return chainActive.Height();
-}
-
-UniValue getbestblockhash(const UniValue& params, bool fHelp)
-{
-    if (fHelp || params.size() != 0)
-        throw runtime_error(
-            "getbestblockhash\n"
-            "\nReturns the hash of the best (tip) block in the longest block chain.\n"
-            "\nResult\n"
-            "\"hex\"      (string) the block hash hex encoded\n"
-            "\nExamples\n"
-            + HelpExampleCli("getbestblockhash", "")
-            + HelpExampleRpc("getbestblockhash", "")
-        );
-
-    LOCK(cs_main);
-    return chainActive.Tip()->GetBlockHash().GetHex();
-}
-
-UniValue getdifficulty(const UniValue& params, bool fHelp)
-{
-    if (fHelp || params.size() != 0)
-        throw runtime_error(
-            "getdifficulty\n"
-            "\nReturns the proof-of-work difficulty as a multiple of the minimum difficulty.\n"
-            "\nResult:\n"
-            "n.nnn       (numeric) the proof-of-work difficulty as a multiple of the minimum difficulty.\n"
-            "\nExamples:\n"
-            + HelpExampleCli("getdifficulty", "")
-            + HelpExampleRpc("getdifficulty", "")
-        );
-
-    LOCK(cs_main);
-    return GetNetworkDifficulty();
-}
-
-UniValue mempoolToJSON(bool fVerbose = false)
-{
-    if (fVerbose)
-    {
-        LOCK(mempool.cs);
-        UniValue o(UniValue::VOBJ);
-        for (const auto& e : mempool.mapTx)
-        {
-            const uint256& hash = e.GetTx().GetHash();
-            UniValue info(UniValue::VOBJ);
-            info.pushKV("size", (int)e.GetTxSize());
-            info.pushKV("fee", ValueFromAmount(e.GetFee()));
-            info.pushKV("time", e.GetTime());
-            info.pushKV("height", (int)e.GetHeight());
-            info.pushKV("startingpriority", e.GetPriority(e.GetHeight()));
-            info.pushKV("currentpriority", e.GetPriority(chainActive.Height()));
-            const CTransaction& tx = e.GetTx();
-            set<string> setDepends;
-            for (const auto &txin : tx.vin)
-            {
-                if (mempool.exists(txin.prevout.hash))
-                    setDepends.insert(txin.prevout.hash.ToString());
-            }
-
-            UniValue depends(UniValue::VARR);
-            for (const auto& dep : setDepends)
-                depends.push_back(dep);
-
-            info.pushKV("depends", depends);
-            o.pushKV(hash.ToString(), info);
-        }
-        return o;
-    }
-    else
-    {
-        vector<uint256> vtxid;
-        mempool.queryHashes(vtxid);
-
-        UniValue a(UniValue::VARR);
-        for (const auto& hash : vtxid)
-            a.push_back(hash.ToString());
-
-        return a;
-    }
-}
-
-UniValue getrawmempool(const UniValue& params, bool fHelp)
-{
-    if (fHelp || params.size() > 1)
-        throw runtime_error(
-            "getrawmempool ( verbose )\n"
-            "\nReturns all transaction ids in memory pool as a json array of string transaction ids.\n"
-            "\nArguments:\n"
-            "1. verbose           (boolean, optional, default=false) true for a json object, false for array of transaction ids\n"
-            "\nResult: (for verbose = false):\n"
-            "[                     (json array of string)\n"
-            "  \"transactionid\"     (string) The transaction id\n"
-            "  ,...\n"
-            "]\n"
-            "\nResult: (for verbose = true):\n"
-            "{                           (json object)\n"
-            "  \"transactionid\" : {       (json object)\n"
-            "    \"size\" : n,             (numeric) transaction size in bytes\n"
-            "    \"fee\" : n,              (numeric) transaction fee in " + CURRENCY_UNIT + "\n"
-            "    \"time\" : n,             (numeric) local time transaction entered pool in seconds since 1 Jan 1970 GMT\n"
-            "    \"height\" : n,           (numeric) block height when transaction entered pool\n"
-            "    \"startingpriority\" : n, (numeric) priority when transaction entered pool\n"
-            "    \"currentpriority\" : n,  (numeric) transaction priority now\n"
-            "    \"depends\" : [           (array) unconfirmed transactions used as inputs for this transaction\n"
-            "        \"transactionid\",    (string) parent transaction id\n"
-            "       ... ]\n"
-            "  }, ...\n"
-            "}\n"
-            "\nExamples\n"
-            + HelpExampleCli("getrawmempool", "true")
-            + HelpExampleRpc("getrawmempool", "true")
-        );
-
-    LOCK(cs_main);
-
-    bool fVerbose = false;
-    if (params.size() > 0)
-        fVerbose = params[0].get_bool();
-
-    return mempoolToJSON(fVerbose);
-}
-
-UniValue getblockhash(const UniValue& params, bool fHelp)
-{
-    if (fHelp || params.size() != 1)
-        throw runtime_error(
-            "getblockhash index\n"
-            "\nReturns hash of block in best-block-chain at index provided.\n"
-            "\nArguments:\n"
-            "1. index         (numeric, required) The block index\n"
-            "\nResult:\n"
-            "\"hash\"         (string) The block hash\n"
-            "\nExamples:\n"
-            + HelpExampleCli("getblockhash", "1000")
-            + HelpExampleRpc("getblockhash", "1000")
-        );
-
-    LOCK(cs_main);
-
-    int nHeight = params[0].get_int();
-    if (nHeight < 0 || nHeight > chainActive.Height())
-        throw JSONRPCError(RPC_INVALID_PARAMETER, "Block height out of range");
-
-    CBlockIndex* pblockindex = chainActive[nHeight];
-    return pblockindex->GetBlockHash().GetHex();
-}
-
-UniValue getblockheader(const UniValue& params, bool fHelp)
-{
-    if (fHelp || params.size() < 1 || params.size() > 2)
-        throw runtime_error(
-            "getblockheader \"hash\" ( verbose )\n"
-            "\nIf verbose is false, returns a string that is serialized, hex-encoded data for blockheader 'hash'.\n"
-            "If verbose is true, returns an Object with information about blockheader <hash>.\n"
-            "\nArguments:\n"
-            "1. \"hash\"          (string, required) The block hash\n"
-            "2. verbose           (boolean, optional, default=true) true for a json object, false for the hex encoded data\n"
-            "\nResult (for verbose = true):\n"
-            "{\n"
-            "  \"hash\" : \"hash\",     (string) the block hash (same as provided)\n"
-            "  \"confirmations\" : n,   (numeric) The number of confirmations, or -1 if the block is not on the main chain\n"
-            "  \"height\" : n,          (numeric) The block height or index\n"
-            "  \"version\" : n,         (numeric) The block version\n"
-            "  \"merkleroot\" : \"xxxx\", (string) The merkle root\n"
-            "  \"finalsaplingroot\" : \"xxxx\", (string) The root of the Sapling commitment tree after applying this block\n"
-            "  \"time\" : ttt,          (numeric) The block time in seconds since epoch (Jan 1 1970 GMT)\n"
-            "  \"nonce\" : n,           (numeric) The nonce\n"
-            "  \"bits\" : \"1d00ffff\", (string) The bits\n"
-            "  \"difficulty\" : x.xxx,  (numeric) The difficulty\n"
-            "  \"previousblockhash\" : \"hash\",  (string) The hash of the previous block\n"
-            "  \"nextblockhash\" : \"hash\"       (string) The hash of the next block\n"
-            "}\n"
-            "\nResult (for verbose=false):\n"
-            "\"data\"             (string) A string that is serialized, hex-encoded data for block 'hash'.\n"
-            "\nExamples:\n"
-            + HelpExampleCli("getblockheader", "\"00000000c937983704a73af28acdec37b049d214adbda81d7e2a3dd146f6ed09\"")
-            + HelpExampleRpc("getblockheader", "\"00000000c937983704a73af28acdec37b049d214adbda81d7e2a3dd146f6ed09\"")
-        );
-
-    LOCK(cs_main);
-
-    std::string strHash = params[0].get_str();
-    uint256 hash(uint256S(strHash));
-
-    bool fVerbose = true;
-    if (params.size() > 1)
-        fVerbose = params[1].get_bool();
-
-    if (mapBlockIndex.count(hash) == 0)
-        throw JSONRPCError(RPC_INVALID_ADDRESS_OR_KEY, "Block not found");
-
-    CBlockIndex* pblockindex = mapBlockIndex[hash];
-
-    if (!fVerbose)
-    {
-        CDataStream ssBlock(SER_NETWORK, PROTOCOL_VERSION);
-        ssBlock << pblockindex->GetBlockHeader();
-        std::string strHex = HexStr(ssBlock.begin(), ssBlock.end());
-        return strHex;
-    }
-
-    return blockheaderToJSON(pblockindex);
-}
-
-UniValue getblock(const UniValue& params, bool fHelp)
-{
-    if (fHelp || params.size() < 1 || params.size() > 2)
-        throw runtime_error(
-            "getblock \"hash|height\" ( verbosity )\n"
-            "\nIf verbosity is 0, returns a string that is serialized, hex-encoded data for the block.\n"
-            "If verbosity is 1, returns an Object with information about the block.\n"
-            "If verbosity is 2, returns an Object with information about the block and information about each transaction. \n"
-            "\nArguments:\n"
-            "1. \"hash|height\"          (string, required) The block hash or height\n"
-            "2. verbosity              (numeric, optional, default=1) 0 for hex encoded data, 1 for a json object, and 2 for json object with transaction data\n"
-            "\nResult (for verbosity = 0):\n"
-            "\"data\"             (string) A string that is serialized, hex-encoded data for the block.\n"
-            "\nResult (for verbosity = 1):\n"
-            "{\n"
-            "  \"hash\" : \"hash\",       (string) the block hash (same as provided hash)\n"
-            "  \"confirmations\" : n,   (numeric) The number of confirmations, or -1 if the block is not on the main chain\n"
-            "  \"size\" : n,            (numeric) The block size\n"
-            "  \"height\" : n,          (numeric) The block height or index (same as provided height)\n"
-            "  \"version\" : n,         (numeric) The block version\n"
-            "  \"merkleroot\" : \"xxxx\", (string) The merkle root\n"
-            "  \"finalsaplingroot\" : \"xxxx\", (string) The root of the Sapling commitment tree after applying this block\n"
-            "  \"tx\" : [               (array of string) The transaction ids\n"
-            "     \"transactionid\"     (string) The transaction id\n"
-            "     ,...\n"
-            "  ],\n"
-            "  \"time\" : ttt,          (numeric) The block time in seconds since epoch (Jan 1 1970 GMT)\n"
-            "  \"nonce\" : n,           (numeric) The nonce\n"
-            "  \"bits\" : \"1d00ffff\",   (string) The bits\n"
-            "  \"difficulty\" : x.xxx,  (numeric) The difficulty\n"
-            "  \"previousblockhash\" : \"hash\",  (string) The hash of the previous block\n"
-            "  \"nextblockhash\" : \"hash\"       (string) The hash of the next block\n"
-            "}\n"
-            "\nResult (for verbosity = 2):\n"
-            "{\n"
-            "  ...,                     Same output as verbosity = 1.\n"
-            "  \"tx\" : [               (array of Objects) The transactions in the format of the getrawtransaction RPC. Different from verbosity = 1 \"tx\" result.\n"
-            "         ,...\n"
-            "  ],\n"
-            "  ,...                     Same output as verbosity = 1.\n"
-            "}\n"
-            "\nExamples:\n"
-            + HelpExampleCli("getblock", "\"00000000febc373a1da2bd9f887b105ad79ddc26ac26c2b28652d64e5207c5b5\"")
-            + HelpExampleRpc("getblock", "\"00000000febc373a1da2bd9f887b105ad79ddc26ac26c2b28652d64e5207c5b5\"")
-            + HelpExampleCli("getblock", "12800")
-            + HelpExampleRpc("getblock", "12800")
-        );
-
-    LOCK(cs_main);
-
-    std::string strHash = params[0].get_str();
-
-    // If height is supplied, find the hash
-    if (strHash.size() < (2 * sizeof(uint256))) {
-        // std::stoi allows characters, whereas we want to be strict
-        regex r("[[:digit:]]+");
-        if (!regex_match(strHash, r)) {
-            throw JSONRPCError(RPC_INVALID_PARAMETER, "Invalid block height parameter");
-        }
-
-        int nHeight = -1;
-        try {
-            nHeight = std::stoi(strHash);
-        }
-        catch (const std::exception &) {
-            throw JSONRPCError(RPC_INVALID_PARAMETER, "Invalid block height parameter");
-        }
-
-        if (nHeight < 0 || nHeight > chainActive.Height()) {
-            throw JSONRPCError(RPC_INVALID_PARAMETER, "Block height out of range");
-        }
-        strHash = chainActive[nHeight]->GetBlockHash().GetHex();
-    }
-
-    uint256 hash(uint256S(strHash));
-
-    int verbosity = 1;
-    if (params.size() > 1) {
-        if(params[1].isNum()) {
-            verbosity = params[1].get_int();
-        } else {
-            verbosity = params[1].get_bool() ? 1 : 0;
-        }
-    }
-
-    if (verbosity < 0 || verbosity > 2) {
-        throw JSONRPCError(RPC_INVALID_PARAMETER, "Verbosity must be in range from 0 to 2");
-    }
-
-    if (mapBlockIndex.count(hash) == 0)
-        throw JSONRPCError(RPC_INVALID_ADDRESS_OR_KEY, "Block not found");
-
-    CBlock block;
-    CBlockIndex* pblockindex = mapBlockIndex[hash];
-
-    if (fHavePruned && !(pblockindex->nStatus & BLOCK_HAVE_DATA) && pblockindex->nTx > 0)
-        throw JSONRPCError(RPC_INTERNAL_ERROR, "Block not available (pruned data)");
-
-    if(!ReadBlockFromDisk(block, pblockindex))
-        throw JSONRPCError(RPC_INTERNAL_ERROR, "Can't read block from disk");
-
-    if (verbosity == 0)
-    {
-        CDataStream ssBlock(SER_NETWORK, PROTOCOL_VERSION);
-        ssBlock << block;
-        std::string strHex = HexStr(ssBlock.begin(), ssBlock.end());
-        return strHex;
-    }
-
-    return blockToJSON(block, pblockindex, verbosity >= 2);
-}
-
-UniValue gettxoutsetinfo(const UniValue& params, bool fHelp)
-{
-    if (fHelp || params.size() != 0)
-        throw runtime_error(
-            "gettxoutsetinfo\n"
-            "\nReturns statistics about the unspent transaction output set.\n"
-            "Note this call may take some time.\n"
-            "\nResult:\n"
-            "{\n"
-            "  \"height\":n,     (numeric) The current block height (index)\n"
-            "  \"bestblock\": \"hex\",   (string) the best block hash hex\n"
-            "  \"transactions\": n,      (numeric) The number of transactions\n"
-            "  \"txouts\": n,            (numeric) The number of output transactions\n"
-            "  \"bytes_serialized\": n,  (numeric) The serialized size\n"
-            "  \"hash_serialized\": \"hash\",   (string) The serialized hash\n"
-            "  \"total_amount\": x.xxx          (numeric) The total amount\n"
-            "}\n"
-            "\nExamples:\n"
-            + HelpExampleCli("gettxoutsetinfo", "")
-            + HelpExampleRpc("gettxoutsetinfo", "")
-        );
-
-    UniValue ret(UniValue::VOBJ);
-
-    CCoinsStats stats;
-    FlushStateToDisk();
-    if (pcoinsTip->GetStats(stats)) {
-        ret.pushKV("height", (int64_t)stats.nHeight);
-        ret.pushKV("bestblock", stats.hashBlock.GetHex());
-        ret.pushKV("transactions", (int64_t)stats.nTransactions);
-        ret.pushKV("txouts", (int64_t)stats.nTransactionOutputs);
-        ret.pushKV("bytes_serialized", (int64_t)stats.nSerializedSize);
-        ret.pushKV("hash_serialized", stats.hashSerialized.GetHex());
-        ret.pushKV("total_amount", ValueFromAmount(stats.nTotalAmount));
-    }
-    return ret;
-}
-
-UniValue gettxout(const UniValue& params, bool fHelp)
-{
-    if (fHelp || params.size() < 2 || params.size() > 3)
-        throw runtime_error(
-            "gettxout \"txid\" n ( includemempool )\n"
-            "\nReturns details about an unspent transaction output.\n"
-            "\nArguments:\n"
-            "1. \"txid\"       (string, required) The transaction id\n"
-            "2. n              (numeric, required) vout value\n"
-            "3. includemempool  (boolean, optional) Whether to include the mempool\n"
-            "\nResult:\n"
-            "{\n"
-            "  \"bestblock\" : \"hash\",    (string) the block hash\n"
-            "  \"confirmations\" : n,       (numeric) The number of confirmations\n"
-            "  \"value\" : x.xxx,           (numeric) The transaction value in " + CURRENCY_UNIT + "\n"
-            "  \"scriptPubKey\" : {         (json object)\n"
-            "     \"asm\" : \"code\",       (string) \n"
-            "     \"hex\" : \"hex\",        (string) \n"
-            "     \"reqSigs\" : n,          (numeric) Number of required signatures\n"
-            "     \"type\" : \"pubkeyhash\", (string) The type, eg pubkeyhash\n"
-            "     \"addresses\" : [          (array of string) array of Pastel addresses\n"
-            "        \"zcashaddress\"        (string) Pastel address\n"
-            "        ,...\n"
-            "     ]\n"
-            "  },\n"
-            "  \"version\" : n,              (numeric) The version\n"
-            "  \"coinbase\" : true|false     (boolean) Coinbase or not\n"
-            "}\n"
-
-            "\nExamples:\n"
-            "\nGet unspent transactions\n"
-            + HelpExampleCli("listunspent", "") +
-            "\nView the details\n"
-            + HelpExampleCli("gettxout", "\"txid\" 1") +
-            "\nAs a json rpc call\n"
-            + HelpExampleRpc("gettxout", "\"txid\", 1")
-        );
-
-    LOCK(cs_main);
-
-    UniValue ret(UniValue::VOBJ);
-
-    std::string strHash = params[0].get_str();
-    uint256 hash(uint256S(strHash));
-    int n = params[1].get_int();
-    bool fMempool = true;
-    if (params.size() > 2)
-        fMempool = params[2].get_bool();
-
-    CCoins coins;
-    if (fMempool) {
-        LOCK(mempool.cs);
-        CCoinsViewMemPool view(pcoinsTip, mempool);
-        if (!view.GetCoins(hash, coins))
-            return NullUniValue;
-        mempool.pruneSpent(hash, coins); // TODO: this should be done by the CCoinsViewMemPool
-    } else {
-        if (!pcoinsTip->GetCoins(hash, coins))
-            return NullUniValue;
-    }
-    if (n<0 || (unsigned int)n>=coins.vout.size() || coins.vout[n].IsNull())
-        return NullUniValue;
-
-    BlockMap::iterator it = mapBlockIndex.find(pcoinsTip->GetBestBlock());
-    CBlockIndex *pindex = it->second;
-    ret.pushKV("bestblock", pindex->GetBlockHash().GetHex());
-    if ((unsigned int)coins.nHeight == MEMPOOL_HEIGHT)
-        ret.pushKV("confirmations", 0);
-    else
-        ret.pushKV("confirmations", pindex->nHeight - coins.nHeight + 1);
-    ret.pushKV("value", ValueFromAmount(coins.vout[n].nValue));
-    UniValue o(UniValue::VOBJ);
-    ScriptPubKeyToJSON(coins.vout[n].scriptPubKey, o, true);
-    ret.pushKV("scriptPubKey", o);
-    ret.pushKV("version", coins.nVersion);
-    ret.pushKV("coinbase", coins.fCoinBase);
-
-    return ret;
-}
-
-UniValue verifychain(const UniValue& params, bool fHelp)
-{
-    if (fHelp || params.size() > 2)
-        throw runtime_error(
-            "verifychain ( checklevel numblocks )\n"
-            "\nVerifies blockchain database.\n"
-            "\nArguments:\n"
-            "1. checklevel   (numeric, optional, 0-4, default=3) How thorough the block verification is.\n"
-            "2. numblocks    (numeric, optional, default=288, 0=all) The number of blocks to check.\n"
-            "\nResult:\n"
-            "true|false       (boolean) Verified or not\n"
-            "\nExamples:\n"
-            + HelpExampleCli("verifychain", "")
-            + HelpExampleRpc("verifychain", "")
-        );
-
-    LOCK(cs_main);
-
-    int nCheckLevel = GetArg("-checklevel", 3);
-    int nCheckDepth = GetArg("-checkblocks", 288);
-    if (params.size() > 0)
-        nCheckLevel = params[0].get_int();
-    if (params.size() > 1)
-        nCheckDepth = params[1].get_int();
-
-    return CVerifyDB().VerifyDB(pcoinsTip, nCheckLevel, nCheckDepth);
-}
-
-/** Implementation of IsSuperMajority with better feedback */
-static UniValue SoftForkMajorityDesc(int minVersion, CBlockIndex* pindex, int nRequired, const Consensus::Params& consensusParams)
-{
-    int nFound = 0;
-    CBlockIndex* pstart = pindex;
-    for (int i = 0; i < consensusParams.nMajorityWindow && pstart != NULL; i++)
-    {
-        if (pstart->nVersion >= minVersion)
-            ++nFound;
-        pstart = pstart->pprev;
-    }
-
-    UniValue rv(UniValue::VOBJ);
-    rv.pushKV("status", nFound >= nRequired);
-    rv.pushKV("found", nFound);
-    rv.pushKV("required", nRequired);
-    rv.pushKV("window", consensusParams.nMajorityWindow);
-    return rv;
-}
-
-static UniValue SoftForkDesc(const std::string &name, int version, CBlockIndex* pindex, const Consensus::Params& consensusParams)
-{
-    UniValue rv(UniValue::VOBJ);
-    rv.pushKV("id", name);
-    rv.pushKV("version", version);
-    rv.pushKV("enforce", SoftForkMajorityDesc(version, pindex, consensusParams.nMajorityEnforceBlockUpgrade, consensusParams));
-    rv.pushKV("reject", SoftForkMajorityDesc(version, pindex, consensusParams.nMajorityRejectBlockOutdated, consensusParams));
-    return rv;
-}
-
-static UniValue NetworkUpgradeDesc(const Consensus::Params& consensusParams, Consensus::UpgradeIndex idx, int height)
-{
-    UniValue rv(UniValue::VOBJ);
-    auto upgrade = NetworkUpgradeInfo[idx];
-    rv.pushKV("name", upgrade.strName);
-    rv.pushKV("activationheight", consensusParams.vUpgrades[idx].nActivationHeight);
-    switch (NetworkUpgradeState(height, consensusParams, idx)) {
-        case UPGRADE_DISABLED: rv.pushKV("status", "disabled"); break;
-        case UPGRADE_PENDING: rv.pushKV("status", "pending"); break;
-        case UPGRADE_ACTIVE: rv.pushKV("status", "active"); break;
-    }
-    rv.pushKV("info", upgrade.strInfo);
-    return rv;
-}
-
-void NetworkUpgradeDescPushBack(
-    UniValue& networkUpgrades,
-    const Consensus::Params& consensusParams,
-    Consensus::UpgradeIndex idx,
-    int height)
-{
-    // Network upgrades with an activation height of NO_ACTIVATION_HEIGHT are
-    // hidden. This is used when network upgrade implementations are merged
-    // without specifying the activation height.
-    if (consensusParams.vUpgrades[idx].nActivationHeight != Consensus::NetworkUpgrade::NO_ACTIVATION_HEIGHT) {
-        networkUpgrades.pushKV(
-            HexInt(NetworkUpgradeInfo[idx].nBranchId),
-            NetworkUpgradeDesc(consensusParams, idx, height));
-    }
-}
-
-UniValue getblockchaininfo(const UniValue& params, bool fHelp)
-{
-    if (fHelp || params.size() != 0)
-        throw runtime_error(
-R"(getblockchaininfo
-Returns an object containing various state info regarding block chain processing.
- 
-Note that when the chain tip is at the last block before a network upgrade activation,
-consensus.chaintip != consensus.nextblock.
-
-Result:
-{
-  "chain": "xxxx",        (string) current network name as defined in BIP70 (main, test, regtest)
-  "blocks": xxxxxx,       (numeric) the current number of blocks processed in the server
-  "headers": xxxxxx,      (numeric) the current number of headers we have validated
-  "bestblockhash": "...", (string) the hash of the currently best block
-  "difficulty": xxxxxx,   (numeric) the current difficulty
-  "verificationprogress": xxxx, (numeric) estimate of verification progress [0..1]
-  "chainwork": "xxxx"     (string) total amount of work in active chain, in hexadecimal
-  "commitments": xxxxxx,  (numeric) the current number of note commitments in the commitment tree
-  "softforks": [          (array) status of softforks in progress
-     {
-        "id": "xxxx",         (string) name of softfork
-        "version": xx,        (numeric) block version
-        "enforce": {          (object) progress toward enforcing the softfork rules for new-version blocks
-           "status": xx,       (boolean) true if threshold reached
-           "found": xx,        (numeric) number of blocks with the new version found
-           "required": xx,     (numeric) number of blocks required to trigger
-           "window": xx,       (numeric) maximum size of examined window of recent blocks
-        },
-        "reject": { ... }      (object) progress toward rejecting pre-softfork blocks (same fields as \"enforce\")
-     }, ...
-  ],
-  "upgrades": {                (object) status of network upgrades
-     "xxxx" : {                (string) branch ID of the upgrade
-        "name": "xxxx",        (string) name of upgrade
-        "activationheight": xxxxxx,  (numeric) block height of activation
-        "status": "xxxx",      (string) status of upgrade
-        "info": "xxxx",        (string) additional information about upgrade
-     }, ...
-  },
-  "consensus": {               (object) branch IDs of the current and upcoming consensus rules
-     "chaintip": "xxxxxxxx",   (string) branch ID used to validate the current chain tip
-     "nextblock": "xxxxxxxx"   (string) branch ID that the next block will be validated under
-  }
-}
-
-Examples:
-)" + HelpExampleCli("getblockchaininfo", "")
-   + HelpExampleRpc("getblockchaininfo", ""));
-
-    LOCK(cs_main);
-
-    UniValue obj(UniValue::VOBJ);
-    obj.pushKV("chain",                 Params().NetworkIDString());
-    obj.pushKV("blocks",                (int)chainActive.Height());
-    obj.pushKV("headers",               pindexBestHeader ? pindexBestHeader->nHeight : -1);
-    obj.pushKV("bestblockhash",         chainActive.Tip()->GetBlockHash().GetHex());
-    obj.pushKV("difficulty",            (double)GetNetworkDifficulty());
-    obj.pushKV("verificationprogress",  Checkpoints::GuessVerificationProgress(Params().Checkpoints(), chainActive.Tip()));
-    obj.pushKV("chainwork",             chainActive.Tip()->nChainWork.GetHex());
-    obj.pushKV("pruned",                fPruneMode);
-
-    SproutMerkleTree tree;
-    pcoinsTip->GetSproutAnchorAt(pcoinsTip->GetBestAnchor(SPROUT), tree);
-    obj.pushKV("commitments",           static_cast<uint64_t>(tree.size()));
-
-    CBlockIndex* tip = chainActive.Tip();
-    UniValue valuePools(UniValue::VARR);
-    valuePools.push_back(ValuePoolDesc("sprout", tip->nChainSproutValue, std::nullopt));
-    valuePools.push_back(ValuePoolDesc("sapling", tip->nChainSaplingValue, std::nullopt));
-    obj.pushKV("valuePools",            valuePools);
-
-    const Consensus::Params& consensusParams = Params().GetConsensus();
-    UniValue softforks(UniValue::VARR);
-    softforks.push_back(SoftForkDesc("bip34", 2, tip, consensusParams));
-    softforks.push_back(SoftForkDesc("bip66", 3, tip, consensusParams));
-    softforks.push_back(SoftForkDesc("bip65", 4, tip, consensusParams));
-    obj.pushKV("softforks",             softforks);
-
-    UniValue upgrades(UniValue::VOBJ);
-    for (int i = Consensus::UPGRADE_OVERWINTER; i < Consensus::MAX_NETWORK_UPGRADES; i++) {
-        NetworkUpgradeDescPushBack(upgrades, consensusParams, Consensus::UpgradeIndex(i), tip->nHeight);
-    }
-    obj.pushKV("upgrades", upgrades);
-
-    UniValue consensus(UniValue::VOBJ);
-    consensus.pushKV("chaintip", HexInt(CurrentEpochBranchId(tip->nHeight, consensusParams)));
-    consensus.pushKV("nextblock", HexInt(CurrentEpochBranchId(tip->nHeight + 1, consensusParams)));
-    obj.pushKV("consensus", consensus);
-
-    if (fPruneMode)
-    {
-        CBlockIndex *block = chainActive.Tip();
-        while (block && block->pprev && (block->pprev->nStatus & BLOCK_HAVE_DATA))
-            block = block->pprev;
-
-        obj.pushKV("pruneheight",        block->nHeight);
-    }
-    return obj;
-}
-
-/** Comparison function for sorting the getchaintips heads.  */
-struct CompareBlocksByHeight
-{
-    bool operator()(const CBlockIndex* a, const CBlockIndex* b) const
-    {
-        /* Make sure that unequal blocks with the same height do not compare
-           equal. Use the pointers themselves to make a distinction. */
-
-        if (a->nHeight != b->nHeight)
-          return (a->nHeight > b->nHeight);
-
-        return a < b;
-    }
-};
-
-UniValue getchaintips(const UniValue& params, bool fHelp)
-{
-    if (fHelp || params.size() != 0)
-        throw runtime_error(
-            "getchaintips\n"
-            "Return information about all known tips in the block tree,"
-            " including the main chain as well as orphaned branches.\n"
-            "\nResult:\n"
-            "[\n"
-            "  {\n"
-            "    \"height\": xxxx,         (numeric) height of the chain tip\n"
-            "    \"hash\": \"xxxx\",         (string) block hash of the tip\n"
-            "    \"branchlen\": 0          (numeric) zero for main chain\n"
-            "    \"status\": \"active\"      (string) \"active\" for the main chain\n"
-            "  },\n"
-            "  {\n"
-            "    \"height\": xxxx,\n"
-            "    \"hash\": \"xxxx\",\n"
-            "    \"branchlen\": 1          (numeric) length of branch connecting the tip to the main chain\n"
-            "    \"status\": \"xxxx\"        (string) status of the chain (active, valid-fork, valid-headers, headers-only, invalid)\n"
-            "  }\n"
-            "]\n"
-            "Possible values for status:\n"
-            "1.  \"invalid\"               This branch contains at least one invalid block\n"
-            "2.  \"headers-only\"          Not all blocks for this branch are available, but the headers are valid\n"
-            "3.  \"valid-headers\"         All blocks are available for this branch, but they were never fully validated\n"
-            "4.  \"valid-fork\"            This branch is not part of the active chain, but is fully validated\n"
-            "5.  \"active\"                This is the tip of the active main chain, which is certainly valid\n"
-            "\nExamples:\n"
-            + HelpExampleCli("getchaintips", "")
-            + HelpExampleRpc("getchaintips", "")
-        );
-
-    LOCK(cs_main);
-
-    /* Build up a list of chain tips.  We start with the list of all
-       known blocks, and successively remove blocks that appear as pprev
-       of another block.  */
-    std::set<const CBlockIndex*, CompareBlocksByHeight> setTips;
-    for (const auto &[hash, blockIndex] : mapBlockIndex)
-        setTips.insert(blockIndex);
-    for (const auto& [hash, blockIndex] : mapBlockIndex)
-    {
-        const CBlockIndex* pprev = blockIndex->pprev;
-        if (pprev)
-            setTips.erase(pprev);
-    }
-
-    // Always report the currently active tip.
-    setTips.insert(chainActive.Tip());
-
-    /* Construct the output array.  */
-    UniValue res(UniValue::VARR);
-    for (const auto block : setTips)
-    {
-        UniValue obj(UniValue::VOBJ);
-        obj.pushKV("height", block->nHeight);
-        obj.pushKV("hash", block->phashBlock->GetHex());
-
-        const int branchLen = block->nHeight - chainActive.FindFork(block)->nHeight;
-        obj.pushKV("branchlen", branchLen);
-
-        string status;
-        if (chainActive.Contains(block)) {
-            // This block is part of the currently active chain.
-            status = "active";
-        } else if (block->nStatus & BLOCK_FAILED_MASK) {
-            // This block or one of its ancestors is invalid.
-            status = "invalid";
-        } else if (block->nChainTx == 0) {
-            // This block cannot be connected because full block data for it or one of its parents is missing.
-            status = "headers-only";
-        } else if (block->IsValid(BLOCK_VALID_SCRIPTS)) {
-            // This block is fully validated, but no longer part of the active chain. It was probably the active block once, but was reorganized.
-            status = "valid-fork";
-        } else if (block->IsValid(BLOCK_VALID_TREE)) {
-            // The headers for this block are valid, but it has not been validated. It was probably never part of the most-work chain.
-            status = "valid-headers";
-        } else {
-            // No clue.
-            status = "unknown";
-        }
-        obj.pushKV("status", status);
-
-        res.push_back(obj);
-    }
-
-    return res;
-}
-
-UniValue mempoolInfoToJSON()
-{
-    UniValue ret(UniValue::VOBJ);
-    ret.pushKV("size", (int64_t) mempool.size());
-    ret.pushKV("bytes", (int64_t) mempool.GetTotalTxSize());
-    ret.pushKV("usage", (int64_t) mempool.DynamicMemoryUsage());
-
-    return ret;
-}
-
-UniValue getmempoolinfo(const UniValue& params, bool fHelp)
-{
-    if (fHelp || params.size() != 0)
-        throw runtime_error(
-            "getmempoolinfo\n"
-            "\nReturns details on the active state of the TX memory pool.\n"
-            "\nResult:\n"
-            "{\n"
-            "  \"size\": xxxxx                (numeric) Current tx count\n"
-            "  \"bytes\": xxxxx               (numeric) Sum of all tx sizes\n"
-            "  \"usage\": xxxxx               (numeric) Total memory usage for the mempool\n"
-            "}\n"
-            "\nExamples:\n"
-            + HelpExampleCli("getmempoolinfo", "")
-            + HelpExampleRpc("getmempoolinfo", "")
-        );
-
-    return mempoolInfoToJSON();
-}
-
-UniValue invalidateblock(const UniValue& params, bool fHelp)
-{
-    if (fHelp || params.size() != 1)
-        throw runtime_error(
-            "invalidateblock \"hash\"\n"
-            "\nPermanently marks a block as invalid, as if it violated a consensus rule.\n"
-            "\nArguments:\n"
-            "1. hash   (string, required) the hash of the block to mark as invalid\n"
-            "\nResult:\n"
-            "\nExamples:\n"
-            + HelpExampleCli("invalidateblock", "\"blockhash\"")
-            + HelpExampleRpc("invalidateblock", "\"blockhash\"")
-        );
-
-    std::string strHash = params[0].get_str();
-    uint256 hash(uint256S(strHash));
-    CValidationState state;
-
-    {
-        LOCK(cs_main);
-        if (mapBlockIndex.count(hash) == 0)
-            throw JSONRPCError(RPC_INVALID_ADDRESS_OR_KEY, "Block not found");
-
-        CBlockIndex* pblockindex = mapBlockIndex[hash];
-        InvalidateBlock(state, pblockindex);
-    }
-
-    if (state.IsValid()) {
-        ActivateBestChain(state);
-    }
-
-    if (!state.IsValid()) {
-        throw JSONRPCError(RPC_DATABASE_ERROR, state.GetRejectReason());
-    }
-
-    return NullUniValue;
-}
-
-UniValue reconsiderblock(const UniValue& params, bool fHelp)
-{
-    if (fHelp || params.size() != 1)
-        throw runtime_error(
-            "reconsiderblock \"hash\"\n"
-            "\nRemoves invalidity status of a block and its descendants, reconsider them for activation.\n"
-            "This can be used to undo the effects of invalidateblock.\n"
-            "\nArguments:\n"
-            "1. hash   (string, required) the hash of the block to reconsider\n"
-            "\nResult:\n"
-            "\nExamples:\n"
-            + HelpExampleCli("reconsiderblock", "\"blockhash\"")
-            + HelpExampleRpc("reconsiderblock", "\"blockhash\"")
-        );
-
-    std::string strHash = params[0].get_str();
-    uint256 hash(uint256S(strHash));
-    CValidationState state;
-
-    {
-        LOCK(cs_main);
-        if (mapBlockIndex.count(hash) == 0)
-            throw JSONRPCError(RPC_INVALID_ADDRESS_OR_KEY, "Block not found");
-
-        CBlockIndex* pblockindex = mapBlockIndex[hash];
-        ReconsiderBlock(state, pblockindex);
-    }
-
-    if (state.IsValid()) {
-        ActivateBestChain(state);
-    }
-
-    if (!state.IsValid()) {
-        throw JSONRPCError(RPC_DATABASE_ERROR, state.GetRejectReason());
-    }
-
-    return NullUniValue;
-}
-
-// insightexplorer
-UniValue blockToDeltasJSON(const CBlock& block, const CBlockIndex* blockindex)
-{
-    UniValue result(UniValue::VOBJ);
-    result.pushKV("hash", block.GetHash().GetHex());
-    // Only report confirmations if the block is on the main chain
-    if (!chainActive.Contains(blockindex))
-        throw JSONRPCError(RPC_INVALID_ADDRESS_OR_KEY, "Block is an orphan");
-    int confirmations = chainActive.Height() - blockindex->nHeight + 1;
-    result.pushKV("confirmations", confirmations);
-    result.pushKV("size", (int)::GetSerializeSize(block, SER_NETWORK, PROTOCOL_VERSION));
-    result.pushKV("height", blockindex->nHeight);
-    result.pushKV("version", block.nVersion);
-    result.pushKV("merkleroot", block.hashMerkleRoot.GetHex());
-
-    KeyIO keyIO(Params());
-    UniValue deltas(UniValue::VARR);
-<<<<<<< HEAD
-    for (unsigned int i = 0; i < block.vtx.size(); i++) {
-        const CTransaction &tx = block.vtx[i];
-=======
-    uint64_t i = 0;
-    for (const auto &tx : block.vtx) {
->>>>>>> 629189da
-        const uint256 txhash = tx.GetHash();
-
-        UniValue entry(UniValue::VOBJ);
-        entry.pushKV("txid", txhash.GetHex());
-<<<<<<< HEAD
-        entry.pushKV("index", (int)i);
-
-        UniValue inputs(UniValue::VARR);
-        if (!tx.IsCoinBase()) {
-            for (size_t j = 0; j < tx.vin.size(); j++) {
-                const CTxIn input = tx.vin[j];
-=======
-        entry.pushKV("index", i);
-
-        UniValue inputs(UniValue::VARR);
-        if (!tx.IsCoinBase()) {
-            uint64_t index = 0;
-            for (const auto &input : tx.vin) {
->>>>>>> 629189da
-                UniValue delta(UniValue::VOBJ);
-                CSpentIndexValue spentInfo;
-                CSpentIndexKey spentKey(input.prevout.hash, input.prevout.n);
-
-                if (!GetSpentIndex(spentKey, spentInfo)) {
-                    throw JSONRPCError(RPC_INTERNAL_ERROR, "Spent information not available");
-                }
-                CTxDestination dest = DestFromAddressHash(spentInfo.addressType, spentInfo.addressHash);
-                if (IsValidDestination(dest)) {
-                    delta.pushKV("address", keyIO.EncodeDestination(dest));
-                }
-<<<<<<< HEAD
-                delta.pushKV("satoshis", -1 * spentInfo.satoshis);
-                delta.pushKV("index", (int)j);
-                delta.pushKV("prevtxid", input.prevout.hash.GetHex());
-                delta.pushKV("prevout", (int)input.prevout.n);
-
-                inputs.push_back(delta);
-            }
-        }
-        entry.pushKV("inputs", inputs);
-
-        UniValue outputs(UniValue::VARR);
-        for (unsigned int k = 0; k < tx.vout.size(); k++) {
-            const CTxOut &out = tx.vout[k];
-=======
-                delta.pushKV("patoshis", -1 * spentInfo.patoshis);
-                delta.pushKV("index", index);
-                delta.pushKV("prevtxid", input.prevout.hash.GetHex());
-                delta.pushKV("prevout", (int)input.prevout.n);
-
-                inputs.push_back(std::move(delta));
-                index ++;
-            }
-        }
-        entry.pushKV("inputs", std::move(inputs));
-
-        UniValue outputs(UniValue::VARR);
-        
-        uint64_t outIndex = 0;
-        for (const auto &out : tx.vout) {
->>>>>>> 629189da
-            UniValue delta(UniValue::VOBJ);
-            const uint160 addrhash = out.scriptPubKey.AddressHash();
-            CTxDestination dest;
-
-            if (out.scriptPubKey.IsPayToScriptHash()) {
-                dest = CScriptID(addrhash);
-            } else if (out.scriptPubKey.IsPayToPublicKeyHash()) {
-                dest = CKeyID(addrhash);
-            }
-            if (IsValidDestination(dest)) {
-                delta.pushKV("address", keyIO.EncodeDestination(dest));
-            }
-<<<<<<< HEAD
-            delta.pushKV("satoshis", out.nValue);
-            delta.pushKV("index", (int)k);
-
-            outputs.push_back(delta);
-        }
-        entry.pushKV("outputs", outputs);
-        deltas.push_back(entry);
-    }
-    result.pushKV("deltas", deltas);
-=======
-            delta.pushKV("patoshis", out.nValue);
-            delta.pushKV("index", outIndex);
-
-            outputs.push_back(std::move(delta));
-            outIndex ++;
-        }
-        entry.pushKV("outputs", std::move(outputs));
-        deltas.push_back(std::move(entry));
-        i ++;
-    }
-    result.pushKV("deltas", std::move(deltas));
->>>>>>> 629189da
-    result.pushKV("time", block.GetBlockTime());
-    result.pushKV("mediantime", (int64_t)blockindex->GetMedianTimePast());
-    result.pushKV("nonce", block.nNonce.GetHex());
-    result.pushKV("bits", strprintf("%08x", block.nBits));
-    result.pushKV("difficulty", GetDifficulty(blockindex));
-    result.pushKV("chainwork", blockindex->nChainWork.GetHex());
-
-    if (blockindex->pprev)
-        result.pushKV("previousblockhash", blockindex->pprev->GetBlockHash().GetHex());
-    CBlockIndex *pnext = chainActive.Next(blockindex);
-    if (pnext)
-        result.pushKV("nextblockhash", pnext->GetBlockHash().GetHex());
-    return result;
-}
-
-// insightexplorer
-UniValue getblockdeltas(const UniValue& params, bool fHelp)
-{
-<<<<<<< HEAD
-    std::string enableArg = "insightexplorer";
-    bool enabled = fExperimentalMode && fInsightExplorer;
-=======
-    const std::string enableArg = "insightexplorer";
-    const bool enabled = fExperimentalMode && fInsightExplorer;
->>>>>>> 629189da
-    std::string disabledMsg = "";
-    if (!enabled) {
-        disabledMsg = experimentalDisabledHelpMsg("getblockdeltas", enableArg);
-    }
-    if (fHelp || params.size() != 1)
-        throw runtime_error(
-<<<<<<< HEAD
-            "getblockdeltas \"blockhash\"\n"
-            "\nReturns the txid and index where an output is spent.\n"
-            + disabledMsg +
-            "\nArguments:\n"
-            "1. \"hash\"          (string, required) The block hash\n"
-            "\nResult:\n"
-            "{\n"
-            "  \"hash\": \"hash\",              (string) block ID\n"
-            "  \"confirmations\": n,          (numeric) number of confirmations\n"
-            "  \"size\": n,                   (numeric) block size in bytes\n"
-            "  \"height\": n,                 (numeric) block height\n"
-            "  \"version\": n,                (numeric) block version (e.g. 4)\n"
-            "  \"merkleroot\": \"hash\",        (string) block Merkle root\n"
-            "  \"deltas\": [\n"
-            "    {\n"
-            "      \"txid\": \"hash\",          (string) transaction ID\n"
-            "      \"index\": n,              (numeric) tx index in block\n"
-            "      \"inputs\": [\n"
-            "        {\n"
-            "          \"address\": \"taddr\",  (string) transparent address\n"
-            "          \"satoshis\": n,       (numeric) negative of spend amount\n"
-            "          \"index\": n,          (numeric) vin index\n"
-            "          \"prevtxid\": \"hash\",  (string) source utxo tx ID\n"
-            "          \"prevout\": n         (numeric) source utxo index\n"
-            "        }, ...\n"
-            "      ],\n"
-            "      \"outputs\": [\n"
-            "        {\n"
-            "          \"address\": \"taddr\",  (string) transparent address\n"
-            "          \"satoshis\": n,       (numeric) amount\n"
-            "          \"index\": n           (numeric) vout index\n"
-            "        }, ...\n"
-            "      ]\n"
-            "    }, ...\n"
-            "  ],\n"
-            "  \"time\": n,\n"
-            "  \"mediantime\": n,\n"
-            "  \"nonce\": \"hexstring\",\n"
-            "  \"bits\": \"hexstring\",\n"
-            "  \"difficulty\": ,\n"
-            "  \"chainwork\": \"hexstring\",\n"
-            "  \"previousblockhash\": \"hash\",\n"
-            "  \"nextblockhash\": \"hash\"\n"
-            "}\n"
-            "\nExamples:\n"
-=======
-R"(getblockdeltas blockhash
-Returns the txid and index where an output is spent.)"
-            + disabledMsg +
-R"(Arguments:
-1. "hash"          (string, required) The block hash
-Result:
-{
-  "hash": "hash",              (string) block ID
-  "confirmations": n,          (numeric) number of confirmations
-  "size": n,                   (numeric) block size in bytes
-  "height": n,                 (numeric) block height
-  "version": n,                (numeric) block version (e.g. 4)
-  "merkleroot": "hash",        (string) block Merkle root
-  "deltas": [
-    {
-      "txid": "hash",          (string) transaction ID
-      "index": n,              (numeric) tx index in block
-      "inputs": [
-        {
-          "address": "taddr",  (string) transparent address
-          "patoshis": n,       (numeric) negative of spend amount
-          "index": n,          (numeric) vin index
-          "prevtxid": "hash",  (string) source utxo tx ID
-          "prevout": n         (numeric) source utxo index
-        }, ...
-      ],
-      "outputs": [
-        {
-          "address": "taddr",  (string) transparent address
-          "patoshis": n,       (numeric) amount
-          "index": n           (numeric) vout index
-        }, ...
-      ]
-    }, ...
-  ],
-  "time": n,                   (numeric) The block version
-  "mediantime": n,             (numeric) The most recent blocks' ave time
-  "nonce": "hexstring",        (hex string) The nonce
-  "bits": "hexstring",         (hex string) The bits
-  "difficulty": ,              (numeric) the current difficulty
-  "chainwork": "hexstring",    (hex string) total amount of work in active chain
-  "previousblockhash": "hash", (hex string) The hash of the previous block
-  "nextblockhash": "hash"      (hex string) The hash of the next block
-}
-Examples:)"
->>>>>>> 629189da
-            + HelpExampleCli("getblockdeltas", "00227e566682aebd6a7a5b772c96d7a999cadaebeaf1ce96f4191a3aad58b00b")
-            + HelpExampleRpc("getblockdeltas", "\"00227e566682aebd6a7a5b772c96d7a999cadaebeaf1ce96f4191a3aad58b00b\"")
-        );
-
-    if (!enabled) {
-        throw JSONRPCError(RPC_MISC_ERROR, "Error: getblockdeltas is disabled. "
-            "Run './pastel-cli help getblockdeltas' for instructions on how to enable this feature.");
-    }
-
-    std::string strHash = params[0].get_str();
-    uint256 hash(uint256S(strHash));
-
-    if (mapBlockIndex.count(hash) == 0)
-        throw JSONRPCError(RPC_INVALID_ADDRESS_OR_KEY, "Block not found");
-
-    CBlock block;
-    CBlockIndex* pblockindex = mapBlockIndex[hash];
-
-    if (fHavePruned && !(pblockindex->nStatus & BLOCK_HAVE_DATA) && pblockindex->nTx > 0)
-        throw JSONRPCError(RPC_INTERNAL_ERROR, "Block not available (pruned data)");
-
-    if (!ReadBlockFromDisk(block, pblockindex))
-        throw JSONRPCError(RPC_INTERNAL_ERROR, "Can't read block from disk");
-
-    return blockToDeltasJSON(block, pblockindex);
-}
-
-static const CRPCCommand commands[] =
-{ //  category              name                      actor (function)         okSafeMode
-  //  --------------------- ------------------------  -----------------------  ----------
-    { "blockchain",         "getblockchaininfo",      &getblockchaininfo,      true  },
-    { "blockchain",         "getbestblockhash",       &getbestblockhash,       true  },
-    { "blockchain",         "getblockcount",          &getblockcount,          true  },
-    { "blockchain",         "getblock",               &getblock,               true  },
-    { "blockchain",         "getblockhash",           &getblockhash,           true  },
-    { "blockchain",         "getblockheader",         &getblockheader,         true  },
-    { "blockchain",         "getchaintips",           &getchaintips,           true  },
-    { "blockchain",         "getdifficulty",          &getdifficulty,          true  },
-    { "blockchain",         "getmempoolinfo",         &getmempoolinfo,         true  },
-    { "blockchain",         "getrawmempool",          &getrawmempool,          true  },
-    { "blockchain",         "gettxout",               &gettxout,               true  },
-    { "blockchain",         "gettxoutsetinfo",        &gettxoutsetinfo,        true  },
-    { "blockchain",         "verifychain",            &verifychain,            true  },
-
-    // insightexplorer
-    { "blockchain",         "getblockdeltas",         &getblockdeltas,         false },    
-    
-    /* Not shown in help */
-    { "hidden",             "invalidateblock",        &invalidateblock,        true  },
-    { "hidden",             "reconsiderblock",        &reconsiderblock,        true  },
-};
-
-void RegisterBlockchainRPCCommands(CRPCTable &tableRPC)
-{
-    for (unsigned int vcidx = 0; vcidx < ARRAYLEN(commands); vcidx++)
-        tableRPC.appendCommand(commands[vcidx].name, &commands[vcidx]);
-}
+// Copyright (c) 2010 Satoshi Nakamoto
+// Copyright (c) 2009-2014 The Bitcoin Core developers
+// Distributed under the MIT software license, see the accompanying
+// file COPYING or http://www.opensource.org/licenses/mit-license.php.
+
+#include "amount.h"
+#include "chain.h"
+#include "chainparams.h"
+#include "checkpoints.h"
+#include "consensus/validation.h"
+#include "key_io.h"
+#include "main.h"
+#include "primitives/transaction.h"
+#include "rpc/server.h"
+#include "streams.h"
+#include "sync.h"
+#include "util.h"
+
+#include <stdint.h>
+
+#include <univalue.h>
+
+#include <regex>
+
+using namespace std;
+
+extern void TxToJSON(const CTransaction& tx, const uint256 hashBlock, UniValue& entry);
+void ScriptPubKeyToJSON(const CScript& scriptPubKey, UniValue& out, bool fIncludeHex);
+
+double GetDifficultyINTERNAL(const CBlockIndex* blockindex, bool networkDifficulty)
+{
+    // Floating point number that is a multiple of the minimum difficulty,
+    // minimum difficulty = 1.0.
+    if (blockindex == NULL)
+    {
+        if (chainActive.Tip() == NULL)
+            return 1.0;
+        else
+            blockindex = chainActive.Tip();
+    }
+
+    uint32_t bits;
+    if (networkDifficulty) {
+        bits = GetNextWorkRequired(blockindex, nullptr, Params().GetConsensus());
+    } else {
+        bits = blockindex->nBits;
+    }
+
+    uint32_t powLimit =
+        UintToArith256(Params().GetConsensus().powLimit).GetCompact();
+    int nShift = (bits >> 24) & 0xff;
+    int nShiftAmount = (powLimit >> 24) & 0xff;
+
+    double dDiff =
+        (double)(powLimit & 0x00ffffff) / 
+        (double)(bits & 0x00ffffff);
+
+    while (nShift < nShiftAmount)
+    {
+        dDiff *= 256.0;
+        nShift++;
+    }
+    while (nShift > nShiftAmount)
+    {
+        dDiff /= 256.0;
+        nShift--;
+    }
+
+    return dDiff;
+}
+
+double GetDifficulty(const CBlockIndex* blockindex)
+{
+    return GetDifficultyINTERNAL(blockindex, false);
+}
+
+double GetNetworkDifficulty(const CBlockIndex* blockindex)
+{
+    return GetDifficultyINTERNAL(blockindex, true);
+}
+
+static UniValue ValuePoolDesc(
+    const std::string &name,
+    const std::optional<CAmount> chainValue,
+    const std::optional<CAmount> valueDelta)
+{
+    UniValue rv(UniValue::VOBJ);
+    rv.pushKV("id", name);
+    rv.pushKV("monitored", (bool)chainValue);
+    if (chainValue) {
+        rv.pushKV("chainValue", ValueFromAmount(*chainValue));
+        rv.pushKV("chainValuePsl", *chainValue);
+    }
+    if (valueDelta) {
+        rv.pushKV("valueDelta", ValueFromAmount(*valueDelta));
+        rv.pushKV("valueDeltaPsl", *valueDelta);
+    }
+    return rv;
+}
+
+UniValue blockheaderToJSON(const CBlockIndex* blockindex)
+{
+    UniValue result(UniValue::VOBJ);
+    result.pushKV("hash", blockindex->GetBlockHash().GetHex());
+    int confirmations = -1;
+    // Only report confirmations if the block is on the main chain
+    if (chainActive.Contains(blockindex))
+        confirmations = chainActive.Height() - blockindex->nHeight + 1;
+    result.pushKV("confirmations", confirmations);
+    result.pushKV("height", blockindex->nHeight);
+    result.pushKV("version", blockindex->nVersion);
+    result.pushKV("merkleroot", blockindex->hashMerkleRoot.GetHex());
+    result.pushKV("finalsaplingroot", blockindex->hashFinalSaplingRoot.GetHex());
+    result.pushKV("time", (int64_t)blockindex->nTime);
+    result.pushKV("nonce", blockindex->nNonce.GetHex());
+    result.pushKV("solution", HexStr(blockindex->nSolution));
+    result.pushKV("bits", strprintf("%08x", blockindex->nBits));
+    result.pushKV("difficulty", GetDifficulty(blockindex));
+    result.pushKV("chainwork", blockindex->nChainWork.GetHex());
+
+    if (blockindex->pprev)
+        result.pushKV("previousblockhash", blockindex->pprev->GetBlockHash().GetHex());
+    CBlockIndex *pnext = chainActive.Next(blockindex);
+    if (pnext)
+        result.pushKV("nextblockhash", pnext->GetBlockHash().GetHex());
+    return result;
+}
+
+UniValue blockToJSON(const CBlock& block, const CBlockIndex* blockindex, bool txDetails = false)
+{
+    UniValue result(UniValue::VOBJ);
+    result.pushKV("hash", block.GetHash().GetHex());
+    int confirmations = -1;
+    // Only report confirmations if the block is on the main chain
+    if (chainActive.Contains(blockindex))
+        confirmations = chainActive.Height() - blockindex->nHeight + 1;
+    result.pushKV("confirmations", confirmations);
+    result.pushKV("size", (int)::GetSerializeSize(block, SER_NETWORK, PROTOCOL_VERSION));
+    result.pushKV("height", blockindex->nHeight);
+    result.pushKV("version", block.nVersion);
+    result.pushKV("merkleroot", block.hashMerkleRoot.GetHex());
+    result.pushKV("finalsaplingroot", block.hashFinalSaplingRoot.GetHex());
+    UniValue txs(UniValue::VARR);
+    for (const auto &tx : block.vtx)
+    {
+        if(txDetails)
+        {
+            UniValue objTx(UniValue::VOBJ);
+            TxToJSON(tx, uint256(), objTx);
+            txs.push_back(objTx);
+        }
+        else
+            txs.push_back(tx.GetHash().GetHex());
+    }
+    result.pushKV("tx", txs);
+    result.pushKV("time", block.GetBlockTime());
+    result.pushKV("nonce", block.nNonce.GetHex());
+    result.pushKV("solution", HexStr(block.nSolution));
+    result.pushKV("bits", strprintf("%08x", block.nBits));
+    result.pushKV("difficulty", GetDifficulty(blockindex));
+    result.pushKV("chainwork", blockindex->nChainWork.GetHex());
+    result.pushKV("anchor", blockindex->hashFinalSproutRoot.GetHex());
+
+    UniValue valuePools(UniValue::VARR);
+    valuePools.push_back(ValuePoolDesc("sprout", blockindex->nChainSproutValue, blockindex->nSproutValue));
+    valuePools.push_back(ValuePoolDesc("sapling", blockindex->nChainSaplingValue, blockindex->nSaplingValue));
+    result.pushKV("valuePools", valuePools);
+
+    if (blockindex->pprev)
+        result.pushKV("previousblockhash", blockindex->pprev->GetBlockHash().GetHex());
+    CBlockIndex *pnext = chainActive.Next(blockindex);
+    if (pnext)
+        result.pushKV("nextblockhash", pnext->GetBlockHash().GetHex());
+    return result;
+}
+
+UniValue getblockcount(const UniValue& params, bool fHelp)
+{
+    if (fHelp || params.size() != 0)
+        throw runtime_error(
+            "getblockcount\n"
+            "\nReturns the number of blocks in the best valid block chain.\n"
+            "\nResult:\n"
+            "n    (numeric) The current block count\n"
+            "\nExamples:\n"
+            + HelpExampleCli("getblockcount", "")
+            + HelpExampleRpc("getblockcount", "")
+        );
+
+    LOCK(cs_main);
+    return chainActive.Height();
+}
+
+UniValue getbestblockhash(const UniValue& params, bool fHelp)
+{
+    if (fHelp || params.size() != 0)
+        throw runtime_error(
+            "getbestblockhash\n"
+            "\nReturns the hash of the best (tip) block in the longest block chain.\n"
+            "\nResult\n"
+            "\"hex\"      (string) the block hash hex encoded\n"
+            "\nExamples\n"
+            + HelpExampleCli("getbestblockhash", "")
+            + HelpExampleRpc("getbestblockhash", "")
+        );
+
+    LOCK(cs_main);
+    return chainActive.Tip()->GetBlockHash().GetHex();
+}
+
+UniValue getdifficulty(const UniValue& params, bool fHelp)
+{
+    if (fHelp || params.size() != 0)
+        throw runtime_error(
+            "getdifficulty\n"
+            "\nReturns the proof-of-work difficulty as a multiple of the minimum difficulty.\n"
+            "\nResult:\n"
+            "n.nnn       (numeric) the proof-of-work difficulty as a multiple of the minimum difficulty.\n"
+            "\nExamples:\n"
+            + HelpExampleCli("getdifficulty", "")
+            + HelpExampleRpc("getdifficulty", "")
+        );
+
+    LOCK(cs_main);
+    return GetNetworkDifficulty();
+}
+
+UniValue mempoolToJSON(bool fVerbose = false)
+{
+    if (fVerbose)
+    {
+        LOCK(mempool.cs);
+        UniValue o(UniValue::VOBJ);
+        for (const auto& e : mempool.mapTx)
+        {
+            const uint256& hash = e.GetTx().GetHash();
+            UniValue info(UniValue::VOBJ);
+            info.pushKV("size", (int)e.GetTxSize());
+            info.pushKV("fee", ValueFromAmount(e.GetFee()));
+            info.pushKV("time", e.GetTime());
+            info.pushKV("height", (int)e.GetHeight());
+            info.pushKV("startingpriority", e.GetPriority(e.GetHeight()));
+            info.pushKV("currentpriority", e.GetPriority(chainActive.Height()));
+            const CTransaction& tx = e.GetTx();
+            set<string> setDepends;
+            for (const auto &txin : tx.vin)
+            {
+                if (mempool.exists(txin.prevout.hash))
+                    setDepends.insert(txin.prevout.hash.ToString());
+            }
+
+            UniValue depends(UniValue::VARR);
+            for (const auto& dep : setDepends)
+                depends.push_back(dep);
+
+            info.pushKV("depends", depends);
+            o.pushKV(hash.ToString(), info);
+        }
+        return o;
+    }
+    else
+    {
+        vector<uint256> vtxid;
+        mempool.queryHashes(vtxid);
+
+        UniValue a(UniValue::VARR);
+        for (const auto& hash : vtxid)
+            a.push_back(hash.ToString());
+
+        return a;
+    }
+}
+
+UniValue getrawmempool(const UniValue& params, bool fHelp)
+{
+    if (fHelp || params.size() > 1)
+        throw runtime_error(
+            "getrawmempool ( verbose )\n"
+            "\nReturns all transaction ids in memory pool as a json array of string transaction ids.\n"
+            "\nArguments:\n"
+            "1. verbose           (boolean, optional, default=false) true for a json object, false for array of transaction ids\n"
+            "\nResult: (for verbose = false):\n"
+            "[                     (json array of string)\n"
+            "  \"transactionid\"     (string) The transaction id\n"
+            "  ,...\n"
+            "]\n"
+            "\nResult: (for verbose = true):\n"
+            "{                           (json object)\n"
+            "  \"transactionid\" : {       (json object)\n"
+            "    \"size\" : n,             (numeric) transaction size in bytes\n"
+            "    \"fee\" : n,              (numeric) transaction fee in " + CURRENCY_UNIT + "\n"
+            "    \"time\" : n,             (numeric) local time transaction entered pool in seconds since 1 Jan 1970 GMT\n"
+            "    \"height\" : n,           (numeric) block height when transaction entered pool\n"
+            "    \"startingpriority\" : n, (numeric) priority when transaction entered pool\n"
+            "    \"currentpriority\" : n,  (numeric) transaction priority now\n"
+            "    \"depends\" : [           (array) unconfirmed transactions used as inputs for this transaction\n"
+            "        \"transactionid\",    (string) parent transaction id\n"
+            "       ... ]\n"
+            "  }, ...\n"
+            "}\n"
+            "\nExamples\n"
+            + HelpExampleCli("getrawmempool", "true")
+            + HelpExampleRpc("getrawmempool", "true")
+        );
+
+    LOCK(cs_main);
+
+    bool fVerbose = false;
+    if (params.size() > 0)
+        fVerbose = params[0].get_bool();
+
+    return mempoolToJSON(fVerbose);
+}
+
+UniValue getblockhash(const UniValue& params, bool fHelp)
+{
+    if (fHelp || params.size() != 1)
+        throw runtime_error(
+            "getblockhash index\n"
+            "\nReturns hash of block in best-block-chain at index provided.\n"
+            "\nArguments:\n"
+            "1. index         (numeric, required) The block index\n"
+            "\nResult:\n"
+            "\"hash\"         (string) The block hash\n"
+            "\nExamples:\n"
+            + HelpExampleCli("getblockhash", "1000")
+            + HelpExampleRpc("getblockhash", "1000")
+        );
+
+    LOCK(cs_main);
+
+    int nHeight = params[0].get_int();
+    if (nHeight < 0 || nHeight > chainActive.Height())
+        throw JSONRPCError(RPC_INVALID_PARAMETER, "Block height out of range");
+
+    CBlockIndex* pblockindex = chainActive[nHeight];
+    return pblockindex->GetBlockHash().GetHex();
+}
+
+UniValue getblockheader(const UniValue& params, bool fHelp)
+{
+    if (fHelp || params.size() < 1 || params.size() > 2)
+        throw runtime_error(
+            "getblockheader \"hash\" ( verbose )\n"
+            "\nIf verbose is false, returns a string that is serialized, hex-encoded data for blockheader 'hash'.\n"
+            "If verbose is true, returns an Object with information about blockheader <hash>.\n"
+            "\nArguments:\n"
+            "1. \"hash\"          (string, required) The block hash\n"
+            "2. verbose           (boolean, optional, default=true) true for a json object, false for the hex encoded data\n"
+            "\nResult (for verbose = true):\n"
+            "{\n"
+            "  \"hash\" : \"hash\",     (string) the block hash (same as provided)\n"
+            "  \"confirmations\" : n,   (numeric) The number of confirmations, or -1 if the block is not on the main chain\n"
+            "  \"height\" : n,          (numeric) The block height or index\n"
+            "  \"version\" : n,         (numeric) The block version\n"
+            "  \"merkleroot\" : \"xxxx\", (string) The merkle root\n"
+            "  \"finalsaplingroot\" : \"xxxx\", (string) The root of the Sapling commitment tree after applying this block\n"
+            "  \"time\" : ttt,          (numeric) The block time in seconds since epoch (Jan 1 1970 GMT)\n"
+            "  \"nonce\" : n,           (numeric) The nonce\n"
+            "  \"bits\" : \"1d00ffff\", (string) The bits\n"
+            "  \"difficulty\" : x.xxx,  (numeric) The difficulty\n"
+            "  \"previousblockhash\" : \"hash\",  (string) The hash of the previous block\n"
+            "  \"nextblockhash\" : \"hash\"       (string) The hash of the next block\n"
+            "}\n"
+            "\nResult (for verbose=false):\n"
+            "\"data\"             (string) A string that is serialized, hex-encoded data for block 'hash'.\n"
+            "\nExamples:\n"
+            + HelpExampleCli("getblockheader", "\"00000000c937983704a73af28acdec37b049d214adbda81d7e2a3dd146f6ed09\"")
+            + HelpExampleRpc("getblockheader", "\"00000000c937983704a73af28acdec37b049d214adbda81d7e2a3dd146f6ed09\"")
+        );
+
+    LOCK(cs_main);
+
+    std::string strHash = params[0].get_str();
+    uint256 hash(uint256S(strHash));
+
+    bool fVerbose = true;
+    if (params.size() > 1)
+        fVerbose = params[1].get_bool();
+
+    if (mapBlockIndex.count(hash) == 0)
+        throw JSONRPCError(RPC_INVALID_ADDRESS_OR_KEY, "Block not found");
+
+    CBlockIndex* pblockindex = mapBlockIndex[hash];
+
+    if (!fVerbose)
+    {
+        CDataStream ssBlock(SER_NETWORK, PROTOCOL_VERSION);
+        ssBlock << pblockindex->GetBlockHeader();
+        std::string strHex = HexStr(ssBlock.begin(), ssBlock.end());
+        return strHex;
+    }
+
+    return blockheaderToJSON(pblockindex);
+}
+
+UniValue getblock(const UniValue& params, bool fHelp)
+{
+    if (fHelp || params.size() < 1 || params.size() > 2)
+        throw runtime_error(
+            "getblock \"hash|height\" ( verbosity )\n"
+            "\nIf verbosity is 0, returns a string that is serialized, hex-encoded data for the block.\n"
+            "If verbosity is 1, returns an Object with information about the block.\n"
+            "If verbosity is 2, returns an Object with information about the block and information about each transaction. \n"
+            "\nArguments:\n"
+            "1. \"hash|height\"          (string, required) The block hash or height\n"
+            "2. verbosity              (numeric, optional, default=1) 0 for hex encoded data, 1 for a json object, and 2 for json object with transaction data\n"
+            "\nResult (for verbosity = 0):\n"
+            "\"data\"             (string) A string that is serialized, hex-encoded data for the block.\n"
+            "\nResult (for verbosity = 1):\n"
+            "{\n"
+            "  \"hash\" : \"hash\",       (string) the block hash (same as provided hash)\n"
+            "  \"confirmations\" : n,   (numeric) The number of confirmations, or -1 if the block is not on the main chain\n"
+            "  \"size\" : n,            (numeric) The block size\n"
+            "  \"height\" : n,          (numeric) The block height or index (same as provided height)\n"
+            "  \"version\" : n,         (numeric) The block version\n"
+            "  \"merkleroot\" : \"xxxx\", (string) The merkle root\n"
+            "  \"finalsaplingroot\" : \"xxxx\", (string) The root of the Sapling commitment tree after applying this block\n"
+            "  \"tx\" : [               (array of string) The transaction ids\n"
+            "     \"transactionid\"     (string) The transaction id\n"
+            "     ,...\n"
+            "  ],\n"
+            "  \"time\" : ttt,          (numeric) The block time in seconds since epoch (Jan 1 1970 GMT)\n"
+            "  \"nonce\" : n,           (numeric) The nonce\n"
+            "  \"bits\" : \"1d00ffff\",   (string) The bits\n"
+            "  \"difficulty\" : x.xxx,  (numeric) The difficulty\n"
+            "  \"previousblockhash\" : \"hash\",  (string) The hash of the previous block\n"
+            "  \"nextblockhash\" : \"hash\"       (string) The hash of the next block\n"
+            "}\n"
+            "\nResult (for verbosity = 2):\n"
+            "{\n"
+            "  ...,                     Same output as verbosity = 1.\n"
+            "  \"tx\" : [               (array of Objects) The transactions in the format of the getrawtransaction RPC. Different from verbosity = 1 \"tx\" result.\n"
+            "         ,...\n"
+            "  ],\n"
+            "  ,...                     Same output as verbosity = 1.\n"
+            "}\n"
+            "\nExamples:\n"
+            + HelpExampleCli("getblock", "\"00000000febc373a1da2bd9f887b105ad79ddc26ac26c2b28652d64e5207c5b5\"")
+            + HelpExampleRpc("getblock", "\"00000000febc373a1da2bd9f887b105ad79ddc26ac26c2b28652d64e5207c5b5\"")
+            + HelpExampleCli("getblock", "12800")
+            + HelpExampleRpc("getblock", "12800")
+        );
+
+    LOCK(cs_main);
+
+    std::string strHash = params[0].get_str();
+
+    // If height is supplied, find the hash
+    if (strHash.size() < (2 * sizeof(uint256))) {
+        // std::stoi allows characters, whereas we want to be strict
+        regex r("[[:digit:]]+");
+        if (!regex_match(strHash, r)) {
+            throw JSONRPCError(RPC_INVALID_PARAMETER, "Invalid block height parameter");
+        }
+
+        int nHeight = -1;
+        try {
+            nHeight = std::stoi(strHash);
+        }
+        catch (const std::exception &) {
+            throw JSONRPCError(RPC_INVALID_PARAMETER, "Invalid block height parameter");
+        }
+
+        if (nHeight < 0 || nHeight > chainActive.Height()) {
+            throw JSONRPCError(RPC_INVALID_PARAMETER, "Block height out of range");
+        }
+        strHash = chainActive[nHeight]->GetBlockHash().GetHex();
+    }
+
+    uint256 hash(uint256S(strHash));
+
+    int verbosity = 1;
+    if (params.size() > 1) {
+        if(params[1].isNum()) {
+            verbosity = params[1].get_int();
+        } else {
+            verbosity = params[1].get_bool() ? 1 : 0;
+        }
+    }
+
+    if (verbosity < 0 || verbosity > 2) {
+        throw JSONRPCError(RPC_INVALID_PARAMETER, "Verbosity must be in range from 0 to 2");
+    }
+
+    if (mapBlockIndex.count(hash) == 0)
+        throw JSONRPCError(RPC_INVALID_ADDRESS_OR_KEY, "Block not found");
+
+    CBlock block;
+    CBlockIndex* pblockindex = mapBlockIndex[hash];
+
+    if (fHavePruned && !(pblockindex->nStatus & BLOCK_HAVE_DATA) && pblockindex->nTx > 0)
+        throw JSONRPCError(RPC_INTERNAL_ERROR, "Block not available (pruned data)");
+
+    if(!ReadBlockFromDisk(block, pblockindex))
+        throw JSONRPCError(RPC_INTERNAL_ERROR, "Can't read block from disk");
+
+    if (verbosity == 0)
+    {
+        CDataStream ssBlock(SER_NETWORK, PROTOCOL_VERSION);
+        ssBlock << block;
+        std::string strHex = HexStr(ssBlock.begin(), ssBlock.end());
+        return strHex;
+    }
+
+    return blockToJSON(block, pblockindex, verbosity >= 2);
+}
+
+UniValue gettxoutsetinfo(const UniValue& params, bool fHelp)
+{
+    if (fHelp || params.size() != 0)
+        throw runtime_error(
+            "gettxoutsetinfo\n"
+            "\nReturns statistics about the unspent transaction output set.\n"
+            "Note this call may take some time.\n"
+            "\nResult:\n"
+            "{\n"
+            "  \"height\":n,     (numeric) The current block height (index)\n"
+            "  \"bestblock\": \"hex\",   (string) the best block hash hex\n"
+            "  \"transactions\": n,      (numeric) The number of transactions\n"
+            "  \"txouts\": n,            (numeric) The number of output transactions\n"
+            "  \"bytes_serialized\": n,  (numeric) The serialized size\n"
+            "  \"hash_serialized\": \"hash\",   (string) The serialized hash\n"
+            "  \"total_amount\": x.xxx          (numeric) The total amount\n"
+            "}\n"
+            "\nExamples:\n"
+            + HelpExampleCli("gettxoutsetinfo", "")
+            + HelpExampleRpc("gettxoutsetinfo", "")
+        );
+
+    UniValue ret(UniValue::VOBJ);
+
+    CCoinsStats stats;
+    FlushStateToDisk();
+    if (pcoinsTip->GetStats(stats)) {
+        ret.pushKV("height", (int64_t)stats.nHeight);
+        ret.pushKV("bestblock", stats.hashBlock.GetHex());
+        ret.pushKV("transactions", (int64_t)stats.nTransactions);
+        ret.pushKV("txouts", (int64_t)stats.nTransactionOutputs);
+        ret.pushKV("bytes_serialized", (int64_t)stats.nSerializedSize);
+        ret.pushKV("hash_serialized", stats.hashSerialized.GetHex());
+        ret.pushKV("total_amount", ValueFromAmount(stats.nTotalAmount));
+    }
+    return ret;
+}
+
+UniValue gettxout(const UniValue& params, bool fHelp)
+{
+    if (fHelp || params.size() < 2 || params.size() > 3)
+        throw runtime_error(
+            "gettxout \"txid\" n ( includemempool )\n"
+            "\nReturns details about an unspent transaction output.\n"
+            "\nArguments:\n"
+            "1. \"txid\"       (string, required) The transaction id\n"
+            "2. n              (numeric, required) vout value\n"
+            "3. includemempool  (boolean, optional) Whether to include the mempool\n"
+            "\nResult:\n"
+            "{\n"
+            "  \"bestblock\" : \"hash\",    (string) the block hash\n"
+            "  \"confirmations\" : n,       (numeric) The number of confirmations\n"
+            "  \"value\" : x.xxx,           (numeric) The transaction value in " + CURRENCY_UNIT + "\n"
+            "  \"scriptPubKey\" : {         (json object)\n"
+            "     \"asm\" : \"code\",       (string) \n"
+            "     \"hex\" : \"hex\",        (string) \n"
+            "     \"reqSigs\" : n,          (numeric) Number of required signatures\n"
+            "     \"type\" : \"pubkeyhash\", (string) The type, eg pubkeyhash\n"
+            "     \"addresses\" : [          (array of string) array of Pastel addresses\n"
+            "        \"zcashaddress\"        (string) Pastel address\n"
+            "        ,...\n"
+            "     ]\n"
+            "  },\n"
+            "  \"version\" : n,              (numeric) The version\n"
+            "  \"coinbase\" : true|false     (boolean) Coinbase or not\n"
+            "}\n"
+
+            "\nExamples:\n"
+            "\nGet unspent transactions\n"
+            + HelpExampleCli("listunspent", "") +
+            "\nView the details\n"
+            + HelpExampleCli("gettxout", "\"txid\" 1") +
+            "\nAs a json rpc call\n"
+            + HelpExampleRpc("gettxout", "\"txid\", 1")
+        );
+
+    LOCK(cs_main);
+
+    UniValue ret(UniValue::VOBJ);
+
+    std::string strHash = params[0].get_str();
+    uint256 hash(uint256S(strHash));
+    int n = params[1].get_int();
+    bool fMempool = true;
+    if (params.size() > 2)
+        fMempool = params[2].get_bool();
+
+    CCoins coins;
+    if (fMempool) {
+        LOCK(mempool.cs);
+        CCoinsViewMemPool view(pcoinsTip, mempool);
+        if (!view.GetCoins(hash, coins))
+            return NullUniValue;
+        mempool.pruneSpent(hash, coins); // TODO: this should be done by the CCoinsViewMemPool
+    } else {
+        if (!pcoinsTip->GetCoins(hash, coins))
+            return NullUniValue;
+    }
+    if (n<0 || (unsigned int)n>=coins.vout.size() || coins.vout[n].IsNull())
+        return NullUniValue;
+
+    BlockMap::iterator it = mapBlockIndex.find(pcoinsTip->GetBestBlock());
+    CBlockIndex *pindex = it->second;
+    ret.pushKV("bestblock", pindex->GetBlockHash().GetHex());
+    if ((unsigned int)coins.nHeight == MEMPOOL_HEIGHT)
+        ret.pushKV("confirmations", 0);
+    else
+        ret.pushKV("confirmations", pindex->nHeight - coins.nHeight + 1);
+    ret.pushKV("value", ValueFromAmount(coins.vout[n].nValue));
+    UniValue o(UniValue::VOBJ);
+    ScriptPubKeyToJSON(coins.vout[n].scriptPubKey, o, true);
+    ret.pushKV("scriptPubKey", o);
+    ret.pushKV("version", coins.nVersion);
+    ret.pushKV("coinbase", coins.fCoinBase);
+
+    return ret;
+}
+
+UniValue verifychain(const UniValue& params, bool fHelp)
+{
+    if (fHelp || params.size() > 2)
+        throw runtime_error(
+            "verifychain ( checklevel numblocks )\n"
+            "\nVerifies blockchain database.\n"
+            "\nArguments:\n"
+            "1. checklevel   (numeric, optional, 0-4, default=3) How thorough the block verification is.\n"
+            "2. numblocks    (numeric, optional, default=288, 0=all) The number of blocks to check.\n"
+            "\nResult:\n"
+            "true|false       (boolean) Verified or not\n"
+            "\nExamples:\n"
+            + HelpExampleCli("verifychain", "")
+            + HelpExampleRpc("verifychain", "")
+        );
+
+    LOCK(cs_main);
+
+    int nCheckLevel = GetArg("-checklevel", 3);
+    int nCheckDepth = GetArg("-checkblocks", 288);
+    if (params.size() > 0)
+        nCheckLevel = params[0].get_int();
+    if (params.size() > 1)
+        nCheckDepth = params[1].get_int();
+
+    return CVerifyDB().VerifyDB(pcoinsTip, nCheckLevel, nCheckDepth);
+}
+
+/** Implementation of IsSuperMajority with better feedback */
+static UniValue SoftForkMajorityDesc(int minVersion, CBlockIndex* pindex, int nRequired, const Consensus::Params& consensusParams)
+{
+    int nFound = 0;
+    CBlockIndex* pstart = pindex;
+    for (int i = 0; i < consensusParams.nMajorityWindow && pstart != NULL; i++)
+    {
+        if (pstart->nVersion >= minVersion)
+            ++nFound;
+        pstart = pstart->pprev;
+    }
+
+    UniValue rv(UniValue::VOBJ);
+    rv.pushKV("status", nFound >= nRequired);
+    rv.pushKV("found", nFound);
+    rv.pushKV("required", nRequired);
+    rv.pushKV("window", consensusParams.nMajorityWindow);
+    return rv;
+}
+
+static UniValue SoftForkDesc(const std::string &name, int version, CBlockIndex* pindex, const Consensus::Params& consensusParams)
+{
+    UniValue rv(UniValue::VOBJ);
+    rv.pushKV("id", name);
+    rv.pushKV("version", version);
+    rv.pushKV("enforce", SoftForkMajorityDesc(version, pindex, consensusParams.nMajorityEnforceBlockUpgrade, consensusParams));
+    rv.pushKV("reject", SoftForkMajorityDesc(version, pindex, consensusParams.nMajorityRejectBlockOutdated, consensusParams));
+    return rv;
+}
+
+static UniValue NetworkUpgradeDesc(const Consensus::Params& consensusParams, Consensus::UpgradeIndex idx, int height)
+{
+    UniValue rv(UniValue::VOBJ);
+    auto upgrade = NetworkUpgradeInfo[idx];
+    rv.pushKV("name", upgrade.strName);
+    rv.pushKV("activationheight", consensusParams.vUpgrades[idx].nActivationHeight);
+    switch (NetworkUpgradeState(height, consensusParams, idx)) {
+        case UPGRADE_DISABLED: rv.pushKV("status", "disabled"); break;
+        case UPGRADE_PENDING: rv.pushKV("status", "pending"); break;
+        case UPGRADE_ACTIVE: rv.pushKV("status", "active"); break;
+    }
+    rv.pushKV("info", upgrade.strInfo);
+    return rv;
+}
+
+void NetworkUpgradeDescPushBack(
+    UniValue& networkUpgrades,
+    const Consensus::Params& consensusParams,
+    Consensus::UpgradeIndex idx,
+    int height)
+{
+    // Network upgrades with an activation height of NO_ACTIVATION_HEIGHT are
+    // hidden. This is used when network upgrade implementations are merged
+    // without specifying the activation height.
+    if (consensusParams.vUpgrades[idx].nActivationHeight != Consensus::NetworkUpgrade::NO_ACTIVATION_HEIGHT) {
+        networkUpgrades.pushKV(
+            HexInt(NetworkUpgradeInfo[idx].nBranchId),
+            NetworkUpgradeDesc(consensusParams, idx, height));
+    }
+}
+
+UniValue getblockchaininfo(const UniValue& params, bool fHelp)
+{
+    if (fHelp || params.size() != 0)
+        throw runtime_error(
+R"(getblockchaininfo
+Returns an object containing various state info regarding block chain processing.
+ 
+Note that when the chain tip is at the last block before a network upgrade activation,
+consensus.chaintip != consensus.nextblock.
+
+Result:
+{
+  "chain": "xxxx",        (string) current network name as defined in BIP70 (main, test, regtest)
+  "blocks": xxxxxx,       (numeric) the current number of blocks processed in the server
+  "headers": xxxxxx,      (numeric) the current number of headers we have validated
+  "bestblockhash": "...", (string) the hash of the currently best block
+  "difficulty": xxxxxx,   (numeric) the current difficulty
+  "verificationprogress": xxxx, (numeric) estimate of verification progress [0..1]
+  "chainwork": "xxxx"     (string) total amount of work in active chain, in hexadecimal
+  "commitments": xxxxxx,  (numeric) the current number of note commitments in the commitment tree
+  "softforks": [          (array) status of softforks in progress
+     {
+        "id": "xxxx",         (string) name of softfork
+        "version": xx,        (numeric) block version
+        "enforce": {          (object) progress toward enforcing the softfork rules for new-version blocks
+           "status": xx,       (boolean) true if threshold reached
+           "found": xx,        (numeric) number of blocks with the new version found
+           "required": xx,     (numeric) number of blocks required to trigger
+           "window": xx,       (numeric) maximum size of examined window of recent blocks
+        },
+        "reject": { ... }      (object) progress toward rejecting pre-softfork blocks (same fields as \"enforce\")
+     }, ...
+  ],
+  "upgrades": {                (object) status of network upgrades
+     "xxxx" : {                (string) branch ID of the upgrade
+        "name": "xxxx",        (string) name of upgrade
+        "activationheight": xxxxxx,  (numeric) block height of activation
+        "status": "xxxx",      (string) status of upgrade
+        "info": "xxxx",        (string) additional information about upgrade
+     }, ...
+  },
+  "consensus": {               (object) branch IDs of the current and upcoming consensus rules
+     "chaintip": "xxxxxxxx",   (string) branch ID used to validate the current chain tip
+     "nextblock": "xxxxxxxx"   (string) branch ID that the next block will be validated under
+  }
+}
+
+Examples:
+)" + HelpExampleCli("getblockchaininfo", "")
+   + HelpExampleRpc("getblockchaininfo", ""));
+
+    LOCK(cs_main);
+
+    UniValue obj(UniValue::VOBJ);
+    obj.pushKV("chain",                 Params().NetworkIDString());
+    obj.pushKV("blocks",                (int)chainActive.Height());
+    obj.pushKV("headers",               pindexBestHeader ? pindexBestHeader->nHeight : -1);
+    obj.pushKV("bestblockhash",         chainActive.Tip()->GetBlockHash().GetHex());
+    obj.pushKV("difficulty",            (double)GetNetworkDifficulty());
+    obj.pushKV("verificationprogress",  Checkpoints::GuessVerificationProgress(Params().Checkpoints(), chainActive.Tip()));
+    obj.pushKV("chainwork",             chainActive.Tip()->nChainWork.GetHex());
+    obj.pushKV("pruned",                fPruneMode);
+
+    SproutMerkleTree tree;
+    pcoinsTip->GetSproutAnchorAt(pcoinsTip->GetBestAnchor(SPROUT), tree);
+    obj.pushKV("commitments",           static_cast<uint64_t>(tree.size()));
+
+    CBlockIndex* tip = chainActive.Tip();
+    UniValue valuePools(UniValue::VARR);
+    valuePools.push_back(ValuePoolDesc("sprout", tip->nChainSproutValue, std::nullopt));
+    valuePools.push_back(ValuePoolDesc("sapling", tip->nChainSaplingValue, std::nullopt));
+    obj.pushKV("valuePools",            valuePools);
+
+    const Consensus::Params& consensusParams = Params().GetConsensus();
+    UniValue softforks(UniValue::VARR);
+    softforks.push_back(SoftForkDesc("bip34", 2, tip, consensusParams));
+    softforks.push_back(SoftForkDesc("bip66", 3, tip, consensusParams));
+    softforks.push_back(SoftForkDesc("bip65", 4, tip, consensusParams));
+    obj.pushKV("softforks",             softforks);
+
+    UniValue upgrades(UniValue::VOBJ);
+    for (int i = Consensus::UPGRADE_OVERWINTER; i < Consensus::MAX_NETWORK_UPGRADES; i++) {
+        NetworkUpgradeDescPushBack(upgrades, consensusParams, Consensus::UpgradeIndex(i), tip->nHeight);
+    }
+    obj.pushKV("upgrades", upgrades);
+
+    UniValue consensus(UniValue::VOBJ);
+    consensus.pushKV("chaintip", HexInt(CurrentEpochBranchId(tip->nHeight, consensusParams)));
+    consensus.pushKV("nextblock", HexInt(CurrentEpochBranchId(tip->nHeight + 1, consensusParams)));
+    obj.pushKV("consensus", consensus);
+
+    if (fPruneMode)
+    {
+        CBlockIndex *block = chainActive.Tip();
+        while (block && block->pprev && (block->pprev->nStatus & BLOCK_HAVE_DATA))
+            block = block->pprev;
+
+        obj.pushKV("pruneheight",        block->nHeight);
+    }
+    return obj;
+}
+
+/** Comparison function for sorting the getchaintips heads.  */
+struct CompareBlocksByHeight
+{
+    bool operator()(const CBlockIndex* a, const CBlockIndex* b) const
+    {
+        /* Make sure that unequal blocks with the same height do not compare
+           equal. Use the pointers themselves to make a distinction. */
+
+        if (a->nHeight != b->nHeight)
+          return (a->nHeight > b->nHeight);
+
+        return a < b;
+    }
+};
+
+UniValue getchaintips(const UniValue& params, bool fHelp)
+{
+    if (fHelp || params.size() != 0)
+        throw runtime_error(
+            "getchaintips\n"
+            "Return information about all known tips in the block tree,"
+            " including the main chain as well as orphaned branches.\n"
+            "\nResult:\n"
+            "[\n"
+            "  {\n"
+            "    \"height\": xxxx,         (numeric) height of the chain tip\n"
+            "    \"hash\": \"xxxx\",         (string) block hash of the tip\n"
+            "    \"branchlen\": 0          (numeric) zero for main chain\n"
+            "    \"status\": \"active\"      (string) \"active\" for the main chain\n"
+            "  },\n"
+            "  {\n"
+            "    \"height\": xxxx,\n"
+            "    \"hash\": \"xxxx\",\n"
+            "    \"branchlen\": 1          (numeric) length of branch connecting the tip to the main chain\n"
+            "    \"status\": \"xxxx\"        (string) status of the chain (active, valid-fork, valid-headers, headers-only, invalid)\n"
+            "  }\n"
+            "]\n"
+            "Possible values for status:\n"
+            "1.  \"invalid\"               This branch contains at least one invalid block\n"
+            "2.  \"headers-only\"          Not all blocks for this branch are available, but the headers are valid\n"
+            "3.  \"valid-headers\"         All blocks are available for this branch, but they were never fully validated\n"
+            "4.  \"valid-fork\"            This branch is not part of the active chain, but is fully validated\n"
+            "5.  \"active\"                This is the tip of the active main chain, which is certainly valid\n"
+            "\nExamples:\n"
+            + HelpExampleCli("getchaintips", "")
+            + HelpExampleRpc("getchaintips", "")
+        );
+
+    LOCK(cs_main);
+
+    /* Build up a list of chain tips.  We start with the list of all
+       known blocks, and successively remove blocks that appear as pprev
+       of another block.  */
+    std::set<const CBlockIndex*, CompareBlocksByHeight> setTips;
+    for (const auto &[hash, blockIndex] : mapBlockIndex)
+        setTips.insert(blockIndex);
+    for (const auto& [hash, blockIndex] : mapBlockIndex)
+    {
+        const CBlockIndex* pprev = blockIndex->pprev;
+        if (pprev)
+            setTips.erase(pprev);
+    }
+
+    // Always report the currently active tip.
+    setTips.insert(chainActive.Tip());
+
+    /* Construct the output array.  */
+    UniValue res(UniValue::VARR);
+    for (const auto block : setTips)
+    {
+        UniValue obj(UniValue::VOBJ);
+        obj.pushKV("height", block->nHeight);
+        obj.pushKV("hash", block->phashBlock->GetHex());
+
+        const int branchLen = block->nHeight - chainActive.FindFork(block)->nHeight;
+        obj.pushKV("branchlen", branchLen);
+
+        string status;
+        if (chainActive.Contains(block)) {
+            // This block is part of the currently active chain.
+            status = "active";
+        } else if (block->nStatus & BLOCK_FAILED_MASK) {
+            // This block or one of its ancestors is invalid.
+            status = "invalid";
+        } else if (block->nChainTx == 0) {
+            // This block cannot be connected because full block data for it or one of its parents is missing.
+            status = "headers-only";
+        } else if (block->IsValid(BLOCK_VALID_SCRIPTS)) {
+            // This block is fully validated, but no longer part of the active chain. It was probably the active block once, but was reorganized.
+            status = "valid-fork";
+        } else if (block->IsValid(BLOCK_VALID_TREE)) {
+            // The headers for this block are valid, but it has not been validated. It was probably never part of the most-work chain.
+            status = "valid-headers";
+        } else {
+            // No clue.
+            status = "unknown";
+        }
+        obj.pushKV("status", status);
+
+        res.push_back(obj);
+    }
+
+    return res;
+}
+
+UniValue mempoolInfoToJSON()
+{
+    UniValue ret(UniValue::VOBJ);
+    ret.pushKV("size", (int64_t) mempool.size());
+    ret.pushKV("bytes", (int64_t) mempool.GetTotalTxSize());
+    ret.pushKV("usage", (int64_t) mempool.DynamicMemoryUsage());
+
+    return ret;
+}
+
+UniValue getmempoolinfo(const UniValue& params, bool fHelp)
+{
+    if (fHelp || params.size() != 0)
+        throw runtime_error(
+            "getmempoolinfo\n"
+            "\nReturns details on the active state of the TX memory pool.\n"
+            "\nResult:\n"
+            "{\n"
+            "  \"size\": xxxxx                (numeric) Current tx count\n"
+            "  \"bytes\": xxxxx               (numeric) Sum of all tx sizes\n"
+            "  \"usage\": xxxxx               (numeric) Total memory usage for the mempool\n"
+            "}\n"
+            "\nExamples:\n"
+            + HelpExampleCli("getmempoolinfo", "")
+            + HelpExampleRpc("getmempoolinfo", "")
+        );
+
+    return mempoolInfoToJSON();
+}
+
+UniValue invalidateblock(const UniValue& params, bool fHelp)
+{
+    if (fHelp || params.size() != 1)
+        throw runtime_error(
+            "invalidateblock \"hash\"\n"
+            "\nPermanently marks a block as invalid, as if it violated a consensus rule.\n"
+            "\nArguments:\n"
+            "1. hash   (string, required) the hash of the block to mark as invalid\n"
+            "\nResult:\n"
+            "\nExamples:\n"
+            + HelpExampleCli("invalidateblock", "\"blockhash\"")
+            + HelpExampleRpc("invalidateblock", "\"blockhash\"")
+        );
+
+    std::string strHash = params[0].get_str();
+    uint256 hash(uint256S(strHash));
+    CValidationState state;
+
+    {
+        LOCK(cs_main);
+        if (mapBlockIndex.count(hash) == 0)
+            throw JSONRPCError(RPC_INVALID_ADDRESS_OR_KEY, "Block not found");
+
+        CBlockIndex* pblockindex = mapBlockIndex[hash];
+        InvalidateBlock(state, pblockindex);
+    }
+
+    if (state.IsValid()) {
+        ActivateBestChain(state);
+    }
+
+    if (!state.IsValid()) {
+        throw JSONRPCError(RPC_DATABASE_ERROR, state.GetRejectReason());
+    }
+
+    return NullUniValue;
+}
+
+UniValue reconsiderblock(const UniValue& params, bool fHelp)
+{
+    if (fHelp || params.size() != 1)
+        throw runtime_error(
+            "reconsiderblock \"hash\"\n"
+            "\nRemoves invalidity status of a block and its descendants, reconsider them for activation.\n"
+            "This can be used to undo the effects of invalidateblock.\n"
+            "\nArguments:\n"
+            "1. hash   (string, required) the hash of the block to reconsider\n"
+            "\nResult:\n"
+            "\nExamples:\n"
+            + HelpExampleCli("reconsiderblock", "\"blockhash\"")
+            + HelpExampleRpc("reconsiderblock", "\"blockhash\"")
+        );
+
+    std::string strHash = params[0].get_str();
+    uint256 hash(uint256S(strHash));
+    CValidationState state;
+
+    {
+        LOCK(cs_main);
+        if (mapBlockIndex.count(hash) == 0)
+            throw JSONRPCError(RPC_INVALID_ADDRESS_OR_KEY, "Block not found");
+
+        CBlockIndex* pblockindex = mapBlockIndex[hash];
+        ReconsiderBlock(state, pblockindex);
+    }
+
+    if (state.IsValid()) {
+        ActivateBestChain(state);
+    }
+
+    if (!state.IsValid()) {
+        throw JSONRPCError(RPC_DATABASE_ERROR, state.GetRejectReason());
+    }
+
+    return NullUniValue;
+}
+
+// insightexplorer
+UniValue blockToDeltasJSON(const CBlock& block, const CBlockIndex* blockindex)
+{
+    UniValue result(UniValue::VOBJ);
+    result.pushKV("hash", block.GetHash().GetHex());
+    // Only report confirmations if the block is on the main chain
+    if (!chainActive.Contains(blockindex))
+        throw JSONRPCError(RPC_INVALID_ADDRESS_OR_KEY, "Block is an orphan");
+    int confirmations = chainActive.Height() - blockindex->nHeight + 1;
+    result.pushKV("confirmations", confirmations);
+    result.pushKV("size", (int)::GetSerializeSize(block, SER_NETWORK, PROTOCOL_VERSION));
+    result.pushKV("height", blockindex->nHeight);
+    result.pushKV("version", block.nVersion);
+    result.pushKV("merkleroot", block.hashMerkleRoot.GetHex());
+
+    KeyIO keyIO(Params());
+    UniValue deltas(UniValue::VARR);
+    uint64_t i = 0;
+    for (const auto &tx : block.vtx) {
+        const uint256 txhash = tx.GetHash();
+
+        UniValue entry(UniValue::VOBJ);
+        entry.pushKV("txid", txhash.GetHex());
+        entry.pushKV("index", i);
+
+        UniValue inputs(UniValue::VARR);
+        if (!tx.IsCoinBase()) {
+            uint64_t index = 0;
+            for (const auto &input : tx.vin) {
+                UniValue delta(UniValue::VOBJ);
+                CSpentIndexValue spentInfo;
+                CSpentIndexKey spentKey(input.prevout.hash, input.prevout.n);
+
+                if (!GetSpentIndex(spentKey, spentInfo)) {
+                    throw JSONRPCError(RPC_INTERNAL_ERROR, "Spent information not available");
+                }
+                CTxDestination dest = DestFromAddressHash(spentInfo.addressType, spentInfo.addressHash);
+                if (IsValidDestination(dest)) {
+                    delta.pushKV("address", keyIO.EncodeDestination(dest));
+                }
+                delta.pushKV("patoshis", -1 * spentInfo.patoshis);
+                delta.pushKV("index", index);
+                delta.pushKV("prevtxid", input.prevout.hash.GetHex());
+                delta.pushKV("prevout", (int)input.prevout.n);
+
+                inputs.push_back(std::move(delta));
+                index ++;
+            }
+        }
+        entry.pushKV("inputs", std::move(inputs));
+
+        UniValue outputs(UniValue::VARR);
+        
+        uint64_t outIndex = 0;
+        for (const auto &out : tx.vout) {
+            UniValue delta(UniValue::VOBJ);
+            const uint160 addrhash = out.scriptPubKey.AddressHash();
+            CTxDestination dest;
+
+            if (out.scriptPubKey.IsPayToScriptHash()) {
+                dest = CScriptID(addrhash);
+            } else if (out.scriptPubKey.IsPayToPublicKeyHash()) {
+                dest = CKeyID(addrhash);
+            }
+            if (IsValidDestination(dest)) {
+                delta.pushKV("address", keyIO.EncodeDestination(dest));
+            }
+            delta.pushKV("patoshis", out.nValue);
+            delta.pushKV("index", outIndex);
+
+            outputs.push_back(std::move(delta));
+            outIndex ++;
+        }
+        entry.pushKV("outputs", std::move(outputs));
+        deltas.push_back(std::move(entry));
+        i ++;
+    }
+    result.pushKV("deltas", std::move(deltas));
+    result.pushKV("time", block.GetBlockTime());
+    result.pushKV("mediantime", (int64_t)blockindex->GetMedianTimePast());
+    result.pushKV("nonce", block.nNonce.GetHex());
+    result.pushKV("bits", strprintf("%08x", block.nBits));
+    result.pushKV("difficulty", GetDifficulty(blockindex));
+    result.pushKV("chainwork", blockindex->nChainWork.GetHex());
+
+    if (blockindex->pprev)
+        result.pushKV("previousblockhash", blockindex->pprev->GetBlockHash().GetHex());
+    CBlockIndex *pnext = chainActive.Next(blockindex);
+    if (pnext)
+        result.pushKV("nextblockhash", pnext->GetBlockHash().GetHex());
+    return result;
+}
+
+// insightexplorer
+UniValue getblockdeltas(const UniValue& params, bool fHelp)
+{
+    const std::string enableArg = "insightexplorer";
+    const bool enabled = fExperimentalMode && fInsightExplorer;
+    std::string disabledMsg = "";
+    if (!enabled) {
+        disabledMsg = experimentalDisabledHelpMsg("getblockdeltas", enableArg);
+    }
+    if (fHelp || params.size() != 1)
+        throw runtime_error(
+R"(getblockdeltas blockhash
+Returns the txid and index where an output is spent.)"
+            + disabledMsg +
+R"(Arguments:
+1. "hash"          (string, required) The block hash
+Result:
+{
+  "hash": "hash",              (string) block ID
+  "confirmations": n,          (numeric) number of confirmations
+  "size": n,                   (numeric) block size in bytes
+  "height": n,                 (numeric) block height
+  "version": n,                (numeric) block version (e.g. 4)
+  "merkleroot": "hash",        (string) block Merkle root
+  "deltas": [
+    {
+      "txid": "hash",          (string) transaction ID
+      "index": n,              (numeric) tx index in block
+      "inputs": [
+        {
+          "address": "taddr",  (string) transparent address
+          "patoshis": n,       (numeric) negative of spend amount
+          "index": n,          (numeric) vin index
+          "prevtxid": "hash",  (string) source utxo tx ID
+          "prevout": n         (numeric) source utxo index
+        }, ...
+      ],
+      "outputs": [
+        {
+          "address": "taddr",  (string) transparent address
+          "patoshis": n,       (numeric) amount
+          "index": n           (numeric) vout index
+        }, ...
+      ]
+    }, ...
+  ],
+  "time": n,                   (numeric) The block version
+  "mediantime": n,             (numeric) The most recent blocks' ave time
+  "nonce": "hexstring",        (hex string) The nonce
+  "bits": "hexstring",         (hex string) The bits
+  "difficulty": ,              (numeric) the current difficulty
+  "chainwork": "hexstring",    (hex string) total amount of work in active chain
+  "previousblockhash": "hash", (hex string) The hash of the previous block
+  "nextblockhash": "hash"      (hex string) The hash of the next block
+}
+Examples:)"
+            + HelpExampleCli("getblockdeltas", "00227e566682aebd6a7a5b772c96d7a999cadaebeaf1ce96f4191a3aad58b00b")
+            + HelpExampleRpc("getblockdeltas", "\"00227e566682aebd6a7a5b772c96d7a999cadaebeaf1ce96f4191a3aad58b00b\"")
+        );
+
+    if (!enabled) {
+        throw JSONRPCError(RPC_MISC_ERROR, "Error: getblockdeltas is disabled. "
+            "Run './pastel-cli help getblockdeltas' for instructions on how to enable this feature.");
+    }
+
+    std::string strHash = params[0].get_str();
+    uint256 hash(uint256S(strHash));
+
+    if (mapBlockIndex.count(hash) == 0)
+        throw JSONRPCError(RPC_INVALID_ADDRESS_OR_KEY, "Block not found");
+
+    CBlock block;
+    CBlockIndex* pblockindex = mapBlockIndex[hash];
+
+    if (fHavePruned && !(pblockindex->nStatus & BLOCK_HAVE_DATA) && pblockindex->nTx > 0)
+        throw JSONRPCError(RPC_INTERNAL_ERROR, "Block not available (pruned data)");
+
+    if (!ReadBlockFromDisk(block, pblockindex))
+        throw JSONRPCError(RPC_INTERNAL_ERROR, "Can't read block from disk");
+
+    return blockToDeltasJSON(block, pblockindex);
+}
+static const CRPCCommand commands[] =
+{ //  category              name                      actor (function)         okSafeMode
+  //  --------------------- ------------------------  -----------------------  ----------
+    { "blockchain",         "getblockchaininfo",      &getblockchaininfo,      true  },
+    { "blockchain",         "getbestblockhash",       &getbestblockhash,       true  },
+    { "blockchain",         "getblockcount",          &getblockcount,          true  },
+    { "blockchain",         "getblock",               &getblock,               true  },
+    { "blockchain",         "getblockhash",           &getblockhash,           true  },
+    { "blockchain",         "getblockheader",         &getblockheader,         true  },
+    { "blockchain",         "getchaintips",           &getchaintips,           true  },
+    { "blockchain",         "getdifficulty",          &getdifficulty,          true  },
+    { "blockchain",         "getmempoolinfo",         &getmempoolinfo,         true  },
+    { "blockchain",         "getrawmempool",          &getrawmempool,          true  },
+    { "blockchain",         "gettxout",               &gettxout,               true  },
+    { "blockchain",         "gettxoutsetinfo",        &gettxoutsetinfo,        true  },
+    { "blockchain",         "verifychain",            &verifychain,            true  },
+
+    // insightexplorer
+    { "blockchain",         "getblockdeltas",         &getblockdeltas,         false },    
+    
+    /* Not shown in help */
+    { "hidden",             "invalidateblock",        &invalidateblock,        true  },
+    { "hidden",             "reconsiderblock",        &reconsiderblock,        true  },
+};
+
+void RegisterBlockchainRPCCommands(CRPCTable &tableRPC)
+{
+    for (unsigned int vcidx = 0; vcidx < ARRAYLEN(commands); vcidx++)
+        tableRPC.appendCommand(commands[vcidx].name, &commands[vcidx]);
+}