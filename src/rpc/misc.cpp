--- conflicted
+++ resolved
@@ -1,1214 +1,704 @@
-<<<<<<< HEAD
-// Copyright (c) 2010 Satoshi Nakamoto
-// Copyright (c) 2009-2014 The Bitcoin Core developers
-// Distributed under the MIT software license, see the accompanying
-// file COPYING or https://www.opensource.org/licenses/mit-license.php.
-
-#include "clientversion.h"
-#include "init.h"
-#include "key_io.h"
-#include "main.h"
-#include "net.h"
-#include "netbase.h"
-#include "rpc/server.h"
-#include "timedata.h"
-#include "txmempool.h"
-#include "util.h"
-#ifdef ENABLE_WALLET
-#include "wallet/wallet.h"
-#include "wallet/walletdb.h"
-#endif
-
-#include <stdint.h>
-#include <variant>
-
-#include <boost/assign/list_of.hpp>
-
-#include <univalue.h>
-
-#include "zcash/Address.hpp"
-
-using namespace std;
-
-/**
- * @note Do not add or change anything in the information returned by this
- * method. `getinfo` exists for backwards-compatibility only. It combines
- * information from wildly different sources in the program, which is a mess,
- * and is thus planned to be deprecated eventually.
- *
- * Based on the source of the information, new information should be added to:
- * - `getblockchaininfo`,
- * - `getnetworkinfo` or
- * - `getwalletinfo`
- *
- * Or alternatively, create a specific query method for the information.
- **/
-UniValue getinfo(const UniValue& params, bool fHelp)
-{
-    if (fHelp || params.size() != 0)
-        throw runtime_error(
-            "getinfo\n"
-            "Returns an object containing various state info.\n"
-            "\nResult:\n"
-            "{\n"
-            "  \"version\": xxxxx,           (numeric) the server version\n"
-            "  \"protocolversion\": xxxxx,   (numeric) the protocol version\n"
-            "  \"walletversion\": xxxxx,     (numeric) the wallet version\n"
-            "  \"balance\": xxxxxxx,         (numeric) the total Pastel balance of the wallet\n"
-            "  \"blocks\": xxxxxx,           (numeric) the current number of blocks processed in the server\n"
-            "  \"timeoffset\": xxxxx,        (numeric) the time offset\n"
-            "  \"connections\": xxxxx,       (numeric) the number of connections\n"
-            "  \"proxy\": \"host:port\",     (string, optional) the proxy used by the server\n"
-            "  \"difficulty\": xxxxxx,       (numeric) the current difficulty\n"
-            "  \"testnet\": true|false,      (boolean) if the server is using testnet or not\n"
-            "  \"keypoololdest\": xxxxxx,    (numeric) the timestamp (seconds since GMT epoch) of the oldest pre-generated key in the key pool\n"
-            "  \"keypoolsize\": xxxx,        (numeric) how many new keys are pre-generated\n"
-            "  \"unlocked_until\": ttt,      (numeric) the timestamp in seconds since epoch (midnight Jan 1 1970 GMT) that the wallet is unlocked for transfers, or 0 if the wallet is locked\n"
-            "  \"paytxfee\": x.xxxx,         (numeric) the transaction fee set in " + CURRENCY_UNIT + "/kB\n"
-            "  \"relayfee\": x.xxxx,         (numeric) minimum relay fee for non-free transactions in " + CURRENCY_UNIT + "/kB\n"
-            "  \"errors\": \"...\"           (string) any error messages\n"
-            "}\n"
-            "\nExamples:\n"
-            + HelpExampleCli("getinfo", "")
-            + HelpExampleRpc("getinfo", "")
-        );
-
-#ifdef ENABLE_WALLET
-    LOCK2(cs_main, pwalletMain ? &pwalletMain->cs_wallet : NULL);
-#else
-    LOCK(cs_main);
-#endif
-
-    proxyType proxy;
-    GetProxy(NET_IPV4, proxy);
-
-    UniValue obj(UniValue::VOBJ);
-    obj.pushKV("version", CLIENT_VERSION);
-    obj.pushKV("protocolversion", PROTOCOL_VERSION);
-#ifdef ENABLE_WALLET
-    if (pwalletMain) {
-        obj.pushKV("walletversion", pwalletMain->GetVersion());
-        obj.pushKV("balance",       ValueFromAmount(pwalletMain->GetBalance()));
-    }
-#endif
-    obj.pushKV("blocks",        (int)chainActive.Height());
-    obj.pushKV("timeoffset",    GetTimeOffset());
-    obj.pushKV("connections",   (int)vNodes.size());
-    obj.pushKV("proxy",         (proxy.IsValid() ? proxy.proxy.ToStringIPPort() : string()));
-    obj.pushKV("difficulty",    (double)GetDifficulty());
-    obj.pushKV("testnet",       Params().TestnetToBeDeprecatedFieldRPC());
-#ifdef ENABLE_WALLET
-    if (pwalletMain) {
-        obj.pushKV("keypoololdest", pwalletMain->GetOldestKeyPoolTime());
-        obj.pushKV("keypoolsize",   (int)pwalletMain->GetKeyPoolSize());
-    }
-    if (pwalletMain && pwalletMain->IsCrypted())
-        obj.pushKV("unlocked_until", nWalletUnlockTime);
-    obj.pushKV("paytxfee",      ValueFromAmount(payTxFee.GetFeePerK()));
-#endif
-    obj.pushKV("relayfee",      ValueFromAmount(::minRelayTxFee.GetFeePerK()));
-    obj.pushKV("errors",        GetWarnings("statusbar"));
-    return obj;
-}
-
-#ifdef ENABLE_WALLET
-class DescribeAddressVisitor
-{
-public:
-    UniValue operator()(const CNoDestination &dest) const { return UniValue(UniValue::VOBJ); }
-
-    UniValue operator()(const CKeyID &keyID) const {
-        UniValue obj(UniValue::VOBJ);
-        CPubKey vchPubKey;
-        obj.pushKV("isscript", false);
-        if (pwalletMain && pwalletMain->GetPubKey(keyID, vchPubKey)) {
-            obj.pushKV("pubkey", HexStr(vchPubKey));
-            obj.pushKV("iscompressed", vchPubKey.IsCompressed());
-        }
-        return obj;
-    }
-
-    UniValue operator()(const CScriptID &scriptID) const {
-        KeyIO keyIO(Params());
-        UniValue obj(UniValue::VOBJ);
-        CScript subscript;
-        obj.pushKV("isscript", true);
-        if (pwalletMain && pwalletMain->GetCScript(scriptID, subscript)) {
-            std::vector<CTxDestination> addresses;
-            txnouttype whichType;
-            int nRequired;
-            ExtractDestinations(subscript, whichType, addresses, nRequired);
-            obj.pushKV("script", GetTxnOutputType(whichType));
-            obj.pushKV("hex", HexStr(subscript.begin(), subscript.end()));
-            UniValue a(UniValue::VARR);
-            for (const CTxDestination& addr : addresses) {
-                a.push_back(keyIO.EncodeDestination(addr));
-            }
-            obj.pushKV("addresses", a);
-            if (whichType == TX_MULTISIG)
-                obj.pushKV("sigsrequired", nRequired);
-        }
-        return obj;
-    }
-};
-#endif
-
-UniValue validateaddress(const UniValue& params, bool fHelp)
-{
-    if (fHelp || params.size() != 1)
-        throw runtime_error(
-            "validateaddress \"zcashaddress\"\n"
-            "\nReturn information about the given Pastel address.\n"
-            "\nArguments:\n"
-            "1. \"zcashaddress\"     (string, required) The Pastel address to validate\n"
-            "\nResult:\n"
-            "{\n"
-            "  \"isvalid\" : true|false,         (boolean) If the address is valid or not. If not, this is the only property returned.\n"
-            "  \"address\" : \"zcashaddress\",   (string) The Pastel address validated\n"
-            "  \"scriptPubKey\" : \"hex\",       (string) The hex encoded scriptPubKey generated by the address\n"
-            "  \"ismine\" : true|false,          (boolean) If the address is yours or not\n"
-            "  \"isscript\" : true|false,        (boolean) If the key is a script\n"
-            "  \"pubkey\" : \"publickeyhex\",    (string) The hex value of the raw public key\n"
-            "  \"iscompressed\" : true|false,    (boolean) If the address is compressed\n"
-            "  \"account\" : \"account\"         (string) DEPRECATED. The account associated with the address, \"\" is the default account\n"
-            "}\n"
-            "\nExamples:\n"
-            + HelpExampleCli("validateaddress", "\"1PSSGeFHDnKNxiEyFrD1wcEaHr9hrQDDWc\"")
-            + HelpExampleRpc("validateaddress", "\"1PSSGeFHDnKNxiEyFrD1wcEaHr9hrQDDWc\"")
-        );
-
-#ifdef ENABLE_WALLET
-    LOCK2(cs_main, pwalletMain ? &pwalletMain->cs_wallet : NULL);
-#else
-    LOCK(cs_main);
-#endif
-
-    KeyIO keyIO(Params());
-    CTxDestination dest = keyIO.DecodeDestination(params[0].get_str());
-    bool isValid = IsValidDestination(dest);
-
-    UniValue ret(UniValue::VOBJ);
-    ret.pushKV("isvalid", isValid);
-    if (isValid)
-    {
-        std::string currentAddress = keyIO.EncodeDestination(dest);
-        ret.pushKV("address", currentAddress);
-
-        CScript scriptPubKey = GetScriptForDestination(dest);
-        ret.pushKV("scriptPubKey", HexStr(scriptPubKey.begin(), scriptPubKey.end()));
-
-#ifdef ENABLE_WALLET
-        isminetype mine = pwalletMain ? IsMine(*pwalletMain, dest) : ISMINE_NO;
-        ret.pushKV("ismine", (mine & ISMINE_SPENDABLE) ? true : false);
-        ret.pushKV("iswatchonly", (mine & ISMINE_WATCH_ONLY) ? true: false);
-        UniValue detail = std::visit(DescribeAddressVisitor(), dest);
-        ret.pushKVs(detail);
-        if (pwalletMain && pwalletMain->mapAddressBook.count(dest))
-            ret.pushKV("account", pwalletMain->mapAddressBook[dest].name);
-#endif
-    }
-    return ret;
-}
-
-
-class DescribePaymentAddressVisitor
-{
-public:
-    UniValue operator()(const libzcash::InvalidEncoding &zaddr) const { return UniValue(UniValue::VOBJ); }
-
-    UniValue operator()(const libzcash::SproutPaymentAddress &zaddr) const {
-        UniValue obj(UniValue::VOBJ);
-        obj.pushKV("type", "sprout");
-        obj.pushKV("payingkey", zaddr.a_pk.GetHex());
-        obj.pushKV("transmissionkey", zaddr.pk_enc.GetHex());
-#ifdef ENABLE_WALLET
-        if (pwalletMain) {
-            obj.pushKV("ismine", HaveSpendingKeyForPaymentAddress(pwalletMain)(zaddr));
-        }
-#endif
-        return obj;
-    }
-
-    UniValue operator()(const libzcash::SaplingPaymentAddress &zaddr) const {
-        UniValue obj(UniValue::VOBJ);
-        obj.pushKV("type", "sapling");
-        obj.pushKV("diversifier", HexStr(zaddr.d));
-        obj.pushKV("diversifiedtransmissionkey", zaddr.pk_d.GetHex());
-#ifdef ENABLE_WALLET
-        if (pwalletMain) {
-            obj.pushKV("ismine", HaveSpendingKeyForPaymentAddress(pwalletMain)(zaddr));
-        }
-#endif
-        return obj;
-    }
-};
-
-UniValue z_validateaddress(const UniValue& params, bool fHelp)
-{
-    if (fHelp || params.size() != 1)
-        throw runtime_error(
-            "z_validateaddress \"zaddr\"\n"
-            "\nReturn information about the given z address.\n"
-            "\nArguments:\n"
-            "1. \"zaddr\"     (string, required) The z address to validate\n"
-            "\nResult:\n"
-            "{\n"
-            "  \"isvalid\" : true|false,      (boolean) If the address is valid or not. If not, this is the only property returned.\n"
-            "  \"address\" : \"zaddr\",         (string) The z address validated\n"
-            "  \"type\" : \"xxxx\",             (string) \"sprout\" or \"sapling\"\n"
-            "  \"ismine\" : true|false,       (boolean) If the address is yours or not\n"
-            "  \"payingkey\" : \"hex\",         (string) [sprout] The hex value of the paying key, a_pk\n"
-            "  \"transmissionkey\" : \"hex\",   (string) [sprout] The hex value of the transmission key, pk_enc\n"
-            "  \"diversifier\" : \"hex\",       (string) [sapling] The hex value of the diversifier, d\n"
-            "  \"diversifiedtransmissionkey\" : \"hex\", (string) [sapling] The hex value of pk_d\n"
-
-            "}\n"
-            "\nExamples:\n"
-            + HelpExampleCli("z_validateaddress", "\"PzWcy67ygestjagHaFZxjWxmawMeShmQWNPE8FNJp23pQS2twecwps5223ajUtN7iihxR4MmLDFQ19heHkBx5AKaDooS6aQ\"")
-            + HelpExampleRpc("z_validateaddress", "\"PzWcy67ygestjagHaFZxjWxmawMeShmQWNPE8FNJp23pQS2twecwps5223ajUtN7iihxR4MmLDFQ19heHkBx5AKaDooS6aQ\"")
-        );
-
-
-#ifdef ENABLE_WALLET
-    LOCK2(cs_main, pwalletMain->cs_wallet);
-#else
-    LOCK(cs_main);
-#endif
-
-    KeyIO keyIO(Params());
-    string strAddress = params[0].get_str();
-    auto address = keyIO.DecodePaymentAddress(strAddress);
-    bool isValid = IsValidPaymentAddress(address);
-
-    UniValue ret(UniValue::VOBJ);
-    ret.pushKV("isvalid", isValid);
-    if (isValid)
-    {
-        ret.pushKV("address", strAddress);
-        UniValue detail = std::visit(DescribePaymentAddressVisitor(), address);
-        ret.pushKVs(detail);
-    }
-    return ret;
-}
-
-
-/**
- * Used by addmultisigaddress / createmultisig:
- */
-CScript _createmultisig_redeemScript(const UniValue& params)
-{
-    int nRequired = params[0].get_int();
-    const UniValue& keys = params[1].get_array();
-
-    // Gather public keys
-    if (nRequired < 1)
-        throw runtime_error("a multisignature address must require at least one key to redeem");
-    if ((int)keys.size() < nRequired)
-        throw runtime_error(
-            strprintf("not enough keys supplied "
-                      "(got %u keys, but need at least %d to redeem)", keys.size(), nRequired));
-    if (keys.size() > 16)
-        throw runtime_error("Number of addresses involved in the multisignature address creation > 16\nReduce the number");
-
-    KeyIO keyIO(Params());
-
-    std::vector<CPubKey> pubkeys;
-    pubkeys.resize(keys.size());
-    for (unsigned int i = 0; i < keys.size(); i++)
-    {
-        const std::string& ks = keys[i].get_str();
-#ifdef ENABLE_WALLET
-        // Case 1: Bitcoin address and we have full public key:
-        CTxDestination dest = keyIO.DecodeDestination(ks);
-        if (pwalletMain && IsValidDestination(dest)) {
-            const CKeyID *keyID = std::get_if<CKeyID>(&dest);
-            if (!keyID) {
-                throw std::runtime_error(strprintf("%s does not refer to a key", ks));
-            }
-            CPubKey vchPubKey;
-            if (!pwalletMain->GetPubKey(*keyID, vchPubKey)) {
-                throw std::runtime_error(strprintf("no full public key for address %s", ks));
-            }
-            if (!vchPubKey.IsFullyValid())
-                throw runtime_error(" Invalid public key: "+ks);
-            pubkeys[i] = vchPubKey;
-        }
-
-        // Case 2: hex public key
-        else
-#endif
-        if (IsHex(ks))
-        {
-            CPubKey vchPubKey(ParseHex(ks));
-            if (!vchPubKey.IsFullyValid())
-                throw runtime_error(" Invalid public key: "+ks);
-            pubkeys[i] = vchPubKey;
-        }
-        else
-        {
-            throw runtime_error(" Invalid public key: "+ks);
-        }
-    }
-    CScript result = GetScriptForMultisig(nRequired, pubkeys);
-
-    if (result.size() > MAX_SCRIPT_ELEMENT_SIZE)
-        throw runtime_error(
-                strprintf("redeemScript exceeds size limit: %d > %d", result.size(), MAX_SCRIPT_ELEMENT_SIZE));
-
-    return result;
-}
-
-UniValue createmultisig(const UniValue& params, bool fHelp)
-{
-    if (fHelp || params.size() < 2 || params.size() > 2)
-    {
-        string msg = "createmultisig nrequired [\"key\",...]\n"
-            "\nCreates a multi-signature address with n signature of m keys required.\n"
-            "It returns a json object with the address and redeemScript.\n"
-
-            "\nArguments:\n"
-            "1. nrequired      (numeric, required) The number of required signatures out of the n keys or addresses.\n"
-            "2. \"keys\"       (string, required) A json array of keys which are Pastel addresses or hex-encoded public keys\n"
-            "     [\n"
-            "       \"key\"    (string) Pastel address or hex-encoded public key\n"
-            "       ,...\n"
-            "     ]\n"
-
-            "\nResult:\n"
-            "{\n"
-            "  \"address\":\"multisigaddress\",  (string) The value of the new multisig address.\n"
-            "  \"redeemScript\":\"script\"       (string) The string value of the hex-encoded redemption script.\n"
-            "}\n"
-
-            "\nExamples:\n"
-            "\nCreate a multisig address from 2 addresses\n"
-            + HelpExampleCli("createmultisig", "2 \"[\\\"Ptor9ydHJuGpNWFAX3ZTu3bXevEhCaDVrsY\\\",\\\"Ptor9ydHJuGpNWFAX3ZTu3bXevEhCaDVrsY\\\"]\"") +
-            "\nAs a json rpc call\n"
-            + HelpExampleRpc("createmultisig", "2, \"[\\\"Ptor9ydHJuGpNWFAX3ZTu3bXevEhCaDVrsY\\\",\\\"Ptor9ydHJuGpNWFAX3ZTu3bXevEhCaDVrsY\\\"]\"")
-        ;
-        throw runtime_error(msg);
-    }
-
-    // Construct using pay-to-script-hash:
-    CScript inner = _createmultisig_redeemScript(params);
-    CScriptID innerID(inner);
-
-    KeyIO keyIO(Params());
-    UniValue result(UniValue::VOBJ);
-    result.pushKV("address", keyIO.EncodeDestination(innerID));
-    result.pushKV("redeemScript", HexStr(inner.begin(), inner.end()));
-
-    return result;
-}
-
-UniValue verifymessage(const UniValue& params, bool fHelp)
-{
-    if (fHelp || params.size() != 3)
-        throw runtime_error(
-            "verifymessage \"zcashaddress\" \"signature\" \"message\"\n"
-            "\nVerify a signed message\n"
-            "\nArguments:\n"
-            "1. \"zcashaddress\"    (string, required) The Pastel address to use for the signature.\n"
-            "2. \"signature\"       (string, required) The signature provided by the signer in base 64 encoding (see signmessage).\n"
-            "3. \"message\"         (string, required) The message that was signed.\n"
-            "\nResult:\n"
-            "true|false   (boolean) If the signature is verified or not.\n"
-            "\nExamples:\n"
-            "\nUnlock the wallet for 30 seconds\n"
-            + HelpExampleCli("walletpassphrase", "\"mypassphrase\" 30") +
-            "\nCreate the signature\n"
-            + HelpExampleCli("signmessage", "\"Ptor9ydHJuGpNWFAX3ZTu3bXevEhCaDVrsY\" \"my message\"") +
-            "\nVerify the signature\n"
-            + HelpExampleCli("verifymessage", "\"Ptor9ydHJuGpNWFAX3ZTu3bXevEhCaDVrsY\" \"signature\" \"my message\"") +
-            "\nAs json rpc\n"
-            + HelpExampleRpc("verifymessage", "\"Ptor9ydHJuGpNWFAX3ZTu3bXevEhCaDVrsY\", \"signature\", \"my message\"")
-        );
-
-    LOCK(cs_main);
-
-    string strAddress  = params[0].get_str();
-    string strSign     = params[1].get_str();
-    string strMessage  = params[2].get_str();
-
-    KeyIO keyIO(Params());
-    CTxDestination destination = keyIO.DecodeDestination(strAddress);
-    if (!IsValidDestination(destination)) {
-        throw JSONRPCError(RPC_TYPE_ERROR, "Invalid address");
-    }
-
-    const CKeyID *keyID = std::get_if<CKeyID>(&destination);
-    if (!keyID) {
-        throw JSONRPCError(RPC_TYPE_ERROR, "Address does not refer to key");
-    }
-
-    bool fInvalid = false;
-    vector<unsigned char> vchSig = DecodeBase64(strSign.c_str(), &fInvalid);
-
-    if (fInvalid)
-        throw JSONRPCError(RPC_INVALID_ADDRESS_OR_KEY, "Malformed base64 encoding");
-
-    CHashWriter ss(SER_GETHASH, 0);
-    ss << STR_MSG_MAGIC;
-    ss << strMessage;
-
-    CPubKey pubkey;
-    if (!pubkey.RecoverCompact(ss.GetHash(), vchSig))
-        return false;
-
-    return (pubkey.GetID() == *keyID);
-}
-
-UniValue setmocktime(const UniValue& params, bool fHelp)
-{
-    if (fHelp || params.size() != 1)
-        throw runtime_error(
-            "setmocktime timestamp\n"
-            "\nSet the local time to given timestamp (-regtest only)\n"
-            "\nArguments:\n"
-            "1. timestamp  (integer, required) Unix seconds-since-epoch timestamp\n"
-            "   Pass 0 to go back to using the system time."
-        );
-
-    if (!Params().MineBlocksOnDemand())
-        throw runtime_error("setmocktime for regression testing (-regtest mode) only");
-
-    // cs_vNodes is locked and node send/receive times are updated
-    // atomically with the time change to prevent peers from being
-    // disconnected because we think we haven't communicated with them
-    // in a long time.
-    LOCK2(cs_main, cs_vNodes);
-
-    RPCTypeCheck(params, boost::assign::list_of(UniValue::VNUM));
-    SetMockTime(params[0].get_int64());
-
-    uint64_t t = GetTime();
-    for (auto pnode : vNodes)
-        pnode->nLastSend = pnode->nLastRecv = t;
-
-    return NullUniValue;
-}
-
-// insightexplorer
-static bool getAddressFromIndex(
-    CScript::ScriptType type, const uint160 &hash, std::string &address)
-{
-    KeyIO keyIO(Params());
-    if (type == CScript::ScriptType::P2SH) {
-        address = keyIO.EncodeDestination(CScriptID(hash));
-    } else if (type == CScript::ScriptType::P2PKH) {
-        address = keyIO.EncodeDestination(CKeyID(hash));
-    } else {
-        return false;
-    }
-    return true;
-}
-
-// This function accepts an address and returns in the output parameters
-// the version and raw bytes for the RIPEMD-160 hash.
-static bool getIndexKey(const CTxDestination& dest, uint160& hashBytes, CScript::ScriptType& type)
-{
-    if (!IsValidDestination(dest)) {
-        return false;
-    }
-    if (IsKeyDestination(dest)) {
-        auto x = std::get_if<CKeyID>(&dest);
-        memcpy(&hashBytes, x->begin(), 20);
-        type = CScript::ScriptType::P2PKH;
-        return true;
-    }
-    if (IsScriptDestination(dest)) {
-        auto x = std::get_if<CScriptID>(&dest);
-        memcpy(&hashBytes, x->begin(), 20);
-        type = CScript::ScriptType::P2SH;
-        return true;
-    }
-    return false;
-}
-
-// insightexplorer
-static bool getAddressesFromParams(
-    const UniValue& params,
-    std::vector<std::pair<uint160, CScript::ScriptType>> &addresses)
-{
-    std::vector<std::string> param_addresses;
-    if (params[0].isStr()) {
-        param_addresses.push_back(params[0].get_str());
-    } else if (params[0].isObject()) {
-        UniValue addressValues = find_value(params[0].get_obj(), "addresses");
-        if (!addressValues.isArray()) {
-            throw JSONRPCError(RPC_INVALID_ADDRESS_OR_KEY,
-                "Addresses is expected to be an array");
-        }
-        for (const auto& it : addressValues.getValues()) {
-            param_addresses.push_back(it.get_str());
-        }
-
-    } else {
-        throw JSONRPCError(RPC_INVALID_ADDRESS_OR_KEY, "Invalid address");
-    }
-
-    KeyIO keyIO(Params());
-    for (const auto& it : param_addresses) {
-        CTxDestination address = keyIO.DecodeDestination(it);
-        uint160 hashBytes;
-        CScript::ScriptType type = CScript::ScriptType::UNKNOWN;
-        if (!getIndexKey(address, hashBytes, type)) {
-            throw JSONRPCError(RPC_INVALID_ADDRESS_OR_KEY, "Invalid address" + params[0].get_str());
-        }
-        addresses.push_back(std::make_pair(std::move(hashBytes), std::move(type)));
-    }
-    return true;
-}
-
-UniValue getaddressmempool(const UniValue& params, bool fHelp)
-{
-    const std::string enableArg = "insightexplorer";
-    const bool fEnableGetAddressMempool = fExperimentalMode && fInsightExplorer;
-    std::string disabledMsg = "";
-    if (!fEnableGetAddressMempool) {
-        disabledMsg = experimentalDisabledHelpMsg("getaddressmempool", enableArg);
-    }
-    if (fHelp || params.size() != 1)
-        throw runtime_error(
-R"(getaddressmempool {addresses: [taddr, ...]}
-Returns all mempool deltas for an address.)"
-+ disabledMsg +
-R"(Arguments:
-{
-  addresses:
-    [
-      address   (string) The base58check encoded address
-      ,...
-    ]
-}
-(or)
-address   (string) The base58check encoded address
-Result:
-[
-  {
-    address     (string) The base58check encoded address
-    txid        (string) The related txid
-    index       (number) The related input or output index
-    patoshis    (number) The difference of patoshis
-    timestamp   (number) The time the transaction entered the mempool (seconds)
-    prevtxid    (string) The previous txid (if spending)
-    prevout     (string) The previous transaction output index (if spending)
-  }
-]
-Examples:)"
-            + HelpExampleCli("getaddressmempool", "'{\"addresses\": [\"tPp3pfmLi57S8qoccfWnn2o4tXyoQ23wVSp\"]}'")
-            + HelpExampleRpc("getaddressmempool", "{\"addresses\": [\"tPp3pfmLi57S8qoccfWnn2o4tXyoQ23wVSp\"]}")
-        );
-
-    if (!fEnableGetAddressMempool) {
-        throw JSONRPCError(RPC_MISC_ERROR, "Error: getaddressmempool is disabled. "
-            "Run './pastel-cli help getaddressmempool' for instructions on how to enable this feature.");
-    }
-
-    std::vector<std::pair<uint160, CScript::ScriptType>> addresses;
-
-    if (!getAddressesFromParams(params, addresses)) {
-        throw JSONRPCError(RPC_INVALID_ADDRESS_OR_KEY, "Invalid address");
-    }
-    std::vector<std::pair<CMempoolAddressDeltaKey, CMempoolAddressDelta>> indexes;
-    mempool.getAddressIndex(addresses, indexes);
-    std::sort(indexes.begin(), indexes.end(),
-        [](const std::pair<CMempoolAddressDeltaKey, CMempoolAddressDelta>& a,
-           const std::pair<CMempoolAddressDeltaKey, CMempoolAddressDelta>& b) -> bool {
-               return a.second.time < b.second.time;
-           });
-
-    UniValue result(UniValue::VARR);
-
-    for (const auto& it : indexes) {
-        std::string address;
-        if (!getAddressFromIndex(it.first.type, it.first.addressBytes, address)) {
-            throw JSONRPCError(RPC_INVALID_ADDRESS_OR_KEY, "Unknown address type");
-        }
-        UniValue delta(UniValue::VOBJ);
-        delta.pushKV("address", std::move(address));
-        delta.pushKV("txid", it.first.txhash.GetHex());
-        delta.pushKV("index", (int)it.first.index);
-        delta.pushKV("patoshis", it.second.amount);
-        delta.pushKV("timestamp", it.second.time);
-        if (it.second.amount < 0) {
-            delta.pushKV("prevtxid", it.second.prevhash.GetHex());
-            delta.pushKV("prevout", (int)it.second.prevout);
-        }
-        result.push_back(std::move(delta));
-    }
-    return result;
-}
-
-static const CRPCCommand commands[] =
-{ //  category              name                      actor (function)         okSafeMode
-  //  --------------------- ------------------------  -----------------------  ----------
-    { "control",            "getinfo",                &getinfo,                true  }, /* uses wallet if enabled */
-    { "util",               "validateaddress",        &validateaddress,        true  }, /* uses wallet if enabled */
-    { "util",               "z_validateaddress",      &z_validateaddress,      true  }, /* uses wallet if enabled */
-    { "util",               "createmultisig",         &createmultisig,         true  },
-    { "util",               "verifymessage",          &verifymessage,          true  },
-
-    /* Address index */
-    { "addressindex",       "getaddressmempool",      &getaddressmempool,      true  }, /* insight explorer */
-
-    /* Not shown in help */
-    { "hidden",             "setmocktime",            &setmocktime,            true  },
-};
-
-void RegisterMiscRPCCommands(CRPCTable &tableRPC)
-{
-    for (unsigned int vcidx = 0; vcidx < ARRAYLEN(commands); vcidx++)
-        tableRPC.appendCommand(commands[vcidx].name, &commands[vcidx]);
-}
-=======
-// Copyright (c) 2010 Satoshi Nakamoto
-// Copyright (c) 2009-2014 The Bitcoin Core developers
-// Distributed under the MIT software license, see the accompanying
-// file COPYING or https://www.opensource.org/licenses/mit-license.php.
-
-#include "clientversion.h"
-#include "init.h"
-#include "key_io.h"
-#include "main.h"
-#include "net.h"
-#include "netbase.h"
-#include "rpc/server.h"
-#include "timedata.h"
-#include "util.h"
-#ifdef ENABLE_WALLET
-#include "wallet/wallet.h"
-#include "wallet/walletdb.h"
-#endif
-
-#include <stdint.h>
-#include <variant>
-
-#include <boost/assign/list_of.hpp>
-
-#include <univalue.h>
-
-#include "zcash/Address.hpp"
-
-using namespace std;
-
-/**
- * @note Do not add or change anything in the information returned by this
- * method. `getinfo` exists for backwards-compatibility only. It combines
- * information from wildly different sources in the program, which is a mess,
- * and is thus planned to be deprecated eventually.
- *
- * Based on the source of the information, new information should be added to:
- * - `getblockchaininfo`,
- * - `getnetworkinfo` or
- * - `getwalletinfo`
- *
- * Or alternatively, create a specific query method for the information.
- **/
-UniValue getinfo(const UniValue& params, bool fHelp)
-{
-    if (fHelp || params.size() != 0)
-        throw runtime_error(
-            "getinfo\n"
-            "Returns an object containing various state info.\n"
-            "\nResult:\n"
-            "{\n"
-            "  \"version\": xxxxx,           (numeric) the server version\n"
-            "  \"protocolversion\": xxxxx,   (numeric) the protocol version\n"
-            "  \"walletversion\": xxxxx,     (numeric) the wallet version\n"
-            "  \"balance\": xxxxxxx,         (numeric) the total Pastel balance of the wallet\n"
-            "  \"blocks\": xxxxxx,           (numeric) the current number of blocks processed in the server\n"
-            "  \"timeoffset\": xxxxx,        (numeric) the time offset\n"
-            "  \"connections\": xxxxx,       (numeric) the number of connections\n"
-            "  \"proxy\": \"host:port\",     (string, optional) the proxy used by the server\n"
-            "  \"difficulty\": xxxxxx,       (numeric) the current difficulty\n"
-            "  \"testnet\": true|false,      (boolean) if the server is using testnet or not\n"
-            "  \"keypoololdest\": xxxxxx,    (numeric) the timestamp (seconds since GMT epoch) of the oldest pre-generated key in the key pool\n"
-            "  \"keypoolsize\": xxxx,        (numeric) how many new keys are pre-generated\n"
-            "  \"unlocked_until\": ttt,      (numeric) the timestamp in seconds since epoch (midnight Jan 1 1970 GMT) that the wallet is unlocked for transfers, or 0 if the wallet is locked\n"
-            "  \"paytxfee\": x.xxxx,         (numeric) the transaction fee set in " + CURRENCY_UNIT + "/kB\n"
-            "  \"relayfee\": x.xxxx,         (numeric) minimum relay fee for non-free transactions in " + CURRENCY_UNIT + "/kB\n"
-            "  \"errors\": \"...\"           (string) any error messages\n"
-            "}\n"
-            "\nExamples:\n"
-            + HelpExampleCli("getinfo", "")
-            + HelpExampleRpc("getinfo", "")
-        );
-
-#ifdef ENABLE_WALLET
-    LOCK2(cs_main, pwalletMain ? &pwalletMain->cs_wallet : NULL);
-#else
-    LOCK(cs_main);
-#endif
-
-    proxyType proxy;
-    GetProxy(NET_IPV4, proxy);
-
-    UniValue obj(UniValue::VOBJ);
-    obj.pushKV("version", CLIENT_VERSION);
-    obj.pushKV("protocolversion", PROTOCOL_VERSION);
-#ifdef ENABLE_WALLET
-    if (pwalletMain) {
-        obj.pushKV("walletversion", pwalletMain->GetVersion());
-        obj.pushKV("balance",       ValueFromAmount(pwalletMain->GetBalance()));
-    }
-#endif
-    obj.pushKV("blocks",        (int)chainActive.Height());
-    obj.pushKV("timeoffset",    GetTimeOffset());
-    obj.pushKV("connections",   (int)vNodes.size());
-    obj.pushKV("proxy",         (proxy.IsValid() ? proxy.proxy.ToStringIPPort() : string()));
-    obj.pushKV("difficulty",    (double)GetDifficulty());
-    obj.pushKV("testnet",       Params().TestnetToBeDeprecatedFieldRPC());
-#ifdef ENABLE_WALLET
-    if (pwalletMain) {
-        obj.pushKV("keypoololdest", pwalletMain->GetOldestKeyPoolTime());
-        obj.pushKV("keypoolsize",   (int)pwalletMain->GetKeyPoolSize());
-    }
-    if (pwalletMain && pwalletMain->IsCrypted())
-        obj.pushKV("unlocked_until", nWalletUnlockTime);
-    obj.pushKV("paytxfee",      ValueFromAmount(payTxFee.GetFeePerK()));
-#endif
-    obj.pushKV("relayfee",      ValueFromAmount(::minRelayTxFee.GetFeePerK()));
-    obj.pushKV("errors",        GetWarnings("statusbar"));
-    return obj;
-}
-
-#ifdef ENABLE_WALLET
-class DescribeAddressVisitor
-{
-public:
-    UniValue operator()(const CNoDestination &dest) const { return UniValue(UniValue::VOBJ); }
-
-    UniValue operator()(const CKeyID &keyID) const {
-        UniValue obj(UniValue::VOBJ);
-        CPubKey vchPubKey;
-        obj.pushKV("isscript", false);
-        if (pwalletMain && pwalletMain->GetPubKey(keyID, vchPubKey)) {
-            obj.pushKV("pubkey", HexStr(vchPubKey));
-            obj.pushKV("iscompressed", vchPubKey.IsCompressed());
-        }
-        return obj;
-    }
-
-    UniValue operator()(const CScriptID &scriptID) const {
-        KeyIO keyIO(Params());
-        UniValue obj(UniValue::VOBJ);
-        CScript subscript;
-        obj.pushKV("isscript", true);
-        if (pwalletMain && pwalletMain->GetCScript(scriptID, subscript)) {
-            std::vector<CTxDestination> addresses;
-            txnouttype whichType;
-            int nRequired;
-            ExtractDestinations(subscript, whichType, addresses, nRequired);
-            obj.pushKV("script", GetTxnOutputType(whichType));
-            obj.pushKV("hex", HexStr(subscript.begin(), subscript.end()));
-            UniValue a(UniValue::VARR);
-            for (const CTxDestination& addr : addresses) {
-                a.push_back(keyIO.EncodeDestination(addr));
-            }
-            obj.pushKV("addresses", a);
-            if (whichType == TX_MULTISIG)
-                obj.pushKV("sigsrequired", nRequired);
-        }
-        return obj;
-    }
-};
-#endif
-
-UniValue validateaddress(const UniValue& params, bool fHelp)
-{
-    if (fHelp || params.size() != 1)
-        throw runtime_error(
-            "validateaddress \"zcashaddress\"\n"
-            "\nReturn information about the given Pastel address.\n"
-            "\nArguments:\n"
-            "1. \"zcashaddress\"     (string, required) The Pastel address to validate\n"
-            "\nResult:\n"
-            "{\n"
-            "  \"isvalid\" : true|false,         (boolean) If the address is valid or not. If not, this is the only property returned.\n"
-            "  \"address\" : \"zcashaddress\",   (string) The Pastel address validated\n"
-            "  \"scriptPubKey\" : \"hex\",       (string) The hex encoded scriptPubKey generated by the address\n"
-            "  \"ismine\" : true|false,          (boolean) If the address is yours or not\n"
-            "  \"isscript\" : true|false,        (boolean) If the key is a script\n"
-            "  \"pubkey\" : \"publickeyhex\",    (string) The hex value of the raw public key\n"
-            "  \"iscompressed\" : true|false,    (boolean) If the address is compressed\n"
-            "  \"account\" : \"account\"         (string) DEPRECATED. The account associated with the address, \"\" is the default account\n"
-            "}\n"
-            "\nExamples:\n"
-            + HelpExampleCli("validateaddress", "\"1PSSGeFHDnKNxiEyFrD1wcEaHr9hrQDDWc\"")
-            + HelpExampleRpc("validateaddress", "\"1PSSGeFHDnKNxiEyFrD1wcEaHr9hrQDDWc\"")
-        );
-
-#ifdef ENABLE_WALLET
-    LOCK2(cs_main, pwalletMain ? &pwalletMain->cs_wallet : NULL);
-#else
-    LOCK(cs_main);
-#endif
-
-    KeyIO keyIO(Params());
-    CTxDestination dest = keyIO.DecodeDestination(params[0].get_str());
-    bool isValid = IsValidDestination(dest);
-
-    UniValue ret(UniValue::VOBJ);
-    ret.pushKV("isvalid", isValid);
-    if (isValid)
-    {
-        std::string currentAddress = keyIO.EncodeDestination(dest);
-        ret.pushKV("address", currentAddress);
-
-        CScript scriptPubKey = GetScriptForDestination(dest);
-        ret.pushKV("scriptPubKey", HexStr(scriptPubKey.begin(), scriptPubKey.end()));
-
-#ifdef ENABLE_WALLET
-        isminetype mine = pwalletMain ? IsMine(*pwalletMain, dest) : ISMINE_NO;
-        ret.pushKV("ismine", (mine & ISMINE_SPENDABLE) ? true : false);
-        ret.pushKV("iswatchonly", (mine & ISMINE_WATCH_ONLY) ? true: false);
-        UniValue detail = std::visit(DescribeAddressVisitor(), dest);
-        ret.pushKVs(detail);
-        if (pwalletMain && pwalletMain->mapAddressBook.count(dest))
-            ret.pushKV("account", pwalletMain->mapAddressBook[dest].name);
-#endif
-    }
-    return ret;
-}
-
-
-class DescribePaymentAddressVisitor
-{
-public:
-    UniValue operator()(const libzcash::InvalidEncoding &zaddr) const { return UniValue(UniValue::VOBJ); }
-
-    UniValue operator()(const libzcash::SproutPaymentAddress &zaddr) const {
-        UniValue obj(UniValue::VOBJ);
-        obj.pushKV("type", "sprout");
-        obj.pushKV("payingkey", zaddr.a_pk.GetHex());
-        obj.pushKV("transmissionkey", zaddr.pk_enc.GetHex());
-#ifdef ENABLE_WALLET
-        if (pwalletMain) {
-            obj.pushKV("ismine", HaveSpendingKeyForPaymentAddress(pwalletMain)(zaddr));
-        }
-#endif
-        return obj;
-    }
-
-    UniValue operator()(const libzcash::SaplingPaymentAddress &zaddr) const {
-        UniValue obj(UniValue::VOBJ);
-        obj.pushKV("type", "sapling");
-        obj.pushKV("diversifier", HexStr(zaddr.d));
-        obj.pushKV("diversifiedtransmissionkey", zaddr.pk_d.GetHex());
-#ifdef ENABLE_WALLET
-        if (pwalletMain) {
-            obj.pushKV("ismine", HaveSpendingKeyForPaymentAddress(pwalletMain)(zaddr));
-        }
-#endif
-        return obj;
-    }
-};
-
-UniValue z_validateaddress(const UniValue& params, bool fHelp)
-{
-    if (fHelp || params.size() != 1)
-        throw runtime_error(
-            "z_validateaddress \"zaddr\"\n"
-            "\nReturn information about the given z address.\n"
-            "\nArguments:\n"
-            "1. \"zaddr\"     (string, required) The z address to validate\n"
-            "\nResult:\n"
-            "{\n"
-            "  \"isvalid\" : true|false,      (boolean) If the address is valid or not. If not, this is the only property returned.\n"
-            "  \"address\" : \"zaddr\",         (string) The z address validated\n"
-            "  \"type\" : \"xxxx\",             (string) \"sprout\" or \"sapling\"\n"
-            "  \"ismine\" : true|false,       (boolean) If the address is yours or not\n"
-            "  \"payingkey\" : \"hex\",         (string) [sprout] The hex value of the paying key, a_pk\n"
-            "  \"transmissionkey\" : \"hex\",   (string) [sprout] The hex value of the transmission key, pk_enc\n"
-            "  \"diversifier\" : \"hex\",       (string) [sapling] The hex value of the diversifier, d\n"
-            "  \"diversifiedtransmissionkey\" : \"hex\", (string) [sapling] The hex value of pk_d\n"
-
-            "}\n"
-            "\nExamples:\n"
-            + HelpExampleCli("z_validateaddress", "\"PzWcy67ygestjagHaFZxjWxmawMeShmQWNPE8FNJp23pQS2twecwps5223ajUtN7iihxR4MmLDFQ19heHkBx5AKaDooS6aQ\"")
-            + HelpExampleRpc("z_validateaddress", "\"PzWcy67ygestjagHaFZxjWxmawMeShmQWNPE8FNJp23pQS2twecwps5223ajUtN7iihxR4MmLDFQ19heHkBx5AKaDooS6aQ\"")
-        );
-
-
-#ifdef ENABLE_WALLET
-    LOCK2(cs_main, pwalletMain->cs_wallet);
-#else
-    LOCK(cs_main);
-#endif
-
-    KeyIO keyIO(Params());
-    string strAddress = params[0].get_str();
-    auto address = keyIO.DecodePaymentAddress(strAddress);
-    bool isValid = IsValidPaymentAddress(address);
-
-    UniValue ret(UniValue::VOBJ);
-    ret.pushKV("isvalid", isValid);
-    if (isValid)
-    {
-        ret.pushKV("address", strAddress);
-        UniValue detail = std::visit(DescribePaymentAddressVisitor(), address);
-        ret.pushKVs(detail);
-    }
-    return ret;
-}
-
-
-/**
- * Used by addmultisigaddress / createmultisig:
- */
-CScript _createmultisig_redeemScript(const UniValue& params)
-{
-    int nRequired = params[0].get_int();
-    const UniValue& keys = params[1].get_array();
-
-    // Gather public keys
-    if (nRequired < 1)
-        throw runtime_error("a multisignature address must require at least one key to redeem");
-    if ((int)keys.size() < nRequired)
-        throw runtime_error(
-            strprintf("not enough keys supplied "
-                      "(got %u keys, but need at least %d to redeem)", keys.size(), nRequired));
-    if (keys.size() > 16)
-        throw runtime_error("Number of addresses involved in the multisignature address creation > 16\nReduce the number");
-
-    KeyIO keyIO(Params());
-
-    std::vector<CPubKey> pubkeys;
-    pubkeys.resize(keys.size());
-    for (unsigned int i = 0; i < keys.size(); i++)
-    {
-        const std::string& ks = keys[i].get_str();
-#ifdef ENABLE_WALLET
-        // Case 1: Bitcoin address and we have full public key:
-        CTxDestination dest = keyIO.DecodeDestination(ks);
-        if (pwalletMain && IsValidDestination(dest)) {
-            const CKeyID *keyID = std::get_if<CKeyID>(&dest);
-            if (!keyID) {
-                throw std::runtime_error(strprintf("%s does not refer to a key", ks));
-            }
-            CPubKey vchPubKey;
-            if (!pwalletMain->GetPubKey(*keyID, vchPubKey)) {
-                throw std::runtime_error(strprintf("no full public key for address %s", ks));
-            }
-            if (!vchPubKey.IsFullyValid())
-                throw runtime_error(" Invalid public key: "+ks);
-            pubkeys[i] = vchPubKey;
-        }
-
-        // Case 2: hex public key
-        else
-#endif
-        if (IsHex(ks))
-        {
-            CPubKey vchPubKey(ParseHex(ks));
-            if (!vchPubKey.IsFullyValid())
-                throw runtime_error(" Invalid public key: "+ks);
-            pubkeys[i] = vchPubKey;
-        }
-        else
-        {
-            throw runtime_error(" Invalid public key: "+ks);
-        }
-    }
-    CScript result = GetScriptForMultisig(nRequired, pubkeys);
-
-    if (result.size() > MAX_SCRIPT_ELEMENT_SIZE)
-        throw runtime_error(
-                strprintf("redeemScript exceeds size limit: %d > %d", result.size(), MAX_SCRIPT_ELEMENT_SIZE));
-
-    return result;
-}
-
-UniValue createmultisig(const UniValue& params, bool fHelp)
-{
-    if (fHelp || params.size() < 2 || params.size() > 2)
-    {
-        string msg = "createmultisig nrequired [\"key\",...]\n"
-            "\nCreates a multi-signature address with n signature of m keys required.\n"
-            "It returns a json object with the address and redeemScript.\n"
-
-            "\nArguments:\n"
-            "1. nrequired      (numeric, required) The number of required signatures out of the n keys or addresses.\n"
-            "2. \"keys\"       (string, required) A json array of keys which are Pastel addresses or hex-encoded public keys\n"
-            "     [\n"
-            "       \"key\"    (string) Pastel address or hex-encoded public key\n"
-            "       ,...\n"
-            "     ]\n"
-
-            "\nResult:\n"
-            "{\n"
-            "  \"address\":\"multisigaddress\",  (string) The value of the new multisig address.\n"
-            "  \"redeemScript\":\"script\"       (string) The string value of the hex-encoded redemption script.\n"
-            "}\n"
-
-            "\nExamples:\n"
-            "\nCreate a multisig address from 2 addresses\n"
-            + HelpExampleCli("createmultisig", "2 \"[\\\"Ptor9ydHJuGpNWFAX3ZTu3bXevEhCaDVrsY\\\",\\\"Ptor9ydHJuGpNWFAX3ZTu3bXevEhCaDVrsY\\\"]\"") +
-            "\nAs a json rpc call\n"
-            + HelpExampleRpc("createmultisig", "2, \"[\\\"Ptor9ydHJuGpNWFAX3ZTu3bXevEhCaDVrsY\\\",\\\"Ptor9ydHJuGpNWFAX3ZTu3bXevEhCaDVrsY\\\"]\"")
-        ;
-        throw runtime_error(msg);
-    }
-
-    // Construct using pay-to-script-hash:
-    CScript inner = _createmultisig_redeemScript(params);
-    CScriptID innerID(inner);
-
-    KeyIO keyIO(Params());
-    UniValue result(UniValue::VOBJ);
-    result.pushKV("address", keyIO.EncodeDestination(innerID));
-    result.pushKV("redeemScript", HexStr(inner.begin(), inner.end()));
-
-    return result;
-}
-
-UniValue verifymessage(const UniValue& params, bool fHelp)
-{
-    if (fHelp || params.size() != 3)
-        throw runtime_error(
-            "verifymessage \"zcashaddress\" \"signature\" \"message\"\n"
-            "\nVerify a signed message\n"
-            "\nArguments:\n"
-            "1. \"zcashaddress\"    (string, required) The Pastel address to use for the signature.\n"
-            "2. \"signature\"       (string, required) The signature provided by the signer in base 64 encoding (see signmessage).\n"
-            "3. \"message\"         (string, required) The message that was signed.\n"
-            "\nResult:\n"
-            "true|false   (boolean) If the signature is verified or not.\n"
-            "\nExamples:\n"
-            "\nUnlock the wallet for 30 seconds\n"
-            + HelpExampleCli("walletpassphrase", "\"mypassphrase\" 30") +
-            "\nCreate the signature\n"
-            + HelpExampleCli("signmessage", "\"Ptor9ydHJuGpNWFAX3ZTu3bXevEhCaDVrsY\" \"my message\"") +
-            "\nVerify the signature\n"
-            + HelpExampleCli("verifymessage", "\"Ptor9ydHJuGpNWFAX3ZTu3bXevEhCaDVrsY\" \"signature\" \"my message\"") +
-            "\nAs json rpc\n"
-            + HelpExampleRpc("verifymessage", "\"Ptor9ydHJuGpNWFAX3ZTu3bXevEhCaDVrsY\", \"signature\", \"my message\"")
-        );
-
-    LOCK(cs_main);
-
-    string strAddress  = params[0].get_str();
-    string strSign     = params[1].get_str();
-    string strMessage  = params[2].get_str();
-
-    KeyIO keyIO(Params());
-    CTxDestination destination = keyIO.DecodeDestination(strAddress);
-    if (!IsValidDestination(destination)) {
-        throw JSONRPCError(RPC_TYPE_ERROR, "Invalid address");
-    }
-
-    const CKeyID *keyID = std::get_if<CKeyID>(&destination);
-    if (!keyID) {
-        throw JSONRPCError(RPC_TYPE_ERROR, "Address does not refer to key");
-    }
-
-    bool fInvalid = false;
-    vector<unsigned char> vchSig = DecodeBase64(strSign.c_str(), &fInvalid);
-
-    if (fInvalid)
-        throw JSONRPCError(RPC_INVALID_ADDRESS_OR_KEY, "Malformed base64 encoding");
-
-    CHashWriter ss(SER_GETHASH, 0);
-    ss << STR_MSG_MAGIC;
-    ss << strMessage;
-
-    CPubKey pubkey;
-    if (!pubkey.RecoverCompact(ss.GetHash(), vchSig))
-        return false;
-
-    return (pubkey.GetID() == *keyID);
-}
-
-UniValue setmocktime(const UniValue& params, bool fHelp)
-{
-    if (fHelp || params.size() != 1)
-        throw runtime_error(
-            "setmocktime timestamp\n"
-            "\nSet the local time to given timestamp (-regtest only)\n"
-            "\nArguments:\n"
-            "1. timestamp  (integer, required) Unix seconds-since-epoch timestamp\n"
-            "   Pass 0 to go back to using the system time."
-        );
-
-    if (!Params().MineBlocksOnDemand())
-        throw runtime_error("setmocktime for regression testing (-regtest mode) only");
-
-    // cs_vNodes is locked and node send/receive times are updated
-    // atomically with the time change to prevent peers from being
-    // disconnected because we think we haven't communicated with them
-    // in a long time.
-    LOCK2(cs_main, cs_vNodes);
-
-    RPCTypeCheck(params, boost::assign::list_of(UniValue::VNUM));
-    SetMockTime(params[0].get_int64());
-
-    uint64_t t = GetTime();
-    for (auto pnode : vNodes)
-        pnode->nLastSend = pnode->nLastRecv = t;
-
-    return NullUniValue;
-}
-
-static UniValue RPCLockedMemoryInfo()
-{
-    LockedPool::Stats stats = LockedPoolManager::Instance().stats();
-    UniValue obj(UniValue::VOBJ);
-    obj.pushKV("used", uint64_t(stats.used));
-    obj.pushKV("free", uint64_t(stats.free));
-    obj.pushKV("total", uint64_t(stats.total));
-    obj.pushKV("locked", uint64_t(stats.locked));
-    obj.pushKV("chunks_used", uint64_t(stats.chunks_used));
-    obj.pushKV("chunks_free", uint64_t(stats.chunks_free));
-    return obj;
-}
-
-UniValue getmemoryinfo(const UniValue& params, bool fHelp)
-{
-    /* Please, avoid using the word "pool" here in the RPC interface or help,
-     * as users will undoubtedly confuse it with the other "memory pool"
-     */
-    if (fHelp || params.size() != 0)
-        throw runtime_error(
-            "getmemoryinfo\n"
-            "Returns an object containing information about memory usage.\n"
-            "\nResult:\n"
-            "{\n"
-            "  \"locked\": {               (json object) Information about locked memory manager\n"
-            "    \"used\": xxxxx,          (numeric) Number of bytes used\n"
-            "    \"free\": xxxxx,          (numeric) Number of bytes available in current arenas\n"
-            "    \"total\": xxxxxxx,       (numeric) Total number of bytes managed\n"
-            "    \"locked\": xxxxxx,       (numeric) Amount of bytes that succeeded locking. If this number is smaller than total, locking pages failed at some point and key data could be swapped to disk.\n"
-            "    \"chunks_used\": xxxxx,   (numeric) Number allocated chunks\n"
-            "    \"chunks_free\": xxxxx,   (numeric) Number unused chunks\n"
-            "  }\n"
-            "}\n"
-            "\nExamples:\n"
-            + HelpExampleCli("getmemoryinfo", "")
-            + HelpExampleRpc("getmemoryinfo", "")
-        );
-    UniValue obj(UniValue::VOBJ);
-    obj.pushKV("locked", RPCLockedMemoryInfo());
-    return obj;
-}
-
-static const CRPCCommand commands[] =
-{ //  category              name                      actor (function)         okSafeMode
-  //  --------------------- ------------------------  -----------------------  ----------
-    { "control",            "getinfo",                &getinfo,                true  }, /* uses wallet if enabled */
-    { "control",            "getmemoryinfo",          &getmemoryinfo,          true  },
-    { "util",               "validateaddress",        &validateaddress,        true  }, /* uses wallet if enabled */
-    { "util",               "z_validateaddress",      &z_validateaddress,      true  }, /* uses wallet if enabled */
-    { "util",               "createmultisig",         &createmultisig,         true  },
-    { "util",               "verifymessage",          &verifymessage,          true  },
-
-    /* Not shown in help */
-    { "hidden",             "setmocktime",            &setmocktime,            true  },
-};
-
-void RegisterMiscRPCCommands(CRPCTable &tableRPC)
-{
-    for (unsigned int vcidx = 0; vcidx < ARRAYLEN(commands); vcidx++)
-        tableRPC.appendCommand(commands[vcidx].name, &commands[vcidx]);
-}
->>>>>>> 7511ca64
+// Copyright (c) 2010 Satoshi Nakamoto
+// Copyright (c) 2009-2014 The Bitcoin Core developers
+// Distributed under the MIT software license, see the accompanying
+// file COPYING or https://www.opensource.org/licenses/mit-license.php.
+
+#include "clientversion.h"
+#include "init.h"
+#include "key_io.h"
+#include "main.h"
+#include "net.h"
+#include "netbase.h"
+#include "rpc/server.h"
+#include "timedata.h"
+#include "txmempool.h"
+#include "util.h"
+#ifdef ENABLE_WALLET
+#include "wallet/wallet.h"
+#include "wallet/walletdb.h"
+#endif
+
+#include <stdint.h>
+#include <variant>
+
+#include <boost/assign/list_of.hpp>
+
+#include <univalue.h>
+
+#include "zcash/Address.hpp"
+
+using namespace std;
+
+/**
+ * @note Do not add or change anything in the information returned by this
+ * method. `getinfo` exists for backwards-compatibility only. It combines
+ * information from wildly different sources in the program, which is a mess,
+ * and is thus planned to be deprecated eventually.
+ *
+ * Based on the source of the information, new information should be added to:
+ * - `getblockchaininfo`,
+ * - `getnetworkinfo` or
+ * - `getwalletinfo`
+ *
+ * Or alternatively, create a specific query method for the information.
+ **/
+UniValue getinfo(const UniValue& params, bool fHelp)
+{
+    if (fHelp || params.size() != 0)
+        throw runtime_error(
+            "getinfo\n"
+            "Returns an object containing various state info.\n"
+            "\nResult:\n"
+            "{\n"
+            "  \"version\": xxxxx,           (numeric) the server version\n"
+            "  \"protocolversion\": xxxxx,   (numeric) the protocol version\n"
+            "  \"walletversion\": xxxxx,     (numeric) the wallet version\n"
+            "  \"balance\": xxxxxxx,         (numeric) the total Pastel balance of the wallet\n"
+            "  \"blocks\": xxxxxx,           (numeric) the current number of blocks processed in the server\n"
+            "  \"timeoffset\": xxxxx,        (numeric) the time offset\n"
+            "  \"connections\": xxxxx,       (numeric) the number of connections\n"
+            "  \"proxy\": \"host:port\",     (string, optional) the proxy used by the server\n"
+            "  \"difficulty\": xxxxxx,       (numeric) the current difficulty\n"
+            "  \"testnet\": true|false,      (boolean) if the server is using testnet or not\n"
+            "  \"keypoololdest\": xxxxxx,    (numeric) the timestamp (seconds since GMT epoch) of the oldest pre-generated key in the key pool\n"
+            "  \"keypoolsize\": xxxx,        (numeric) how many new keys are pre-generated\n"
+            "  \"unlocked_until\": ttt,      (numeric) the timestamp in seconds since epoch (midnight Jan 1 1970 GMT) that the wallet is unlocked for transfers, or 0 if the wallet is locked\n"
+            "  \"paytxfee\": x.xxxx,         (numeric) the transaction fee set in " + CURRENCY_UNIT + "/kB\n"
+            "  \"relayfee\": x.xxxx,         (numeric) minimum relay fee for non-free transactions in " + CURRENCY_UNIT + "/kB\n"
+            "  \"errors\": \"...\"           (string) any error messages\n"
+            "}\n"
+            "\nExamples:\n"
+            + HelpExampleCli("getinfo", "")
+            + HelpExampleRpc("getinfo", "")
+        );
+
+#ifdef ENABLE_WALLET
+    LOCK2(cs_main, pwalletMain ? &pwalletMain->cs_wallet : NULL);
+#else
+    LOCK(cs_main);
+#endif
+
+    proxyType proxy;
+    GetProxy(NET_IPV4, proxy);
+
+    UniValue obj(UniValue::VOBJ);
+    obj.pushKV("version", CLIENT_VERSION);
+    obj.pushKV("protocolversion", PROTOCOL_VERSION);
+#ifdef ENABLE_WALLET
+    if (pwalletMain) {
+        obj.pushKV("walletversion", pwalletMain->GetVersion());
+        obj.pushKV("balance",       ValueFromAmount(pwalletMain->GetBalance()));
+    }
+#endif
+    obj.pushKV("blocks",        (int)chainActive.Height());
+    obj.pushKV("timeoffset",    GetTimeOffset());
+    obj.pushKV("connections",   (int)vNodes.size());
+    obj.pushKV("proxy",         (proxy.IsValid() ? proxy.proxy.ToStringIPPort() : string()));
+    obj.pushKV("difficulty",    (double)GetDifficulty());
+    obj.pushKV("testnet",       Params().TestnetToBeDeprecatedFieldRPC());
+#ifdef ENABLE_WALLET
+    if (pwalletMain) {
+        obj.pushKV("keypoololdest", pwalletMain->GetOldestKeyPoolTime());
+        obj.pushKV("keypoolsize",   (int)pwalletMain->GetKeyPoolSize());
+    }
+    if (pwalletMain && pwalletMain->IsCrypted())
+        obj.pushKV("unlocked_until", nWalletUnlockTime);
+    obj.pushKV("paytxfee",      ValueFromAmount(payTxFee.GetFeePerK()));
+#endif
+    obj.pushKV("relayfee",      ValueFromAmount(::minRelayTxFee.GetFeePerK()));
+    obj.pushKV("errors",        GetWarnings("statusbar"));
+    return obj;
+}
+
+#ifdef ENABLE_WALLET
+class DescribeAddressVisitor
+{
+public:
+    UniValue operator()(const CNoDestination &dest) const { return UniValue(UniValue::VOBJ); }
+
+    UniValue operator()(const CKeyID &keyID) const {
+        UniValue obj(UniValue::VOBJ);
+        CPubKey vchPubKey;
+        obj.pushKV("isscript", false);
+        if (pwalletMain && pwalletMain->GetPubKey(keyID, vchPubKey)) {
+            obj.pushKV("pubkey", HexStr(vchPubKey));
+            obj.pushKV("iscompressed", vchPubKey.IsCompressed());
+        }
+        return obj;
+    }
+
+    UniValue operator()(const CScriptID &scriptID) const {
+        KeyIO keyIO(Params());
+        UniValue obj(UniValue::VOBJ);
+        CScript subscript;
+        obj.pushKV("isscript", true);
+        if (pwalletMain && pwalletMain->GetCScript(scriptID, subscript)) {
+            std::vector<CTxDestination> addresses;
+            txnouttype whichType;
+            int nRequired;
+            ExtractDestinations(subscript, whichType, addresses, nRequired);
+            obj.pushKV("script", GetTxnOutputType(whichType));
+            obj.pushKV("hex", HexStr(subscript.begin(), subscript.end()));
+            UniValue a(UniValue::VARR);
+            for (const CTxDestination& addr : addresses) {
+                a.push_back(keyIO.EncodeDestination(addr));
+            }
+            obj.pushKV("addresses", a);
+            if (whichType == TX_MULTISIG)
+                obj.pushKV("sigsrequired", nRequired);
+        }
+        return obj;
+    }
+};
+#endif
+
+UniValue validateaddress(const UniValue& params, bool fHelp)
+{
+    if (fHelp || params.size() != 1)
+        throw runtime_error(
+            "validateaddress \"zcashaddress\"\n"
+            "\nReturn information about the given Pastel address.\n"
+            "\nArguments:\n"
+            "1. \"zcashaddress\"     (string, required) The Pastel address to validate\n"
+            "\nResult:\n"
+            "{\n"
+            "  \"isvalid\" : true|false,         (boolean) If the address is valid or not. If not, this is the only property returned.\n"
+            "  \"address\" : \"zcashaddress\",   (string) The Pastel address validated\n"
+            "  \"scriptPubKey\" : \"hex\",       (string) The hex encoded scriptPubKey generated by the address\n"
+            "  \"ismine\" : true|false,          (boolean) If the address is yours or not\n"
+            "  \"isscript\" : true|false,        (boolean) If the key is a script\n"
+            "  \"pubkey\" : \"publickeyhex\",    (string) The hex value of the raw public key\n"
+            "  \"iscompressed\" : true|false,    (boolean) If the address is compressed\n"
+            "  \"account\" : \"account\"         (string) DEPRECATED. The account associated with the address, \"\" is the default account\n"
+            "}\n"
+            "\nExamples:\n"
+            + HelpExampleCli("validateaddress", "\"1PSSGeFHDnKNxiEyFrD1wcEaHr9hrQDDWc\"")
+            + HelpExampleRpc("validateaddress", "\"1PSSGeFHDnKNxiEyFrD1wcEaHr9hrQDDWc\"")
+        );
+
+#ifdef ENABLE_WALLET
+    LOCK2(cs_main, pwalletMain ? &pwalletMain->cs_wallet : NULL);
+#else
+    LOCK(cs_main);
+#endif
+
+    KeyIO keyIO(Params());
+    CTxDestination dest = keyIO.DecodeDestination(params[0].get_str());
+    bool isValid = IsValidDestination(dest);
+
+    UniValue ret(UniValue::VOBJ);
+    ret.pushKV("isvalid", isValid);
+    if (isValid)
+    {
+        std::string currentAddress = keyIO.EncodeDestination(dest);
+        ret.pushKV("address", currentAddress);
+
+        CScript scriptPubKey = GetScriptForDestination(dest);
+        ret.pushKV("scriptPubKey", HexStr(scriptPubKey.begin(), scriptPubKey.end()));
+
+#ifdef ENABLE_WALLET
+        isminetype mine = pwalletMain ? IsMine(*pwalletMain, dest) : ISMINE_NO;
+        ret.pushKV("ismine", (mine & ISMINE_SPENDABLE) ? true : false);
+        ret.pushKV("iswatchonly", (mine & ISMINE_WATCH_ONLY) ? true: false);
+        UniValue detail = std::visit(DescribeAddressVisitor(), dest);
+        ret.pushKVs(detail);
+        if (pwalletMain && pwalletMain->mapAddressBook.count(dest))
+            ret.pushKV("account", pwalletMain->mapAddressBook[dest].name);
+#endif
+    }
+    return ret;
+}
+
+
+class DescribePaymentAddressVisitor
+{
+public:
+    UniValue operator()(const libzcash::InvalidEncoding &zaddr) const { return UniValue(UniValue::VOBJ); }
+
+    UniValue operator()(const libzcash::SproutPaymentAddress &zaddr) const {
+        UniValue obj(UniValue::VOBJ);
+        obj.pushKV("type", "sprout");
+        obj.pushKV("payingkey", zaddr.a_pk.GetHex());
+        obj.pushKV("transmissionkey", zaddr.pk_enc.GetHex());
+#ifdef ENABLE_WALLET
+        if (pwalletMain) {
+            obj.pushKV("ismine", HaveSpendingKeyForPaymentAddress(pwalletMain)(zaddr));
+        }
+#endif
+        return obj;
+    }
+
+    UniValue operator()(const libzcash::SaplingPaymentAddress &zaddr) const {
+        UniValue obj(UniValue::VOBJ);
+        obj.pushKV("type", "sapling");
+        obj.pushKV("diversifier", HexStr(zaddr.d));
+        obj.pushKV("diversifiedtransmissionkey", zaddr.pk_d.GetHex());
+#ifdef ENABLE_WALLET
+        if (pwalletMain) {
+            obj.pushKV("ismine", HaveSpendingKeyForPaymentAddress(pwalletMain)(zaddr));
+        }
+#endif
+        return obj;
+    }
+};
+
+UniValue z_validateaddress(const UniValue& params, bool fHelp)
+{
+    if (fHelp || params.size() != 1)
+        throw runtime_error(
+            "z_validateaddress \"zaddr\"\n"
+            "\nReturn information about the given z address.\n"
+            "\nArguments:\n"
+            "1. \"zaddr\"     (string, required) The z address to validate\n"
+            "\nResult:\n"
+            "{\n"
+            "  \"isvalid\" : true|false,      (boolean) If the address is valid or not. If not, this is the only property returned.\n"
+            "  \"address\" : \"zaddr\",         (string) The z address validated\n"
+            "  \"type\" : \"xxxx\",             (string) \"sprout\" or \"sapling\"\n"
+            "  \"ismine\" : true|false,       (boolean) If the address is yours or not\n"
+            "  \"payingkey\" : \"hex\",         (string) [sprout] The hex value of the paying key, a_pk\n"
+            "  \"transmissionkey\" : \"hex\",   (string) [sprout] The hex value of the transmission key, pk_enc\n"
+            "  \"diversifier\" : \"hex\",       (string) [sapling] The hex value of the diversifier, d\n"
+            "  \"diversifiedtransmissionkey\" : \"hex\", (string) [sapling] The hex value of pk_d\n"
+
+            "}\n"
+            "\nExamples:\n"
+            + HelpExampleCli("z_validateaddress", "\"PzWcy67ygestjagHaFZxjWxmawMeShmQWNPE8FNJp23pQS2twecwps5223ajUtN7iihxR4MmLDFQ19heHkBx5AKaDooS6aQ\"")
+            + HelpExampleRpc("z_validateaddress", "\"PzWcy67ygestjagHaFZxjWxmawMeShmQWNPE8FNJp23pQS2twecwps5223ajUtN7iihxR4MmLDFQ19heHkBx5AKaDooS6aQ\"")
+        );
+
+
+#ifdef ENABLE_WALLET
+    LOCK2(cs_main, pwalletMain->cs_wallet);
+#else
+    LOCK(cs_main);
+#endif
+
+    KeyIO keyIO(Params());
+    string strAddress = params[0].get_str();
+    auto address = keyIO.DecodePaymentAddress(strAddress);
+    bool isValid = IsValidPaymentAddress(address);
+
+    UniValue ret(UniValue::VOBJ);
+    ret.pushKV("isvalid", isValid);
+    if (isValid)
+    {
+        ret.pushKV("address", strAddress);
+        UniValue detail = std::visit(DescribePaymentAddressVisitor(), address);
+        ret.pushKVs(detail);
+    }
+    return ret;
+}
+
+
+/**
+ * Used by addmultisigaddress / createmultisig:
+ */
+CScript _createmultisig_redeemScript(const UniValue& params)
+{
+    int nRequired = params[0].get_int();
+    const UniValue& keys = params[1].get_array();
+
+    // Gather public keys
+    if (nRequired < 1)
+        throw runtime_error("a multisignature address must require at least one key to redeem");
+    if ((int)keys.size() < nRequired)
+        throw runtime_error(
+            strprintf("not enough keys supplied "
+                      "(got %u keys, but need at least %d to redeem)", keys.size(), nRequired));
+    if (keys.size() > 16)
+        throw runtime_error("Number of addresses involved in the multisignature address creation > 16\nReduce the number");
+
+    KeyIO keyIO(Params());
+
+    std::vector<CPubKey> pubkeys;
+    pubkeys.resize(keys.size());
+    for (unsigned int i = 0; i < keys.size(); i++)
+    {
+        const std::string& ks = keys[i].get_str();
+#ifdef ENABLE_WALLET
+        // Case 1: Bitcoin address and we have full public key:
+        CTxDestination dest = keyIO.DecodeDestination(ks);
+        if (pwalletMain && IsValidDestination(dest)) {
+            const CKeyID *keyID = std::get_if<CKeyID>(&dest);
+            if (!keyID) {
+                throw std::runtime_error(strprintf("%s does not refer to a key", ks));
+            }
+            CPubKey vchPubKey;
+            if (!pwalletMain->GetPubKey(*keyID, vchPubKey)) {
+                throw std::runtime_error(strprintf("no full public key for address %s", ks));
+            }
+            if (!vchPubKey.IsFullyValid())
+                throw runtime_error(" Invalid public key: "+ks);
+            pubkeys[i] = vchPubKey;
+        }
+
+        // Case 2: hex public key
+        else
+#endif
+        if (IsHex(ks))
+        {
+            CPubKey vchPubKey(ParseHex(ks));
+            if (!vchPubKey.IsFullyValid())
+                throw runtime_error(" Invalid public key: "+ks);
+            pubkeys[i] = vchPubKey;
+        }
+        else
+        {
+            throw runtime_error(" Invalid public key: "+ks);
+        }
+    }
+    CScript result = GetScriptForMultisig(nRequired, pubkeys);
+
+    if (result.size() > MAX_SCRIPT_ELEMENT_SIZE)
+        throw runtime_error(
+                strprintf("redeemScript exceeds size limit: %d > %d", result.size(), MAX_SCRIPT_ELEMENT_SIZE));
+
+    return result;
+}
+
+UniValue createmultisig(const UniValue& params, bool fHelp)
+{
+    if (fHelp || params.size() < 2 || params.size() > 2)
+    {
+        string msg = "createmultisig nrequired [\"key\",...]\n"
+            "\nCreates a multi-signature address with n signature of m keys required.\n"
+            "It returns a json object with the address and redeemScript.\n"
+
+            "\nArguments:\n"
+            "1. nrequired      (numeric, required) The number of required signatures out of the n keys or addresses.\n"
+            "2. \"keys\"       (string, required) A json array of keys which are Pastel addresses or hex-encoded public keys\n"
+            "     [\n"
+            "       \"key\"    (string) Pastel address or hex-encoded public key\n"
+            "       ,...\n"
+            "     ]\n"
+
+            "\nResult:\n"
+            "{\n"
+            "  \"address\":\"multisigaddress\",  (string) The value of the new multisig address.\n"
+            "  \"redeemScript\":\"script\"       (string) The string value of the hex-encoded redemption script.\n"
+            "}\n"
+
+            "\nExamples:\n"
+            "\nCreate a multisig address from 2 addresses\n"
+            + HelpExampleCli("createmultisig", "2 \"[\\\"Ptor9ydHJuGpNWFAX3ZTu3bXevEhCaDVrsY\\\",\\\"Ptor9ydHJuGpNWFAX3ZTu3bXevEhCaDVrsY\\\"]\"") +
+            "\nAs a json rpc call\n"
+            + HelpExampleRpc("createmultisig", "2, \"[\\\"Ptor9ydHJuGpNWFAX3ZTu3bXevEhCaDVrsY\\\",\\\"Ptor9ydHJuGpNWFAX3ZTu3bXevEhCaDVrsY\\\"]\"")
+        ;
+        throw runtime_error(msg);
+    }
+
+    // Construct using pay-to-script-hash:
+    CScript inner = _createmultisig_redeemScript(params);
+    CScriptID innerID(inner);
+
+    KeyIO keyIO(Params());
+    UniValue result(UniValue::VOBJ);
+    result.pushKV("address", keyIO.EncodeDestination(innerID));
+    result.pushKV("redeemScript", HexStr(inner.begin(), inner.end()));
+
+    return result;
+}
+
+UniValue verifymessage(const UniValue& params, bool fHelp)
+{
+    if (fHelp || params.size() != 3)
+        throw runtime_error(
+            "verifymessage \"zcashaddress\" \"signature\" \"message\"\n"
+            "\nVerify a signed message\n"
+            "\nArguments:\n"
+            "1. \"zcashaddress\"    (string, required) The Pastel address to use for the signature.\n"
+            "2. \"signature\"       (string, required) The signature provided by the signer in base 64 encoding (see signmessage).\n"
+            "3. \"message\"         (string, required) The message that was signed.\n"
+            "\nResult:\n"
+            "true|false   (boolean) If the signature is verified or not.\n"
+            "\nExamples:\n"
+            "\nUnlock the wallet for 30 seconds\n"
+            + HelpExampleCli("walletpassphrase", "\"mypassphrase\" 30") +
+            "\nCreate the signature\n"
+            + HelpExampleCli("signmessage", "\"Ptor9ydHJuGpNWFAX3ZTu3bXevEhCaDVrsY\" \"my message\"") +
+            "\nVerify the signature\n"
+            + HelpExampleCli("verifymessage", "\"Ptor9ydHJuGpNWFAX3ZTu3bXevEhCaDVrsY\" \"signature\" \"my message\"") +
+            "\nAs json rpc\n"
+            + HelpExampleRpc("verifymessage", "\"Ptor9ydHJuGpNWFAX3ZTu3bXevEhCaDVrsY\", \"signature\", \"my message\"")
+        );
+
+    LOCK(cs_main);
+
+    string strAddress  = params[0].get_str();
+    string strSign     = params[1].get_str();
+    string strMessage  = params[2].get_str();
+
+    KeyIO keyIO(Params());
+    CTxDestination destination = keyIO.DecodeDestination(strAddress);
+    if (!IsValidDestination(destination)) {
+        throw JSONRPCError(RPC_TYPE_ERROR, "Invalid address");
+    }
+
+    const CKeyID *keyID = std::get_if<CKeyID>(&destination);
+    if (!keyID) {
+        throw JSONRPCError(RPC_TYPE_ERROR, "Address does not refer to key");
+    }
+
+    bool fInvalid = false;
+    vector<unsigned char> vchSig = DecodeBase64(strSign.c_str(), &fInvalid);
+
+    if (fInvalid)
+        throw JSONRPCError(RPC_INVALID_ADDRESS_OR_KEY, "Malformed base64 encoding");
+
+    CHashWriter ss(SER_GETHASH, 0);
+    ss << STR_MSG_MAGIC;
+    ss << strMessage;
+
+    CPubKey pubkey;
+    if (!pubkey.RecoverCompact(ss.GetHash(), vchSig))
+        return false;
+
+    return (pubkey.GetID() == *keyID);
+}
+
+UniValue setmocktime(const UniValue& params, bool fHelp)
+{
+    if (fHelp || params.size() != 1)
+        throw runtime_error(
+            "setmocktime timestamp\n"
+            "\nSet the local time to given timestamp (-regtest only)\n"
+            "\nArguments:\n"
+            "1. timestamp  (integer, required) Unix seconds-since-epoch timestamp\n"
+            "   Pass 0 to go back to using the system time."
+        );
+
+    if (!Params().MineBlocksOnDemand())
+        throw runtime_error("setmocktime for regression testing (-regtest mode) only");
+
+    // cs_vNodes is locked and node send/receive times are updated
+    // atomically with the time change to prevent peers from being
+    // disconnected because we think we haven't communicated with them
+    // in a long time.
+    LOCK2(cs_main, cs_vNodes);
+
+    RPCTypeCheck(params, boost::assign::list_of(UniValue::VNUM));
+    SetMockTime(params[0].get_int64());
+
+    uint64_t t = GetTime();
+    for (auto pnode : vNodes)
+        pnode->nLastSend = pnode->nLastRecv = t;
+
+    return NullUniValue;
+}
+
+static UniValue RPCLockedMemoryInfo()
+{
+    LockedPool::Stats stats = LockedPoolManager::Instance().stats();
+    UniValue obj(UniValue::VOBJ);
+    obj.pushKV("used", uint64_t(stats.used));
+    obj.pushKV("free", uint64_t(stats.free));
+    obj.pushKV("total", uint64_t(stats.total));
+    obj.pushKV("locked", uint64_t(stats.locked));
+    obj.pushKV("chunks_used", uint64_t(stats.chunks_used));
+    obj.pushKV("chunks_free", uint64_t(stats.chunks_free));
+    return obj;
+}
+
+UniValue getmemoryinfo(const UniValue& params, bool fHelp)
+{
+    /* Please, avoid using the word "pool" here in the RPC interface or help,
+     * as users will undoubtedly confuse it with the other "memory pool"
+     */
+    if (fHelp || params.size() != 0)
+        throw runtime_error(
+            "getmemoryinfo\n"
+            "Returns an object containing information about memory usage.\n"
+            "\nResult:\n"
+            "{\n"
+            "  \"locked\": {               (json object) Information about locked memory manager\n"
+            "    \"used\": xxxxx,          (numeric) Number of bytes used\n"
+            "    \"free\": xxxxx,          (numeric) Number of bytes available in current arenas\n"
+            "    \"total\": xxxxxxx,       (numeric) Total number of bytes managed\n"
+            "    \"locked\": xxxxxx,       (numeric) Amount of bytes that succeeded locking. If this number is smaller than total, locking pages failed at some point and key data could be swapped to disk.\n"
+            "    \"chunks_used\": xxxxx,   (numeric) Number allocated chunks\n"
+            "    \"chunks_free\": xxxxx,   (numeric) Number unused chunks\n"
+            "  }\n"
+            "}\n"
+            "\nExamples:\n"
+            + HelpExampleCli("getmemoryinfo", "")
+            + HelpExampleRpc("getmemoryinfo", "")
+        );
+    UniValue obj(UniValue::VOBJ);
+    obj.pushKV("locked", RPCLockedMemoryInfo());
+    return obj;
+}
+
+// insightexplorer
+static bool getAddressFromIndex(
+    CScript::ScriptType type, const uint160 &hash, std::string &address)
+{
+    KeyIO keyIO(Params());
+    if (type == CScript::ScriptType::P2SH) {
+        address = keyIO.EncodeDestination(CScriptID(hash));
+    } else if (type == CScript::ScriptType::P2PKH) {
+        address = keyIO.EncodeDestination(CKeyID(hash));
+    } else {
+        return false;
+    }
+    return true;
+}
+
+// This function accepts an address and returns in the output parameters
+// the version and raw bytes for the RIPEMD-160 hash.
+static bool getIndexKey(const CTxDestination& dest, uint160& hashBytes, CScript::ScriptType& type)
+{
+    if (!IsValidDestination(dest)) {
+        return false;
+    }
+    if (IsKeyDestination(dest)) {
+        auto x = std::get_if<CKeyID>(&dest);
+        memcpy(&hashBytes, x->begin(), 20);
+        type = CScript::ScriptType::P2PKH;
+        return true;
+    }
+    if (IsScriptDestination(dest)) {
+        auto x = std::get_if<CScriptID>(&dest);
+        memcpy(&hashBytes, x->begin(), 20);
+        type = CScript::ScriptType::P2SH;
+        return true;
+    }
+    return false;
+}
+
+// insightexplorer
+static bool getAddressesFromParams(
+    const UniValue& params,
+    std::vector<std::pair<uint160, CScript::ScriptType>> &addresses)
+{
+    std::vector<std::string> param_addresses;
+    if (params[0].isStr()) {
+        param_addresses.push_back(params[0].get_str());
+    } else if (params[0].isObject()) {
+        UniValue addressValues = find_value(params[0].get_obj(), "addresses");
+        if (!addressValues.isArray()) {
+            throw JSONRPCError(RPC_INVALID_ADDRESS_OR_KEY,
+                "Addresses is expected to be an array");
+        }
+        for (const auto& it : addressValues.getValues()) {
+            param_addresses.push_back(it.get_str());
+        }
+
+    } else {
+        throw JSONRPCError(RPC_INVALID_ADDRESS_OR_KEY, "Invalid address");
+    }
+
+    KeyIO keyIO(Params());
+    for (const auto& it : param_addresses) {
+        CTxDestination address = keyIO.DecodeDestination(it);
+        uint160 hashBytes;
+        CScript::ScriptType type = CScript::ScriptType::UNKNOWN;
+        if (!getIndexKey(address, hashBytes, type)) {
+            throw JSONRPCError(RPC_INVALID_ADDRESS_OR_KEY, "Invalid address" + params[0].get_str());
+        }
+        addresses.push_back(std::make_pair(std::move(hashBytes), std::move(type)));
+    }
+    return true;
+}
+
+UniValue getaddressmempool(const UniValue& params, bool fHelp)
+{
+    const std::string enableArg = "insightexplorer";
+    const bool fEnableGetAddressMempool = fExperimentalMode && fInsightExplorer;
+    std::string disabledMsg = "";
+    if (!fEnableGetAddressMempool) {
+        disabledMsg = experimentalDisabledHelpMsg("getaddressmempool", enableArg);
+    }
+    if (fHelp || params.size() != 1)
+        throw runtime_error(
+R"(getaddressmempool {addresses: [taddr, ...]}
+Returns all mempool deltas for an address.)"
++ disabledMsg +
+R"(Arguments:
+{
+  addresses:
+    [
+      address   (string) The base58check encoded address
+      ,...
+    ]
+}
+(or)
+address   (string) The base58check encoded address
+Result:
+[
+  {
+    address     (string) The base58check encoded address
+    txid        (string) The related txid
+    index       (number) The related input or output index
+    patoshis    (number) The difference of patoshis
+    timestamp   (number) The time the transaction entered the mempool (seconds)
+    prevtxid    (string) The previous txid (if spending)
+    prevout     (string) The previous transaction output index (if spending)
+  }
+]
+Examples:)"
+            + HelpExampleCli("getaddressmempool", "'{\"addresses\": [\"tPp3pfmLi57S8qoccfWnn2o4tXyoQ23wVSp\"]}'")
+            + HelpExampleRpc("getaddressmempool", "{\"addresses\": [\"tPp3pfmLi57S8qoccfWnn2o4tXyoQ23wVSp\"]}")
+        );
+
+    if (!fEnableGetAddressMempool) {
+        throw JSONRPCError(RPC_MISC_ERROR, "Error: getaddressmempool is disabled. "
+            "Run './pastel-cli help getaddressmempool' for instructions on how to enable this feature.");
+    }
+
+    std::vector<std::pair<uint160, CScript::ScriptType>> addresses;
+
+    if (!getAddressesFromParams(params, addresses)) {
+        throw JSONRPCError(RPC_INVALID_ADDRESS_OR_KEY, "Invalid address");
+    }
+    std::vector<std::pair<CMempoolAddressDeltaKey, CMempoolAddressDelta>> indexes;
+    mempool.getAddressIndex(addresses, indexes);
+    std::sort(indexes.begin(), indexes.end(),
+        [](const std::pair<CMempoolAddressDeltaKey, CMempoolAddressDelta>& a,
+           const std::pair<CMempoolAddressDeltaKey, CMempoolAddressDelta>& b) -> bool {
+               return a.second.time < b.second.time;
+           });
+
+    UniValue result(UniValue::VARR);
+
+    for (const auto& it : indexes) {
+        std::string address;
+        if (!getAddressFromIndex(it.first.type, it.first.addressBytes, address)) {
+            throw JSONRPCError(RPC_INVALID_ADDRESS_OR_KEY, "Unknown address type");
+        }
+        UniValue delta(UniValue::VOBJ);
+        delta.pushKV("address", std::move(address));
+        delta.pushKV("txid", it.first.txhash.GetHex());
+        delta.pushKV("index", (int)it.first.index);
+        delta.pushKV("patoshis", it.second.amount);
+        delta.pushKV("timestamp", it.second.time);
+        if (it.second.amount < 0) {
+            delta.pushKV("prevtxid", it.second.prevhash.GetHex());
+            delta.pushKV("prevout", (int)it.second.prevout);
+        }
+        result.push_back(std::move(delta));
+    }
+    return result;
+}
+static const CRPCCommand commands[] =
+{ //  category              name                      actor (function)         okSafeMode
+  //  --------------------- ------------------------  -----------------------  ----------
+    { "control",            "getinfo",                &getinfo,                true  }, /* uses wallet if enabled */
+    { "control",            "getmemoryinfo",          &getmemoryinfo,          true  },
+    { "util",               "validateaddress",        &validateaddress,        true  }, /* uses wallet if enabled */
+    { "util",               "z_validateaddress",      &z_validateaddress,      true  }, /* uses wallet if enabled */
+    { "util",               "createmultisig",         &createmultisig,         true  },
+    { "util",               "verifymessage",          &verifymessage,          true  },
+
+    /* Address index */
+    { "addressindex",       "getaddressmempool",      &getaddressmempool,      true  }, /* insight explorer */
+
+    /* Not shown in help */
+    { "hidden",             "setmocktime",            &setmocktime,            true  },
+};
+
+void RegisterMiscRPCCommands(CRPCTable &tableRPC)
+{
+    for (unsigned int vcidx = 0; vcidx < ARRAYLEN(commands); vcidx++)
+        tableRPC.appendCommand(commands[vcidx].name, &commands[vcidx]);
+}