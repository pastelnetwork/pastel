// Copyright (c) 2009-2010 Satoshi Nakamoto
// Copyright (c) 2009-2014 The Bitcoin Core developers
// Distributed under the MIT software license, see the accompanying
// file COPYING or http://www.opensource.org/licenses/mit-license.php.

/**
 * Why base-58 instead of standard base-64 encoding?
 * - Don't want 0OIl characters that look the same in some fonts and
 *      could be used to create visually identical looking data.
 * - A string with non-alphanumeric characters is not as easily accepted as input.
 * - E-mail usually won't line-break if there's no punctuation to break at.
 * - Double-clicking selects the whole string as one word if it's all alphanumeric.
 */
#ifndef BITCOIN_BASE58_H
#define BITCOIN_BASE58_H

#include <string>
#include <vector>

/**
 * Encode a byte sequence as a base58-encoded string.
 * pbegin and pend cannot be NULL, unless both are.
 */
std::string EncodeBase58(const unsigned char* pbegin, const unsigned char* pend);

/**
 * Encode a byte vector as a base58-encoded string
 */
std::string EncodeBase58(const std::vector<unsigned char>& vch);

/**
 * Decode a base58-encoded string (psz) into a byte vector (vchRet).
 * return true if decoding is successful.
 * psz cannot be NULL.
 */
bool DecodeBase58(const char* psz, std::vector<unsigned char>& vchRet);

/**
 * Decode a base58-encoded string (str) into a byte vector (vchRet).
 * return true if decoding is successful.
 */
bool DecodeBase58(const std::string& str, std::vector<unsigned char>& vchRet);

/**
 * Encode a byte vector into a base58-encoded string, including checksum
 */
std::string EncodeBase58Check(const std::vector<unsigned char>& vchIn);

/**
 * Decode a base58-encoded string (psz) that includes a checksum into a byte
 * vector (vchRet), return true if decoding is successful
 */
bool DecodeBase58Check(const char* psz, std::vector<unsigned char>& vchRet);

/**
 * Decode a base58-encoded string (str) that includes a checksum into a byte
 * vector (vchRet), return true if decoding is successful
 */
bool DecodeBase58Check(const std::string& str, std::vector<unsigned char>& vchRet);
<<<<<<< HEAD

/**
 * Base class for all base58-encoded data
 */
class CBase58Data
{
protected:
    //! the version byte(s)
    std::vector<unsigned char> vchVersion;

    //! the actually encoded data
    typedef std::vector<unsigned char, zero_after_free_allocator<unsigned char> > vector_uchar;
    vector_uchar vchData;

    CBase58Data();
    void SetData(const std::vector<unsigned char> &vchVersionIn, const void* pdata, size_t nSize);
    void SetData(const std::vector<unsigned char> &vchVersionIn, const unsigned char *pbegin, const unsigned char *pend);

public:
    bool SetString(const char* psz, unsigned int nVersionBytes);
    bool SetString(const std::string& str, unsigned int nVersionBytes);
    std::string ToString() const;
    int CompareTo(const CBase58Data& b58) const;

    bool operator==(const CBase58Data& b58) const { return CompareTo(b58) == 0; }
    bool operator<=(const CBase58Data& b58) const { return CompareTo(b58) <= 0; }
    bool operator>=(const CBase58Data& b58) const { return CompareTo(b58) >= 0; }
    bool operator< (const CBase58Data& b58) const { return CompareTo(b58) <  0; }
    bool operator> (const CBase58Data& b58) const { return CompareTo(b58) >  0; }
};

template<class DATA_TYPE, CChainParams::Base58Type PREFIX, size_t SER_SIZE>
class CZCEncoding : public CBase58Data {
protected:
    virtual std::string PrependName(const std::string& s) const = 0;

public:
    bool Set(const DATA_TYPE& addr);

    DATA_TYPE Get() const;
};

class CZCPaymentAddress : public CZCEncoding<libzcash::PaymentAddress, CChainParams::ZCPAYMENT_ADDRRESS, libzcash::SerializedPaymentAddressSize> {
protected:
    std::string PrependName(const std::string& s) const { return "payment address" + s; }

public:
    CZCPaymentAddress() {}

    CZCPaymentAddress(const std::string& strAddress) { SetString(strAddress.c_str(), 2); }
    CZCPaymentAddress(const libzcash::PaymentAddress& addr) { Set(addr); }
};

class CZCViewingKey : public CZCEncoding<libzcash::ViewingKey, CChainParams::ZCVIEWING_KEY, libzcash::SerializedViewingKeySize> {
protected:
    std::string PrependName(const std::string& s) const { return "viewing key" + s; }

public:
    CZCViewingKey() {}

    CZCViewingKey(const std::string& strViewingKey) { SetString(strViewingKey.c_str(), 2); }
    CZCViewingKey(const libzcash::ViewingKey& vk) { Set(vk); }
};

class CZCSpendingKey : public CZCEncoding<libzcash::SpendingKey, CChainParams::ZCSPENDING_KEY, libzcash::SerializedSpendingKeySize> {
protected:
    std::string PrependName(const std::string& s) const { return "spending key" + s; }

public:
    CZCSpendingKey() {}

    CZCSpendingKey(const std::string& strAddress) { SetString(strAddress.c_str(), 2); }
    CZCSpendingKey(const libzcash::SpendingKey& addr) { Set(addr); }
};

/** base58-encoded Bitcoin addresses.
 * Public-key-hash-addresses have version 0 (or 111 testnet).
 * The data vector contains RIPEMD160(SHA256(pubkey)), where pubkey is the serialized public key.
 * Script-hash-addresses have version 5 (or 196 testnet).
 * The data vector contains RIPEMD160(SHA256(cscript)), where cscript is the serialized redemption script.
 */
class CBitcoinAddress : public CBase58Data {
public:
    bool Set(const CKeyID &id);
    bool Set(const CScriptID &id);
    bool Set(const CTxDestination &dest);
    bool IsValid() const;
    bool IsValid(const CChainParams &params) const;
    bool SetString(const char* pszSecret);
    bool SetString(const std::string& strSecret);

    CBitcoinAddress() {}
    CBitcoinAddress(const CTxDestination &dest) { Set(dest); }
    CBitcoinAddress(const std::string& strAddress) { SetString(strAddress); }
    CBitcoinAddress(const char* pszAddress) { SetString(pszAddress); }

    CTxDestination Get() const;
    bool GetKeyID(CKeyID &keyID) const;
    bool IsScript() const;
};

/**
 * A base58-encoded secret key
 */
class CBitcoinSecret : public CBase58Data
{
public:
    void SetKey(const CKey& vchSecret);
    CKey GetKey();
    bool IsValid() const;
    bool SetString(const char* pszSecret);
    bool SetString(const std::string& strSecret);

    CBitcoinSecret(const CKey& vchSecret) { SetKey(vchSecret); }
    CBitcoinSecret() {}
};

template<typename K, int Size, CChainParams::Base58Type Type> class CBitcoinExtKeyBase : public CBase58Data
{
public:
    void SetKey(const K &key) {
        unsigned char vch[Size];
        key.Encode(vch);
        SetData(Params().Base58Prefix(Type), vch, vch+Size);
    }

    K GetKey() {
        K ret;
        if (vchData.size() == Size) {
            //if base58 encouded data not holds a ext key, return a !IsValid() key
            ret.Decode(&vchData[0]);
        }
        return ret;
    }

    CBitcoinExtKeyBase(const K &key) {
        SetKey(key);
    }

    CBitcoinExtKeyBase(const std::string& strBase58c) {
        SetString(strBase58c.c_str(), Params().Base58Prefix(Type).size());
    }

    CBitcoinExtKeyBase() {}
};

typedef CBitcoinExtKeyBase<CExtKey, 74, CChainParams::EXT_SECRET_KEY> CBitcoinExtKey;
typedef CBitcoinExtKeyBase<CExtPubKey, 74, CChainParams::EXT_PUBLIC_KEY> CBitcoinExtPubKey;
=======
>>>>>>> f8f65405

#endif // BITCOIN_BASE58_H<|MERGE_RESOLUTION|>--- conflicted
+++ resolved
@@ -57,156 +57,5 @@
  * vector (vchRet), return true if decoding is successful
  */
 bool DecodeBase58Check(const std::string& str, std::vector<unsigned char>& vchRet);
-<<<<<<< HEAD
-
-/**
- * Base class for all base58-encoded data
- */
-class CBase58Data
-{
-protected:
-    //! the version byte(s)
-    std::vector<unsigned char> vchVersion;
-
-    //! the actually encoded data
-    typedef std::vector<unsigned char, zero_after_free_allocator<unsigned char> > vector_uchar;
-    vector_uchar vchData;
-
-    CBase58Data();
-    void SetData(const std::vector<unsigned char> &vchVersionIn, const void* pdata, size_t nSize);
-    void SetData(const std::vector<unsigned char> &vchVersionIn, const unsigned char *pbegin, const unsigned char *pend);
-
-public:
-    bool SetString(const char* psz, unsigned int nVersionBytes);
-    bool SetString(const std::string& str, unsigned int nVersionBytes);
-    std::string ToString() const;
-    int CompareTo(const CBase58Data& b58) const;
-
-    bool operator==(const CBase58Data& b58) const { return CompareTo(b58) == 0; }
-    bool operator<=(const CBase58Data& b58) const { return CompareTo(b58) <= 0; }
-    bool operator>=(const CBase58Data& b58) const { return CompareTo(b58) >= 0; }
-    bool operator< (const CBase58Data& b58) const { return CompareTo(b58) <  0; }
-    bool operator> (const CBase58Data& b58) const { return CompareTo(b58) >  0; }
-};
-
-template<class DATA_TYPE, CChainParams::Base58Type PREFIX, size_t SER_SIZE>
-class CZCEncoding : public CBase58Data {
-protected:
-    virtual std::string PrependName(const std::string& s) const = 0;
-
-public:
-    bool Set(const DATA_TYPE& addr);
-
-    DATA_TYPE Get() const;
-};
-
-class CZCPaymentAddress : public CZCEncoding<libzcash::PaymentAddress, CChainParams::ZCPAYMENT_ADDRRESS, libzcash::SerializedPaymentAddressSize> {
-protected:
-    std::string PrependName(const std::string& s) const { return "payment address" + s; }
-
-public:
-    CZCPaymentAddress() {}
-
-    CZCPaymentAddress(const std::string& strAddress) { SetString(strAddress.c_str(), 2); }
-    CZCPaymentAddress(const libzcash::PaymentAddress& addr) { Set(addr); }
-};
-
-class CZCViewingKey : public CZCEncoding<libzcash::ViewingKey, CChainParams::ZCVIEWING_KEY, libzcash::SerializedViewingKeySize> {
-protected:
-    std::string PrependName(const std::string& s) const { return "viewing key" + s; }
-
-public:
-    CZCViewingKey() {}
-
-    CZCViewingKey(const std::string& strViewingKey) { SetString(strViewingKey.c_str(), 2); }
-    CZCViewingKey(const libzcash::ViewingKey& vk) { Set(vk); }
-};
-
-class CZCSpendingKey : public CZCEncoding<libzcash::SpendingKey, CChainParams::ZCSPENDING_KEY, libzcash::SerializedSpendingKeySize> {
-protected:
-    std::string PrependName(const std::string& s) const { return "spending key" + s; }
-
-public:
-    CZCSpendingKey() {}
-
-    CZCSpendingKey(const std::string& strAddress) { SetString(strAddress.c_str(), 2); }
-    CZCSpendingKey(const libzcash::SpendingKey& addr) { Set(addr); }
-};
-
-/** base58-encoded Bitcoin addresses.
- * Public-key-hash-addresses have version 0 (or 111 testnet).
- * The data vector contains RIPEMD160(SHA256(pubkey)), where pubkey is the serialized public key.
- * Script-hash-addresses have version 5 (or 196 testnet).
- * The data vector contains RIPEMD160(SHA256(cscript)), where cscript is the serialized redemption script.
- */
-class CBitcoinAddress : public CBase58Data {
-public:
-    bool Set(const CKeyID &id);
-    bool Set(const CScriptID &id);
-    bool Set(const CTxDestination &dest);
-    bool IsValid() const;
-    bool IsValid(const CChainParams &params) const;
-    bool SetString(const char* pszSecret);
-    bool SetString(const std::string& strSecret);
-
-    CBitcoinAddress() {}
-    CBitcoinAddress(const CTxDestination &dest) { Set(dest); }
-    CBitcoinAddress(const std::string& strAddress) { SetString(strAddress); }
-    CBitcoinAddress(const char* pszAddress) { SetString(pszAddress); }
-
-    CTxDestination Get() const;
-    bool GetKeyID(CKeyID &keyID) const;
-    bool IsScript() const;
-};
-
-/**
- * A base58-encoded secret key
- */
-class CBitcoinSecret : public CBase58Data
-{
-public:
-    void SetKey(const CKey& vchSecret);
-    CKey GetKey();
-    bool IsValid() const;
-    bool SetString(const char* pszSecret);
-    bool SetString(const std::string& strSecret);
-
-    CBitcoinSecret(const CKey& vchSecret) { SetKey(vchSecret); }
-    CBitcoinSecret() {}
-};
-
-template<typename K, int Size, CChainParams::Base58Type Type> class CBitcoinExtKeyBase : public CBase58Data
-{
-public:
-    void SetKey(const K &key) {
-        unsigned char vch[Size];
-        key.Encode(vch);
-        SetData(Params().Base58Prefix(Type), vch, vch+Size);
-    }
-
-    K GetKey() {
-        K ret;
-        if (vchData.size() == Size) {
-            //if base58 encouded data not holds a ext key, return a !IsValid() key
-            ret.Decode(&vchData[0]);
-        }
-        return ret;
-    }
-
-    CBitcoinExtKeyBase(const K &key) {
-        SetKey(key);
-    }
-
-    CBitcoinExtKeyBase(const std::string& strBase58c) {
-        SetString(strBase58c.c_str(), Params().Base58Prefix(Type).size());
-    }
-
-    CBitcoinExtKeyBase() {}
-};
-
-typedef CBitcoinExtKeyBase<CExtKey, 74, CChainParams::EXT_SECRET_KEY> CBitcoinExtKey;
-typedef CBitcoinExtKeyBase<CExtPubKey, 74, CChainParams::EXT_PUBLIC_KEY> CBitcoinExtPubKey;
-=======
->>>>>>> f8f65405
 
 #endif // BITCOIN_BASE58_H