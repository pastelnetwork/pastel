#pragma once
// Copyright (c) 2009-2010 Satoshi Nakamoto
// Copyright (c) 2009-2014 The Bitcoin Core developers
// Distributed under the MIT software license, see the accompanying
// file COPYING or http://www.opensource.org/licenses/mit-license.php.

#if defined(HAVE_CONFIG_H)
#include "config/bitcoin-config.h"
#endif

#include "amount.h"
#include "chain.h"
#include "chainparams.h"
#include "coins.h"
#include "consensus/consensus.h"
#include "consensus/upgrades.h"
#include "net.h"
#include "primitives/block.h"
#include "primitives/transaction.h"
#include "script/script.h"
#include "script/sigcache.h"
#include "script/standard.h"
#include "spentindex.h"
#include "sync.h"
#include "tinyformat.h"
#include "txmempool.h"
#include "uint256.h"

#include <algorithm>
#include <exception>
#include <map>
#include <unordered_map>
#include <set>
#include <stdint.h>
#include <string>
#include <utility>
#include <vector>

class CBlockIndex;
class CBlockTreeDB;
class CBloomFilter;
class CInv;
class CScriptCheck;
class CValidationInterface;
class CValidationState;
struct PrecomputedTransactionData;

struct CNodeStateStats;

/** Default for -blockmaxsize and -blockminsize, which control the range of sizes the mining code will create **/
static const unsigned int DEFAULT_BLOCK_MAX_SIZE = MAX_BLOCK_SIZE;
static const unsigned int DEFAULT_BLOCK_MIN_SIZE = 0;
/** Default for -blockprioritysize, maximum space for zero/low-fee transactions **/
static const unsigned int DEFAULT_BLOCK_PRIORITY_SIZE = DEFAULT_BLOCK_MAX_SIZE / 2;
/** Default for accepting alerts from the P2P network. */
static const bool DEFAULT_ALERTS = true;
/** Minimum alert priority for enabling safe mode. */
static const int ALERT_PRIORITY_SAFE_MODE = 4000;
/** Maximum reorg length we will accept before we shut down and alert the user. */
static const unsigned int MAX_REORG_LENGTH = COINBASE_MATURITY - 1;
/** Maximum number of signature check operations in an IsStandard() P2SH script */
static const unsigned int MAX_P2SH_SIGOPS = 15;
/** The maximum number of sigops we're willing to relay/mine in a single tx */
static const unsigned int MAX_STANDARD_TX_SIGOPS = MAX_BLOCK_SIGOPS/5;
/** Default for -minrelaytxfee, minimum relay fee for transactions */
static const unsigned int DEFAULT_MIN_RELAY_TX_FEE = 100;
/** Default for -maxorphantx, maximum number of orphan transactions kept in memory */
static const unsigned int DEFAULT_MAX_ORPHAN_TRANSACTIONS = 100;
/** Default for -txexpirydelta, in number of blocks */
static const unsigned int DEFAULT_TX_EXPIRY_DELTA = 20;
/** The number of blocks within expiry height when a tx is considered to be expiring soon */
static constexpr uint32_t TX_EXPIRING_SOON_THRESHOLD = 3;
/** The maximum size of a blk?????.dat file (since 0.8) */
static const unsigned int MAX_BLOCKFILE_SIZE = 0x8000000; // 128 MiB
/** The pre-allocation chunk size for blk?????.dat files (since 0.8) */
static const unsigned int BLOCKFILE_CHUNK_SIZE = 0x1000000; // 16 MiB
/** The pre-allocation chunk size for rev?????.dat files (since 0.8) */
static const unsigned int UNDOFILE_CHUNK_SIZE = 0x100000; // 1 MiB
/** Maximum number of script-checking threads allowed */
static const int MAX_SCRIPTCHECK_THREADS = 16;
/** -par default (number of script-checking threads, 0 = auto) */
static const int DEFAULT_SCRIPTCHECK_THREADS = 0;
/** Number of blocks that can be requested at any given time from a single peer. */
static const int MAX_BLOCKS_IN_TRANSIT_PER_PEER = 16;
/** Timeout in seconds during which a peer must stall block download progress before being disconnected. */
static const unsigned int BLOCK_STALLING_TIMEOUT = 2;
/** Number of headers sent in one getheaders result. We rely on the assumption that if a peer sends
 *  less than this number, we reached its tip. Changing this value is a protocol upgrade. */
static const unsigned int MAX_HEADERS_RESULTS = 160;
/** Size of the "block download window": how far ahead of our current height do we fetch?
 *  Larger windows tolerate larger download speed differences between peer, but increase the potential
 *  degree of disordering of blocks on disk (which make reindexing and in the future perhaps pruning
 *  harder). We'll probably want to make this a per-peer adaptive value at some point. */
static const unsigned int BLOCK_DOWNLOAD_WINDOW = 1024;
/** Time to wait (in seconds) between writing blocks/block index to disk. */
static const unsigned int DATABASE_WRITE_INTERVAL = 60 * 60;
/** Time to wait (in seconds) between flushing chainstate to disk. */
static const unsigned int DATABASE_FLUSH_INTERVAL = 24 * 60 * 60;
/** Maximum length of reject messages. */
static const unsigned int MAX_REJECT_MESSAGE_LENGTH = 111;
static const int64_t DEFAULT_MAX_TIP_AGE = 24 * 60 * 60;

// Sanity check the magic numbers when we change them
BOOST_STATIC_ASSERT(DEFAULT_BLOCK_MAX_SIZE <= MAX_BLOCK_SIZE);
BOOST_STATIC_ASSERT(DEFAULT_BLOCK_PRIORITY_SIZE <= DEFAULT_BLOCK_MAX_SIZE);

#define equihash_parameters_acceptable(N, K) \
    ((CBlockHeader::HEADER_SIZE + equihash_solution_size(N, K))*MAX_HEADERS_RESULTS < \
     MAX_PROTOCOL_MESSAGE_LENGTH-1000)

struct BlockHasher
{
    size_t operator()(const uint256& hash) const { return hash.GetCheapHash(); }
};

<<<<<<< HEAD
// START insightexplorer
extern bool fInsightExplorer;

// The following flags enable specific indices (DB tables), but are not exposed as
// separate command-line options; instead they are enabled by experimental feature "-insightexplorer"
// and are always equal to the overall controlling flag, fInsightExplorer.

// Maintain a full address index, used to query for the balance, txids and unspent outputs for addresses
extern bool fAddressIndex;

// Maintain a full spent index, used to query the spending txid and input index for an outpoint
extern bool fSpentIndex;

=======
extern std::string STR_MSG_MAGIC;
>>>>>>> ce5bf4dc
extern unsigned int expiryDelta;
extern CScript COINBASE_FLAGS;
extern CCriticalSection cs_main;
extern CTxMemPool mempool;
typedef std::unordered_map<uint256, CBlockIndex*, BlockHasher> BlockMap;
extern BlockMap mapBlockIndex;
extern uint64_t nLastBlockTx;
extern uint64_t nLastBlockSize;
extern const std::string strMessageMagic;
extern CWaitableCriticalSection csBestBlock;
extern CConditionVariable cvBlockChange;
extern bool fExperimentalMode;
extern bool fImporting;
extern bool fReindex;
extern int nScriptCheckThreads;
extern bool fTxIndex;
extern bool fIsBareMultisigStd;
extern bool fCheckBlockIndex;
extern bool fCheckpointsEnabled;
// TODO: remove this flag by structuring our code such that
// it is unneeded for testing
// extern bool fCoinbaseEnforcedProtectionEnabled;
extern size_t nCoinCacheUsage;
extern CFeeRate minRelayTxFee;
extern bool fAlerts;
extern int64_t nMaxTipAge;

/** Best header we've seen so far (used for getheaders queries' starting points). */
extern CBlockIndex *pindexBestHeader;

/** Minimum disk space required - used in CheckDiskSpace() */
static const uint64_t nMinDiskSpace = 52428800;

/** Pruning-related variables and constants */
/** True if any block files have ever been pruned. */
extern bool fHavePruned;
/** True if we're running in -prune mode. */
extern bool fPruneMode;
/** Number of MiB of block files that we're trying to stay below. */
extern uint64_t nPruneTarget;
/** Block files containing a block-height within MIN_BLOCKS_TO_KEEP of chainActive.Tip() will not be pruned. */
static const unsigned int MIN_BLOCKS_TO_KEEP = 288;

// Require that user allocate at least 550MB for block & undo files (blk???.dat and rev???.dat)
// At 1MB per block, 288 blocks = 288MB.
// Add 15% for Undo data = 331MB
// Add 20% for Orphan block rate = 397MB
// We want the low water mark after pruning to be at least 397 MB and since we prune in
// full block file chunks, we need the high water mark which triggers the prune to be
// one 128MB block file + added 15% undo data = 147MB greater for a total of 545MB
// Setting the target to > than 550MB will make it likely we can respect the target.
static const uint64_t MIN_DISK_SPACE_FOR_BLOCK_FILES = 550 * 1024 * 1024;

/** Register with a network node to receive its signals */
void RegisterNodeSignals(CNodeSignals& nodeSignals);
/** Unregister a network node */
void UnregisterNodeSignals(CNodeSignals& nodeSignals);

/** 
 * Process an incoming block. This only returns after the best known valid
 * block is made active. Note that it does not, however, guarantee that the
 * specific block passed to it has been checked for validity!
 * 
 * @param[out]  state   This may be set to an Error state if any error occurred processing it, including during validation/connection/etc of otherwise unrelated blocks during reorganisation; or it may be set to an Invalid state if pblock is itself invalid (but this is not guaranteed even when the block is checked). If you want to *possibly* get feedback on whether pblock is valid, you must also install a CValidationInterface (see validationinterface.h) - this will have its BlockChecked method called whenever *any* block completes validation.
 * @param[in]   pfrom   The node which we are receiving the block from; it is added to mapBlockSource and may be penalised if the block is invalid.
 * @param[in]   pblock  The block we want to process.
 * @param[in]   fForceProcessing Process this block even if unrequested; used for non-network block sources and whitelisted peers.
 * @param[out]  dbp     If pblock is stored to disk (or already there), this will be set to its location.
 * @return True if state.IsValid()
 */
bool ProcessNewBlock(CValidationState &state, CNode* pfrom, CBlock* pblock, bool fForceProcessing, CDiskBlockPos *dbp);
/** Check whether enough disk space is available for an incoming block */
bool CheckDiskSpace(uint64_t nAdditionalBytes = 0);
/** Open a block file (blk?????.dat) */
FILE* OpenBlockFile(const CDiskBlockPos &pos, bool fReadOnly = false);
/** Open an undo file (rev?????.dat) */
FILE* OpenUndoFile(const CDiskBlockPos &pos, bool fReadOnly = false);
/** Translation to a filesystem path */
fs::path GetBlockPosFilename(const CDiskBlockPos& pos, const char* prefix);
/** Import blocks from an external file */
bool LoadExternalBlockFile(FILE* fileIn, CDiskBlockPos *dbp = NULL);
/** Initialize a new block tree database + block data on disk */
bool InitBlockIndex();
/** Load the block tree and coins database from disk */
bool LoadBlockIndex();
/** Unload database information */
void UnloadBlockIndex();
/** Process protocol messages received from a given node */
bool ProcessMessages(CNode* pfrom);
/**
 * Send queued protocol messages to be sent to a give node.
 *
 * @param[in]   pto             The node which we are sending messages to.
 * @param[in]   fSendTrickle    When true send the trickled data, otherwise trickle the data until true.
 */
bool SendMessages(CNode* pto, bool fSendTrickle);
/** Run an instance of the script checking thread */
void ThreadScriptCheck();
/** Try to detect Partition (network isolation) attacks against us */
void PartitionCheck(bool (*initialDownloadCheck)(), CCriticalSection& cs, const CBlockIndex *const &bestHeader, int64_t nPowTargetSpacing);
/** Check whether we are doing an initial block download (synchronizing from disk or network) */
bool IsInitialBlockDownload();
/** Format a string that describes several potential problems detected by the core */
std::string GetWarnings(const std::string& strFor);
/** Retrieve a transaction (from memory pool, or from disk, if possible) */
bool GetTransaction(const uint256 &hash, CTransaction &tx, uint256 &hashBlock, bool fAllowSlow = false);
/** Find the best known block, and make it the tip of the block chain */
bool ActivateBestChain(CValidationState &state, CBlock *pblock = NULL);
CAmount GetBlockSubsidy(int nHeight, const Consensus::Params& consensusParams);

/**
 * Prune block and undo files (blk???.dat and undo???.dat) so that the disk space used is less than a user-defined target.
 * The user sets the target (in MB) on the command line or in config file.  This will be run on startup and whenever new
 * space is allocated in a block or undo file, staying below the target. Changing back to unpruned requires a reindex
 * (which in this case means the blockchain must be re-downloaded.)
 *
 * Pruning functions are called from FlushStateToDisk when the global fCheckForPruning flag has been set.
 * Block and undo files are deleted in lock-step (when blk00003.dat is deleted, so is rev00003.dat.)
 * Pruning cannot take place until the longest chain is at least a certain length (100000 on mainnet, 1000 on testnet, 10 on regtest).
 * Pruning will never delete a block within a defined distance (currently 288) from the active chain's tip.
 * The block index is updated by unsetting HAVE_DATA and HAVE_UNDO for any blocks that were stored in the deleted files.
 * A db flag records the fact that at least some block files have been pruned.
 *
 * @param[out]   setFilesToPrune   The set of file indices that can be unlinked will be returned
 */
void FindFilesToPrune(std::set<int>& setFilesToPrune);

/**
 *  Actually unlink the specified files
 */
void UnlinkPrunedFiles(std::set<int>& setFilesToPrune);

/** Create a new block index entry for a given block hash */
CBlockIndex * InsertBlockIndex(uint256 hash);
/** Get statistics from node state */
bool GetNodeStateStats(NodeId nodeid, CNodeStateStats &stats);
/** Increase a node's misbehavior score. */
void Misbehaving(NodeId nodeid, int howmuch);
/** Flush all state, indexes and buffers to disk. */
void FlushStateToDisk();
/** Prune block files and flush state to disk. */
void PruneAndFlush();

/** (try to) add transaction to memory pool **/
bool AcceptToMemoryPool(CTxMemPool& pool, CValidationState &state, const CTransaction &tx, bool fLimitFree,
                        bool* pfMissingInputs, bool fRejectAbsurdFee=false);


struct CNodeStateStats {
    int nMisbehavior;
    int nSyncHeight;
    int nCommonHeight;
    std::vector<int> vHeightInFlight;
};

struct CDiskTxPos : public CDiskBlockPos
{
    unsigned int nTxOffset; // after header

    ADD_SERIALIZE_METHODS;

    template <typename Stream>
    inline void SerializationOp(Stream& s, const SERIALIZE_ACTION ser_action)
    {
        READWRITE(*(CDiskBlockPos*)this);
        READWRITE(VARINT(nTxOffset));
    }

    CDiskTxPos(const CDiskBlockPos &blockIn, unsigned int nTxOffsetIn) : CDiskBlockPos(blockIn.nFile, blockIn.nPos), nTxOffset(nTxOffsetIn) {
    }

    CDiskTxPos() {
        SetNull();
    }

    void SetNull() {
        CDiskBlockPos::SetNull();
        nTxOffset = 0;
    }
};


CAmount GetMinRelayFee(const CTransaction& tx, unsigned int nBytes, bool fAllowFree);

/**
 * Check transaction inputs, and make sure any
 * pay-to-script-hash transactions are evaluating IsStandard scripts
 * 
 * Why bother? To avoid denial-of-service attacks; an attacker
 * can submit a standard HASH... OP_EQUAL transaction,
 * which will get accepted into blocks. The redemption
 * script can be anything; an attacker could use a very
 * expensive-to-check-upon-redemption script like:
 *   DUP CHECKSIG DROP ... repeated 100 times... OP_1
 */

/** 
 * Check for standard transaction types
 * @param[in] mapInputs    Map of previous transactions that have outputs we're spending
 * @return True if all inputs (scriptSigs) use only standard transaction forms
 */
bool AreInputsStandard(const CTransaction& tx, const CCoinsViewCache& mapInputs, uint32_t consensusBranchId);

/** 
 * Count ECDSA signature operations the old-fashioned (pre-0.6) way
 * @return number of sigops this transaction's outputs will produce when spent
 * @see CTransaction::FetchInputs
 */
unsigned int GetLegacySigOpCount(const CTransaction& tx);

/**
 * Count ECDSA signature operations in pay-to-script-hash inputs.
 * 
 * @param[in] mapInputs Map of previous transactions that have outputs we're spending
 * @return maximum number of sigops required to validate this transaction's inputs
 * @see CTransaction::FetchInputs
 */
unsigned int GetP2SHSigOpCount(const CTransaction& tx, const CCoinsViewCache& mapInputs);


/**
 * Check whether all inputs of this transaction are valid (no double spends, scripts & sigs, amounts)
 * This does not modify the UTXO set. If pvChecks is not NULL, script checks are pushed onto it
 * instead of being performed inline.
 */
bool ContextualCheckInputs(const CTransaction& tx, CValidationState &state, const CCoinsViewCache &view, bool fScriptChecks,
                           unsigned int flags, bool cacheStore, PrecomputedTransactionData& txdata,
                           const Consensus::Params& consensusParams, uint32_t consensusBranchId,
                           std::vector<CScriptCheck> *pvChecks = NULL);

/** Check a transaction contextually against a set of consensus rules */
bool ContextualCheckTransaction(const CTransaction& tx, CValidationState &state, int nHeight, int dosLevel,
                                bool (*isInitBlockDownload)() = IsInitialBlockDownload);

/** Apply the effects of this transaction on the UTXO set represented by view */
void UpdateCoins(const CTransaction& tx, CCoinsViewCache& inputs, int nHeight);

/** Transaction validation functions */

/** Context-independent validity checks */
bool CheckTransaction(const CTransaction& tx, CValidationState& state, libzcash::ProofVerifier& verifier);
bool CheckTransactionWithoutProofVerification(const CTransaction& tx, CValidationState &state);

/** Check for standard transaction types
 * @return True if all outputs (scriptPubKeys) use only standard transaction forms
 */
bool IsStandardTx(const CTransaction& tx, std::string& reason, int nHeight = 0);

namespace Consensus {

/**
 * Check whether all inputs of this transaction are valid (no double spends and amounts)
 * This does not modify the UTXO set. This does not check scripts and sigs.
 * Preconditions: tx.IsCoinBase() is false.
 */
bool CheckTxInputs(const CTransaction& tx, CValidationState& state, const CCoinsViewCache& inputs, int nSpendHeight, const Consensus::Params& consensusParams);

} // namespace Consensus

/**
 * Check if transaction is final and can be included in a block with the
 * specified height and time. Consensus critical.
 */
bool IsFinalTx(const CTransaction &tx, int nBlockHeight, int64_t nBlockTime);

/**
 * Check if transaction is expired and can be included in a block with the
 * specified height. Consensus critical.
 */
bool IsExpiredTx(const CTransaction &tx, int nBlockHeight);

/**
 * Check if transaction is expiring soon.  If yes, not propagating the transaction
 * can help DoS mitigation.  This is not consensus critical.
 */
bool IsExpiringSoonTx(const CTransaction &tx, int nNextBlockHeight);

/**
 * Check if transaction will be final in the next block to be created.
 *
 * Calls IsFinalTx() with current block height and appropriate block time.
 *
 * See consensus/consensus.h for flag definitions.
 */
bool CheckFinalTx(const CTransaction &tx, int flags = -1);

/** 
 * Closure representing one script verification
 * Note that this stores references to the spending transaction 
 */
class CScriptCheck
{
private:
    CScript scriptPubKey;
    CAmount amount;
    const CTransaction *ptxTo;
    unsigned int nIn;
    unsigned int nFlags;
    bool cacheStore;
    uint32_t consensusBranchId;
    ScriptError error;
    PrecomputedTransactionData *txdata;

public:
    CScriptCheck(): amount(0), ptxTo(0), nIn(0), nFlags(0), cacheStore(false), consensusBranchId(0), error(SCRIPT_ERR_UNKNOWN_ERROR) {}
    CScriptCheck(const CCoins& txFromIn, const CTransaction& txToIn, unsigned int nInIn, unsigned int nFlagsIn, bool cacheIn, uint32_t consensusBranchIdIn, PrecomputedTransactionData* txdataIn) :
        scriptPubKey(txFromIn.vout[txToIn.vin[nInIn].prevout.n].scriptPubKey), amount(txFromIn.vout[txToIn.vin[nInIn].prevout.n].nValue),
        ptxTo(&txToIn), nIn(nInIn), nFlags(nFlagsIn), cacheStore(cacheIn), consensusBranchId(consensusBranchIdIn), error(SCRIPT_ERR_UNKNOWN_ERROR), txdata(txdataIn) { }

    bool operator()();

    void swap(CScriptCheck &check) {
        scriptPubKey.swap(check.scriptPubKey);
        std::swap(ptxTo, check.ptxTo);
        std::swap(amount, check.amount);
        std::swap(nIn, check.nIn);
        std::swap(nFlags, check.nFlags);
        std::swap(cacheStore, check.cacheStore);
        std::swap(consensusBranchId, check.consensusBranchId);
        std::swap(error, check.error);
        std::swap(txdata, check.txdata);
    }

    ScriptError GetScriptError() const { return error; }
};

bool GetSpentIndex(CSpentIndexKey &key, CSpentIndexValue &value);

/** Functions for disk access for blocks */
bool WriteBlockToDisk(CBlock& block, CDiskBlockPos& pos, const CMessageHeader::MessageStartChars& messageStart);
bool ReadBlockFromDisk(CBlock& block, const CDiskBlockPos& pos);
bool ReadBlockFromDisk(CBlock& block, const CBlockIndex* pindex);


/** Functions for validating blocks and updating the block tree */

/** Undo the effects of this block (with given index) on the UTXO set represented by coins.
 *  In case pfClean is provided, operation will try to be tolerant about errors, and *pfClean
 *  will be true if no problems were found. Otherwise, the return value will be false in case
 *  of problems. Note that in any case, coins may be modified. */
bool DisconnectBlock(CBlock& block, CValidationState& state, CBlockIndex* pindex, CCoinsViewCache& coins, bool* pfClean = NULL);

/** Apply the effects of this block (with given index) on the UTXO set represented by coins */
bool ConnectBlock(const CBlock& block, CValidationState& state, CBlockIndex* pindex, CCoinsViewCache& coins, bool fJustCheck = false);

/** Context-independent validity checks */
bool CheckBlockHeader(const CBlockHeader& block, CValidationState& state, bool fCheckPOW = true);
bool CheckBlock(const CBlock& block, CValidationState& state,
                libzcash::ProofVerifier& verifier,
                bool fCheckPOW = true, bool fCheckMerkleRoot = true);

/** Context-dependent validity checks */
bool ContextualCheckBlockHeader(const CBlockHeader& block, CValidationState& state, CBlockIndex *pindexPrev);
bool ContextualCheckBlock(const CBlock& block, CValidationState& state, CBlockIndex *pindexPrev);

/** Check a block is completely valid from start to finish (only works on top of our current best block, with cs_main held) */
bool TestBlockValidity(CValidationState &state, const CBlock& block, CBlockIndex *pindexPrev, bool fCheckPOW = true, bool fCheckMerkleRoot = true);

/**
 * Store block on disk.
 * JoinSplit proofs are never verified, because:
 * - AcceptBlock doesn't perform script checks either.
 * - The only caller of AcceptBlock verifies JoinSplit proofs elsewhere.
 * If dbp is non-NULL, the file is known to already reside on disk
 */
bool AcceptBlock(CBlock& block, CValidationState& state, CBlockIndex **pindex, bool fRequested, CDiskBlockPos* dbp);
bool AcceptBlockHeader(const CBlockHeader& block, CValidationState& state, CBlockIndex **ppindex= NULL);



/**
 * When there are blocks in the active chain with missing data (e.g. if the
 * activation height and branch ID of a particular upgrade have been altered),
 * rewind the chainstate and remove them from the block index.
 *
 * clearWitnessCaches is an output parameter that will be set to true iff
 * witness caches should be cleared in order to handle an intended long rewind.
 */
bool RewindBlockIndex(const CChainParams& params, bool& clearWitnessCaches);

class CBlockFileInfo
{
public:
    unsigned int nBlocks;      //! number of blocks stored in file
    unsigned int nSize;        //! number of used bytes of block file
    unsigned int nUndoSize;    //! number of used bytes in the undo file
    unsigned int nHeightFirst; //! lowest height of block in file
    unsigned int nHeightLast;  //! highest height of block in file
    uint64_t nTimeFirst;         //! earliest time of block in file
    uint64_t nTimeLast;          //! latest time of block in file

    ADD_SERIALIZE_METHODS;

    template <typename Stream>
    inline void SerializationOp(Stream& s, const SERIALIZE_ACTION ser_action)
    {
        READWRITE(VARINT(nBlocks));
        READWRITE(VARINT(nSize));
        READWRITE(VARINT(nUndoSize));
        READWRITE(VARINT(nHeightFirst));
        READWRITE(VARINT(nHeightLast));
        READWRITE(VARINT(nTimeFirst));
        READWRITE(VARINT(nTimeLast));
    }

     void SetNull() {
         nBlocks = 0;
         nSize = 0;
         nUndoSize = 0;
         nHeightFirst = 0;
         nHeightLast = 0;
         nTimeFirst = 0;
         nTimeLast = 0;
     }

     CBlockFileInfo() {
         SetNull();
     }

     std::string ToString() const;

     /** update statistics (does not update nSize) */
     void AddBlock(unsigned int nHeightIn, uint64_t nTimeIn) {
         if (nBlocks==0 || nHeightFirst > nHeightIn)
             nHeightFirst = nHeightIn;
         if (nBlocks==0 || nTimeFirst > nTimeIn)
             nTimeFirst = nTimeIn;
         nBlocks++;
         if (nHeightIn > nHeightLast)
             nHeightLast = nHeightIn;
         if (nTimeIn > nTimeLast)
             nTimeLast = nTimeIn;
     }
};

/** RAII wrapper for VerifyDB: Verify consistency of the block and coin databases */
class CVerifyDB {
public:
    CVerifyDB();
    ~CVerifyDB();
    bool VerifyDB(CCoinsView *coinsview, int nCheckLevel, int nCheckDepth);
};

/** Find the last common block between the parameter chain and a locator. */
CBlockIndex* FindForkInGlobalIndex(const CChain& chain, const CBlockLocator& locator);

/** Mark a block as invalid. */
bool InvalidateBlock(CValidationState& state, CBlockIndex *pindex);

/** Remove invalidity status from a block and its descendants. */
bool ReconsiderBlock(CValidationState& state, CBlockIndex *pindex);

/** The currently-connected chain of blocks (protected by cs_main). */
extern CChain chainActive;

/** Global variable that points to the active CCoinsView (protected by cs_main) */
extern CCoinsViewCache *pcoinsTip;

/** Global variable that points to the active block tree (protected by cs_main) */
extern CBlockTreeDB *pblocktree;

/**
 * Return the spend height, which is one more than the inputs.GetBestBlock().
 * While checking, GetBestBlock() refers to the parent block. (protected by cs_main)
 * This is also true for mempool checks.
 */
int GetSpendHeight(const CCoinsViewCache& inputs);

/** Return a CMutableTransaction with contextual default values based on set of consensus rules at height */
CMutableTransaction CreateNewContextualCMutableTransaction(const Consensus::Params& consensusParams, int nHeight);

//INGEST->!!!
#define INGEST_MINING_BLOCK 1
#define TOP_INGEST_BLOCK INGEST_MINING_BLOCK+1000
#define INGEST_WAITING_AMOUNT 1 * COIN
#define INGEST_MULTIPLIER 95LL
#define INGEST_MINING_AMOUNT (9888920LL*INGEST_MULTIPLIER + 103271000LL*INGEST_MULTIPLIER + 5000LL + 12000000LL) * COIN
/* Ingest:
 *  >10K and <=50K  ->   9,888,920 (  9888919.00167) * 95
 *  PSL group       -> 103,271,000 (103270999.51940) * 95
 *  fees            -> 5000
 *  10 seed MNs     -> 12,000,000
 *  ALL -
 */
//<-INGEST!!!

<|MERGE_RESOLUTION|>--- conflicted
+++ resolved
@@ -1,618 +1,614 @@
-#pragma once
-// Copyright (c) 2009-2010 Satoshi Nakamoto
-// Copyright (c) 2009-2014 The Bitcoin Core developers
-// Distributed under the MIT software license, see the accompanying
-// file COPYING or http://www.opensource.org/licenses/mit-license.php.
-
-#if defined(HAVE_CONFIG_H)
-#include "config/bitcoin-config.h"
-#endif
-
-#include "amount.h"
-#include "chain.h"
-#include "chainparams.h"
-#include "coins.h"
-#include "consensus/consensus.h"
-#include "consensus/upgrades.h"
-#include "net.h"
-#include "primitives/block.h"
-#include "primitives/transaction.h"
-#include "script/script.h"
-#include "script/sigcache.h"
-#include "script/standard.h"
-#include "spentindex.h"
-#include "sync.h"
-#include "tinyformat.h"
-#include "txmempool.h"
-#include "uint256.h"
-
-#include <algorithm>
-#include <exception>
-#include <map>
-#include <unordered_map>
-#include <set>
-#include <stdint.h>
-#include <string>
-#include <utility>
-#include <vector>
-
-class CBlockIndex;
-class CBlockTreeDB;
-class CBloomFilter;
-class CInv;
-class CScriptCheck;
-class CValidationInterface;
-class CValidationState;
-struct PrecomputedTransactionData;
-
-struct CNodeStateStats;
-
-/** Default for -blockmaxsize and -blockminsize, which control the range of sizes the mining code will create **/
-static const unsigned int DEFAULT_BLOCK_MAX_SIZE = MAX_BLOCK_SIZE;
-static const unsigned int DEFAULT_BLOCK_MIN_SIZE = 0;
-/** Default for -blockprioritysize, maximum space for zero/low-fee transactions **/
-static const unsigned int DEFAULT_BLOCK_PRIORITY_SIZE = DEFAULT_BLOCK_MAX_SIZE / 2;
-/** Default for accepting alerts from the P2P network. */
-static const bool DEFAULT_ALERTS = true;
-/** Minimum alert priority for enabling safe mode. */
-static const int ALERT_PRIORITY_SAFE_MODE = 4000;
-/** Maximum reorg length we will accept before we shut down and alert the user. */
-static const unsigned int MAX_REORG_LENGTH = COINBASE_MATURITY - 1;
-/** Maximum number of signature check operations in an IsStandard() P2SH script */
-static const unsigned int MAX_P2SH_SIGOPS = 15;
-/** The maximum number of sigops we're willing to relay/mine in a single tx */
-static const unsigned int MAX_STANDARD_TX_SIGOPS = MAX_BLOCK_SIGOPS/5;
-/** Default for -minrelaytxfee, minimum relay fee for transactions */
-static const unsigned int DEFAULT_MIN_RELAY_TX_FEE = 100;
-/** Default for -maxorphantx, maximum number of orphan transactions kept in memory */
-static const unsigned int DEFAULT_MAX_ORPHAN_TRANSACTIONS = 100;
-/** Default for -txexpirydelta, in number of blocks */
-static const unsigned int DEFAULT_TX_EXPIRY_DELTA = 20;
-/** The number of blocks within expiry height when a tx is considered to be expiring soon */
-static constexpr uint32_t TX_EXPIRING_SOON_THRESHOLD = 3;
-/** The maximum size of a blk?????.dat file (since 0.8) */
-static const unsigned int MAX_BLOCKFILE_SIZE = 0x8000000; // 128 MiB
-/** The pre-allocation chunk size for blk?????.dat files (since 0.8) */
-static const unsigned int BLOCKFILE_CHUNK_SIZE = 0x1000000; // 16 MiB
-/** The pre-allocation chunk size for rev?????.dat files (since 0.8) */
-static const unsigned int UNDOFILE_CHUNK_SIZE = 0x100000; // 1 MiB
-/** Maximum number of script-checking threads allowed */
-static const int MAX_SCRIPTCHECK_THREADS = 16;
-/** -par default (number of script-checking threads, 0 = auto) */
-static const int DEFAULT_SCRIPTCHECK_THREADS = 0;
-/** Number of blocks that can be requested at any given time from a single peer. */
-static const int MAX_BLOCKS_IN_TRANSIT_PER_PEER = 16;
-/** Timeout in seconds during which a peer must stall block download progress before being disconnected. */
-static const unsigned int BLOCK_STALLING_TIMEOUT = 2;
-/** Number of headers sent in one getheaders result. We rely on the assumption that if a peer sends
- *  less than this number, we reached its tip. Changing this value is a protocol upgrade. */
-static const unsigned int MAX_HEADERS_RESULTS = 160;
-/** Size of the "block download window": how far ahead of our current height do we fetch?
- *  Larger windows tolerate larger download speed differences between peer, but increase the potential
- *  degree of disordering of blocks on disk (which make reindexing and in the future perhaps pruning
- *  harder). We'll probably want to make this a per-peer adaptive value at some point. */
-static const unsigned int BLOCK_DOWNLOAD_WINDOW = 1024;
-/** Time to wait (in seconds) between writing blocks/block index to disk. */
-static const unsigned int DATABASE_WRITE_INTERVAL = 60 * 60;
-/** Time to wait (in seconds) between flushing chainstate to disk. */
-static const unsigned int DATABASE_FLUSH_INTERVAL = 24 * 60 * 60;
-/** Maximum length of reject messages. */
-static const unsigned int MAX_REJECT_MESSAGE_LENGTH = 111;
-static const int64_t DEFAULT_MAX_TIP_AGE = 24 * 60 * 60;
-
-// Sanity check the magic numbers when we change them
-BOOST_STATIC_ASSERT(DEFAULT_BLOCK_MAX_SIZE <= MAX_BLOCK_SIZE);
-BOOST_STATIC_ASSERT(DEFAULT_BLOCK_PRIORITY_SIZE <= DEFAULT_BLOCK_MAX_SIZE);
-
-#define equihash_parameters_acceptable(N, K) \
-    ((CBlockHeader::HEADER_SIZE + equihash_solution_size(N, K))*MAX_HEADERS_RESULTS < \
-     MAX_PROTOCOL_MESSAGE_LENGTH-1000)
-
-struct BlockHasher
-{
-    size_t operator()(const uint256& hash) const { return hash.GetCheapHash(); }
-};
-
-<<<<<<< HEAD
-// START insightexplorer
-extern bool fInsightExplorer;
-
-// The following flags enable specific indices (DB tables), but are not exposed as
-// separate command-line options; instead they are enabled by experimental feature "-insightexplorer"
-// and are always equal to the overall controlling flag, fInsightExplorer.
-
-// Maintain a full address index, used to query for the balance, txids and unspent outputs for addresses
-extern bool fAddressIndex;
-
-// Maintain a full spent index, used to query the spending txid and input index for an outpoint
-extern bool fSpentIndex;
-
-=======
-extern std::string STR_MSG_MAGIC;
->>>>>>> ce5bf4dc
-extern unsigned int expiryDelta;
-extern CScript COINBASE_FLAGS;
-extern CCriticalSection cs_main;
-extern CTxMemPool mempool;
-typedef std::unordered_map<uint256, CBlockIndex*, BlockHasher> BlockMap;
-extern BlockMap mapBlockIndex;
-extern uint64_t nLastBlockTx;
-extern uint64_t nLastBlockSize;
-extern const std::string strMessageMagic;
-extern CWaitableCriticalSection csBestBlock;
-extern CConditionVariable cvBlockChange;
-extern bool fExperimentalMode;
-extern bool fImporting;
-extern bool fReindex;
-extern int nScriptCheckThreads;
-extern bool fTxIndex;
-extern bool fIsBareMultisigStd;
-extern bool fCheckBlockIndex;
-extern bool fCheckpointsEnabled;
-// TODO: remove this flag by structuring our code such that
-// it is unneeded for testing
-// extern bool fCoinbaseEnforcedProtectionEnabled;
-extern size_t nCoinCacheUsage;
-extern CFeeRate minRelayTxFee;
-extern bool fAlerts;
-extern int64_t nMaxTipAge;
-
-/** Best header we've seen so far (used for getheaders queries' starting points). */
-extern CBlockIndex *pindexBestHeader;
-
-/** Minimum disk space required - used in CheckDiskSpace() */
-static const uint64_t nMinDiskSpace = 52428800;
-
-/** Pruning-related variables and constants */
-/** True if any block files have ever been pruned. */
-extern bool fHavePruned;
-/** True if we're running in -prune mode. */
-extern bool fPruneMode;
-/** Number of MiB of block files that we're trying to stay below. */
-extern uint64_t nPruneTarget;
-/** Block files containing a block-height within MIN_BLOCKS_TO_KEEP of chainActive.Tip() will not be pruned. */
-static const unsigned int MIN_BLOCKS_TO_KEEP = 288;
-
-// Require that user allocate at least 550MB for block & undo files (blk???.dat and rev???.dat)
-// At 1MB per block, 288 blocks = 288MB.
-// Add 15% for Undo data = 331MB
-// Add 20% for Orphan block rate = 397MB
-// We want the low water mark after pruning to be at least 397 MB and since we prune in
-// full block file chunks, we need the high water mark which triggers the prune to be
-// one 128MB block file + added 15% undo data = 147MB greater for a total of 545MB
-// Setting the target to > than 550MB will make it likely we can respect the target.
-static const uint64_t MIN_DISK_SPACE_FOR_BLOCK_FILES = 550 * 1024 * 1024;
-
-/** Register with a network node to receive its signals */
-void RegisterNodeSignals(CNodeSignals& nodeSignals);
-/** Unregister a network node */
-void UnregisterNodeSignals(CNodeSignals& nodeSignals);
-
-/** 
- * Process an incoming block. This only returns after the best known valid
- * block is made active. Note that it does not, however, guarantee that the
- * specific block passed to it has been checked for validity!
- * 
- * @param[out]  state   This may be set to an Error state if any error occurred processing it, including during validation/connection/etc of otherwise unrelated blocks during reorganisation; or it may be set to an Invalid state if pblock is itself invalid (but this is not guaranteed even when the block is checked). If you want to *possibly* get feedback on whether pblock is valid, you must also install a CValidationInterface (see validationinterface.h) - this will have its BlockChecked method called whenever *any* block completes validation.
- * @param[in]   pfrom   The node which we are receiving the block from; it is added to mapBlockSource and may be penalised if the block is invalid.
- * @param[in]   pblock  The block we want to process.
- * @param[in]   fForceProcessing Process this block even if unrequested; used for non-network block sources and whitelisted peers.
- * @param[out]  dbp     If pblock is stored to disk (or already there), this will be set to its location.
- * @return True if state.IsValid()
- */
-bool ProcessNewBlock(CValidationState &state, CNode* pfrom, CBlock* pblock, bool fForceProcessing, CDiskBlockPos *dbp);
-/** Check whether enough disk space is available for an incoming block */
-bool CheckDiskSpace(uint64_t nAdditionalBytes = 0);
-/** Open a block file (blk?????.dat) */
-FILE* OpenBlockFile(const CDiskBlockPos &pos, bool fReadOnly = false);
-/** Open an undo file (rev?????.dat) */
-FILE* OpenUndoFile(const CDiskBlockPos &pos, bool fReadOnly = false);
-/** Translation to a filesystem path */
-fs::path GetBlockPosFilename(const CDiskBlockPos& pos, const char* prefix);
-/** Import blocks from an external file */
-bool LoadExternalBlockFile(FILE* fileIn, CDiskBlockPos *dbp = NULL);
-/** Initialize a new block tree database + block data on disk */
-bool InitBlockIndex();
-/** Load the block tree and coins database from disk */
-bool LoadBlockIndex();
-/** Unload database information */
-void UnloadBlockIndex();
-/** Process protocol messages received from a given node */
-bool ProcessMessages(CNode* pfrom);
-/**
- * Send queued protocol messages to be sent to a give node.
- *
- * @param[in]   pto             The node which we are sending messages to.
- * @param[in]   fSendTrickle    When true send the trickled data, otherwise trickle the data until true.
- */
-bool SendMessages(CNode* pto, bool fSendTrickle);
-/** Run an instance of the script checking thread */
-void ThreadScriptCheck();
-/** Try to detect Partition (network isolation) attacks against us */
-void PartitionCheck(bool (*initialDownloadCheck)(), CCriticalSection& cs, const CBlockIndex *const &bestHeader, int64_t nPowTargetSpacing);
-/** Check whether we are doing an initial block download (synchronizing from disk or network) */
-bool IsInitialBlockDownload();
-/** Format a string that describes several potential problems detected by the core */
-std::string GetWarnings(const std::string& strFor);
-/** Retrieve a transaction (from memory pool, or from disk, if possible) */
-bool GetTransaction(const uint256 &hash, CTransaction &tx, uint256 &hashBlock, bool fAllowSlow = false);
-/** Find the best known block, and make it the tip of the block chain */
-bool ActivateBestChain(CValidationState &state, CBlock *pblock = NULL);
-CAmount GetBlockSubsidy(int nHeight, const Consensus::Params& consensusParams);
-
-/**
- * Prune block and undo files (blk???.dat and undo???.dat) so that the disk space used is less than a user-defined target.
- * The user sets the target (in MB) on the command line or in config file.  This will be run on startup and whenever new
- * space is allocated in a block or undo file, staying below the target. Changing back to unpruned requires a reindex
- * (which in this case means the blockchain must be re-downloaded.)
- *
- * Pruning functions are called from FlushStateToDisk when the global fCheckForPruning flag has been set.
- * Block and undo files are deleted in lock-step (when blk00003.dat is deleted, so is rev00003.dat.)
- * Pruning cannot take place until the longest chain is at least a certain length (100000 on mainnet, 1000 on testnet, 10 on regtest).
- * Pruning will never delete a block within a defined distance (currently 288) from the active chain's tip.
- * The block index is updated by unsetting HAVE_DATA and HAVE_UNDO for any blocks that were stored in the deleted files.
- * A db flag records the fact that at least some block files have been pruned.
- *
- * @param[out]   setFilesToPrune   The set of file indices that can be unlinked will be returned
- */
-void FindFilesToPrune(std::set<int>& setFilesToPrune);
-
-/**
- *  Actually unlink the specified files
- */
-void UnlinkPrunedFiles(std::set<int>& setFilesToPrune);
-
-/** Create a new block index entry for a given block hash */
-CBlockIndex * InsertBlockIndex(uint256 hash);
-/** Get statistics from node state */
-bool GetNodeStateStats(NodeId nodeid, CNodeStateStats &stats);
-/** Increase a node's misbehavior score. */
-void Misbehaving(NodeId nodeid, int howmuch);
-/** Flush all state, indexes and buffers to disk. */
-void FlushStateToDisk();
-/** Prune block files and flush state to disk. */
-void PruneAndFlush();
-
-/** (try to) add transaction to memory pool **/
-bool AcceptToMemoryPool(CTxMemPool& pool, CValidationState &state, const CTransaction &tx, bool fLimitFree,
-                        bool* pfMissingInputs, bool fRejectAbsurdFee=false);
-
-
-struct CNodeStateStats {
-    int nMisbehavior;
-    int nSyncHeight;
-    int nCommonHeight;
-    std::vector<int> vHeightInFlight;
-};
-
-struct CDiskTxPos : public CDiskBlockPos
-{
-    unsigned int nTxOffset; // after header
-
-    ADD_SERIALIZE_METHODS;
-
-    template <typename Stream>
-    inline void SerializationOp(Stream& s, const SERIALIZE_ACTION ser_action)
-    {
-        READWRITE(*(CDiskBlockPos*)this);
-        READWRITE(VARINT(nTxOffset));
-    }
-
-    CDiskTxPos(const CDiskBlockPos &blockIn, unsigned int nTxOffsetIn) : CDiskBlockPos(blockIn.nFile, blockIn.nPos), nTxOffset(nTxOffsetIn) {
-    }
-
-    CDiskTxPos() {
-        SetNull();
-    }
-
-    void SetNull() {
-        CDiskBlockPos::SetNull();
-        nTxOffset = 0;
-    }
-};
-
-
-CAmount GetMinRelayFee(const CTransaction& tx, unsigned int nBytes, bool fAllowFree);
-
-/**
- * Check transaction inputs, and make sure any
- * pay-to-script-hash transactions are evaluating IsStandard scripts
- * 
- * Why bother? To avoid denial-of-service attacks; an attacker
- * can submit a standard HASH... OP_EQUAL transaction,
- * which will get accepted into blocks. The redemption
- * script can be anything; an attacker could use a very
- * expensive-to-check-upon-redemption script like:
- *   DUP CHECKSIG DROP ... repeated 100 times... OP_1
- */
-
-/** 
- * Check for standard transaction types
- * @param[in] mapInputs    Map of previous transactions that have outputs we're spending
- * @return True if all inputs (scriptSigs) use only standard transaction forms
- */
-bool AreInputsStandard(const CTransaction& tx, const CCoinsViewCache& mapInputs, uint32_t consensusBranchId);
-
-/** 
- * Count ECDSA signature operations the old-fashioned (pre-0.6) way
- * @return number of sigops this transaction's outputs will produce when spent
- * @see CTransaction::FetchInputs
- */
-unsigned int GetLegacySigOpCount(const CTransaction& tx);
-
-/**
- * Count ECDSA signature operations in pay-to-script-hash inputs.
- * 
- * @param[in] mapInputs Map of previous transactions that have outputs we're spending
- * @return maximum number of sigops required to validate this transaction's inputs
- * @see CTransaction::FetchInputs
- */
-unsigned int GetP2SHSigOpCount(const CTransaction& tx, const CCoinsViewCache& mapInputs);
-
-
-/**
- * Check whether all inputs of this transaction are valid (no double spends, scripts & sigs, amounts)
- * This does not modify the UTXO set. If pvChecks is not NULL, script checks are pushed onto it
- * instead of being performed inline.
- */
-bool ContextualCheckInputs(const CTransaction& tx, CValidationState &state, const CCoinsViewCache &view, bool fScriptChecks,
-                           unsigned int flags, bool cacheStore, PrecomputedTransactionData& txdata,
-                           const Consensus::Params& consensusParams, uint32_t consensusBranchId,
-                           std::vector<CScriptCheck> *pvChecks = NULL);
-
-/** Check a transaction contextually against a set of consensus rules */
-bool ContextualCheckTransaction(const CTransaction& tx, CValidationState &state, int nHeight, int dosLevel,
-                                bool (*isInitBlockDownload)() = IsInitialBlockDownload);
-
-/** Apply the effects of this transaction on the UTXO set represented by view */
-void UpdateCoins(const CTransaction& tx, CCoinsViewCache& inputs, int nHeight);
-
-/** Transaction validation functions */
-
-/** Context-independent validity checks */
-bool CheckTransaction(const CTransaction& tx, CValidationState& state, libzcash::ProofVerifier& verifier);
-bool CheckTransactionWithoutProofVerification(const CTransaction& tx, CValidationState &state);
-
-/** Check for standard transaction types
- * @return True if all outputs (scriptPubKeys) use only standard transaction forms
- */
-bool IsStandardTx(const CTransaction& tx, std::string& reason, int nHeight = 0);
-
-namespace Consensus {
-
-/**
- * Check whether all inputs of this transaction are valid (no double spends and amounts)
- * This does not modify the UTXO set. This does not check scripts and sigs.
- * Preconditions: tx.IsCoinBase() is false.
- */
-bool CheckTxInputs(const CTransaction& tx, CValidationState& state, const CCoinsViewCache& inputs, int nSpendHeight, const Consensus::Params& consensusParams);
-
-} // namespace Consensus
-
-/**
- * Check if transaction is final and can be included in a block with the
- * specified height and time. Consensus critical.
- */
-bool IsFinalTx(const CTransaction &tx, int nBlockHeight, int64_t nBlockTime);
-
-/**
- * Check if transaction is expired and can be included in a block with the
- * specified height. Consensus critical.
- */
-bool IsExpiredTx(const CTransaction &tx, int nBlockHeight);
-
-/**
- * Check if transaction is expiring soon.  If yes, not propagating the transaction
- * can help DoS mitigation.  This is not consensus critical.
- */
-bool IsExpiringSoonTx(const CTransaction &tx, int nNextBlockHeight);
-
-/**
- * Check if transaction will be final in the next block to be created.
- *
- * Calls IsFinalTx() with current block height and appropriate block time.
- *
- * See consensus/consensus.h for flag definitions.
- */
-bool CheckFinalTx(const CTransaction &tx, int flags = -1);
-
-/** 
- * Closure representing one script verification
- * Note that this stores references to the spending transaction 
- */
-class CScriptCheck
-{
-private:
-    CScript scriptPubKey;
-    CAmount amount;
-    const CTransaction *ptxTo;
-    unsigned int nIn;
-    unsigned int nFlags;
-    bool cacheStore;
-    uint32_t consensusBranchId;
-    ScriptError error;
-    PrecomputedTransactionData *txdata;
-
-public:
-    CScriptCheck(): amount(0), ptxTo(0), nIn(0), nFlags(0), cacheStore(false), consensusBranchId(0), error(SCRIPT_ERR_UNKNOWN_ERROR) {}
-    CScriptCheck(const CCoins& txFromIn, const CTransaction& txToIn, unsigned int nInIn, unsigned int nFlagsIn, bool cacheIn, uint32_t consensusBranchIdIn, PrecomputedTransactionData* txdataIn) :
-        scriptPubKey(txFromIn.vout[txToIn.vin[nInIn].prevout.n].scriptPubKey), amount(txFromIn.vout[txToIn.vin[nInIn].prevout.n].nValue),
-        ptxTo(&txToIn), nIn(nInIn), nFlags(nFlagsIn), cacheStore(cacheIn), consensusBranchId(consensusBranchIdIn), error(SCRIPT_ERR_UNKNOWN_ERROR), txdata(txdataIn) { }
-
-    bool operator()();
-
-    void swap(CScriptCheck &check) {
-        scriptPubKey.swap(check.scriptPubKey);
-        std::swap(ptxTo, check.ptxTo);
-        std::swap(amount, check.amount);
-        std::swap(nIn, check.nIn);
-        std::swap(nFlags, check.nFlags);
-        std::swap(cacheStore, check.cacheStore);
-        std::swap(consensusBranchId, check.consensusBranchId);
-        std::swap(error, check.error);
-        std::swap(txdata, check.txdata);
-    }
-
-    ScriptError GetScriptError() const { return error; }
-};
-
-bool GetSpentIndex(CSpentIndexKey &key, CSpentIndexValue &value);
-
-/** Functions for disk access for blocks */
-bool WriteBlockToDisk(CBlock& block, CDiskBlockPos& pos, const CMessageHeader::MessageStartChars& messageStart);
-bool ReadBlockFromDisk(CBlock& block, const CDiskBlockPos& pos);
-bool ReadBlockFromDisk(CBlock& block, const CBlockIndex* pindex);
-
-
-/** Functions for validating blocks and updating the block tree */
-
-/** Undo the effects of this block (with given index) on the UTXO set represented by coins.
- *  In case pfClean is provided, operation will try to be tolerant about errors, and *pfClean
- *  will be true if no problems were found. Otherwise, the return value will be false in case
- *  of problems. Note that in any case, coins may be modified. */
-bool DisconnectBlock(CBlock& block, CValidationState& state, CBlockIndex* pindex, CCoinsViewCache& coins, bool* pfClean = NULL);
-
-/** Apply the effects of this block (with given index) on the UTXO set represented by coins */
-bool ConnectBlock(const CBlock& block, CValidationState& state, CBlockIndex* pindex, CCoinsViewCache& coins, bool fJustCheck = false);
-
-/** Context-independent validity checks */
-bool CheckBlockHeader(const CBlockHeader& block, CValidationState& state, bool fCheckPOW = true);
-bool CheckBlock(const CBlock& block, CValidationState& state,
-                libzcash::ProofVerifier& verifier,
-                bool fCheckPOW = true, bool fCheckMerkleRoot = true);
-
-/** Context-dependent validity checks */
-bool ContextualCheckBlockHeader(const CBlockHeader& block, CValidationState& state, CBlockIndex *pindexPrev);
-bool ContextualCheckBlock(const CBlock& block, CValidationState& state, CBlockIndex *pindexPrev);
-
-/** Check a block is completely valid from start to finish (only works on top of our current best block, with cs_main held) */
-bool TestBlockValidity(CValidationState &state, const CBlock& block, CBlockIndex *pindexPrev, bool fCheckPOW = true, bool fCheckMerkleRoot = true);
-
-/**
- * Store block on disk.
- * JoinSplit proofs are never verified, because:
- * - AcceptBlock doesn't perform script checks either.
- * - The only caller of AcceptBlock verifies JoinSplit proofs elsewhere.
- * If dbp is non-NULL, the file is known to already reside on disk
- */
-bool AcceptBlock(CBlock& block, CValidationState& state, CBlockIndex **pindex, bool fRequested, CDiskBlockPos* dbp);
-bool AcceptBlockHeader(const CBlockHeader& block, CValidationState& state, CBlockIndex **ppindex= NULL);
-
-
-
-/**
- * When there are blocks in the active chain with missing data (e.g. if the
- * activation height and branch ID of a particular upgrade have been altered),
- * rewind the chainstate and remove them from the block index.
- *
- * clearWitnessCaches is an output parameter that will be set to true iff
- * witness caches should be cleared in order to handle an intended long rewind.
- */
-bool RewindBlockIndex(const CChainParams& params, bool& clearWitnessCaches);
-
-class CBlockFileInfo
-{
-public:
-    unsigned int nBlocks;      //! number of blocks stored in file
-    unsigned int nSize;        //! number of used bytes of block file
-    unsigned int nUndoSize;    //! number of used bytes in the undo file
-    unsigned int nHeightFirst; //! lowest height of block in file
-    unsigned int nHeightLast;  //! highest height of block in file
-    uint64_t nTimeFirst;         //! earliest time of block in file
-    uint64_t nTimeLast;          //! latest time of block in file
-
-    ADD_SERIALIZE_METHODS;
-
-    template <typename Stream>
-    inline void SerializationOp(Stream& s, const SERIALIZE_ACTION ser_action)
-    {
-        READWRITE(VARINT(nBlocks));
-        READWRITE(VARINT(nSize));
-        READWRITE(VARINT(nUndoSize));
-        READWRITE(VARINT(nHeightFirst));
-        READWRITE(VARINT(nHeightLast));
-        READWRITE(VARINT(nTimeFirst));
-        READWRITE(VARINT(nTimeLast));
-    }
-
-     void SetNull() {
-         nBlocks = 0;
-         nSize = 0;
-         nUndoSize = 0;
-         nHeightFirst = 0;
-         nHeightLast = 0;
-         nTimeFirst = 0;
-         nTimeLast = 0;
-     }
-
-     CBlockFileInfo() {
-         SetNull();
-     }
-
-     std::string ToString() const;
-
-     /** update statistics (does not update nSize) */
-     void AddBlock(unsigned int nHeightIn, uint64_t nTimeIn) {
-         if (nBlocks==0 || nHeightFirst > nHeightIn)
-             nHeightFirst = nHeightIn;
-         if (nBlocks==0 || nTimeFirst > nTimeIn)
-             nTimeFirst = nTimeIn;
-         nBlocks++;
-         if (nHeightIn > nHeightLast)
-             nHeightLast = nHeightIn;
-         if (nTimeIn > nTimeLast)
-             nTimeLast = nTimeIn;
-     }
-};
-
-/** RAII wrapper for VerifyDB: Verify consistency of the block and coin databases */
-class CVerifyDB {
-public:
-    CVerifyDB();
-    ~CVerifyDB();
-    bool VerifyDB(CCoinsView *coinsview, int nCheckLevel, int nCheckDepth);
-};
-
-/** Find the last common block between the parameter chain and a locator. */
-CBlockIndex* FindForkInGlobalIndex(const CChain& chain, const CBlockLocator& locator);
-
-/** Mark a block as invalid. */
-bool InvalidateBlock(CValidationState& state, CBlockIndex *pindex);
-
-/** Remove invalidity status from a block and its descendants. */
-bool ReconsiderBlock(CValidationState& state, CBlockIndex *pindex);
-
-/** The currently-connected chain of blocks (protected by cs_main). */
-extern CChain chainActive;
-
-/** Global variable that points to the active CCoinsView (protected by cs_main) */
-extern CCoinsViewCache *pcoinsTip;
-
-/** Global variable that points to the active block tree (protected by cs_main) */
-extern CBlockTreeDB *pblocktree;
-
-/**
- * Return the spend height, which is one more than the inputs.GetBestBlock().
- * While checking, GetBestBlock() refers to the parent block. (protected by cs_main)
- * This is also true for mempool checks.
- */
-int GetSpendHeight(const CCoinsViewCache& inputs);
-
-/** Return a CMutableTransaction with contextual default values based on set of consensus rules at height */
-CMutableTransaction CreateNewContextualCMutableTransaction(const Consensus::Params& consensusParams, int nHeight);
-
-//INGEST->!!!
-#define INGEST_MINING_BLOCK 1
-#define TOP_INGEST_BLOCK INGEST_MINING_BLOCK+1000
-#define INGEST_WAITING_AMOUNT 1 * COIN
-#define INGEST_MULTIPLIER 95LL
-#define INGEST_MINING_AMOUNT (9888920LL*INGEST_MULTIPLIER + 103271000LL*INGEST_MULTIPLIER + 5000LL + 12000000LL) * COIN
-/* Ingest:
- *  >10K and <=50K  ->   9,888,920 (  9888919.00167) * 95
- *  PSL group       -> 103,271,000 (103270999.51940) * 95
- *  fees            -> 5000
- *  10 seed MNs     -> 12,000,000
- *  ALL -
- */
-//<-INGEST!!!
-
+#pragma once
+// Copyright (c) 2009-2010 Satoshi Nakamoto
+// Copyright (c) 2009-2014 The Bitcoin Core developers
+// Distributed under the MIT software license, see the accompanying
+// file COPYING or http://www.opensource.org/licenses/mit-license.php.
+
+#if defined(HAVE_CONFIG_H)
+#include "config/bitcoin-config.h"
+#endif
+
+#include "amount.h"
+#include "chain.h"
+#include "chainparams.h"
+#include "coins.h"
+#include "consensus/consensus.h"
+#include "consensus/upgrades.h"
+#include "net.h"
+#include "primitives/block.h"
+#include "primitives/transaction.h"
+#include "script/script.h"
+#include "script/sigcache.h"
+#include "script/standard.h"
+#include "spentindex.h"
+#include "sync.h"
+#include "tinyformat.h"
+#include "txmempool.h"
+#include "uint256.h"
+
+#include <algorithm>
+#include <exception>
+#include <map>
+#include <unordered_map>
+#include <set>
+#include <stdint.h>
+#include <string>
+#include <utility>
+#include <vector>
+
+class CBlockIndex;
+class CBlockTreeDB;
+class CBloomFilter;
+class CInv;
+class CScriptCheck;
+class CValidationInterface;
+class CValidationState;
+struct PrecomputedTransactionData;
+
+struct CNodeStateStats;
+
+/** Default for -blockmaxsize and -blockminsize, which control the range of sizes the mining code will create **/
+static const unsigned int DEFAULT_BLOCK_MAX_SIZE = MAX_BLOCK_SIZE;
+static const unsigned int DEFAULT_BLOCK_MIN_SIZE = 0;
+/** Default for -blockprioritysize, maximum space for zero/low-fee transactions **/
+static const unsigned int DEFAULT_BLOCK_PRIORITY_SIZE = DEFAULT_BLOCK_MAX_SIZE / 2;
+/** Default for accepting alerts from the P2P network. */
+static const bool DEFAULT_ALERTS = true;
+/** Minimum alert priority for enabling safe mode. */
+static const int ALERT_PRIORITY_SAFE_MODE = 4000;
+/** Maximum reorg length we will accept before we shut down and alert the user. */
+static const unsigned int MAX_REORG_LENGTH = COINBASE_MATURITY - 1;
+/** Maximum number of signature check operations in an IsStandard() P2SH script */
+static const unsigned int MAX_P2SH_SIGOPS = 15;
+/** The maximum number of sigops we're willing to relay/mine in a single tx */
+static const unsigned int MAX_STANDARD_TX_SIGOPS = MAX_BLOCK_SIGOPS/5;
+/** Default for -minrelaytxfee, minimum relay fee for transactions */
+static const unsigned int DEFAULT_MIN_RELAY_TX_FEE = 100;
+/** Default for -maxorphantx, maximum number of orphan transactions kept in memory */
+static const unsigned int DEFAULT_MAX_ORPHAN_TRANSACTIONS = 100;
+/** Default for -txexpirydelta, in number of blocks */
+static const unsigned int DEFAULT_TX_EXPIRY_DELTA = 20;
+/** The number of blocks within expiry height when a tx is considered to be expiring soon */
+static constexpr uint32_t TX_EXPIRING_SOON_THRESHOLD = 3;
+/** The maximum size of a blk?????.dat file (since 0.8) */
+static const unsigned int MAX_BLOCKFILE_SIZE = 0x8000000; // 128 MiB
+/** The pre-allocation chunk size for blk?????.dat files (since 0.8) */
+static const unsigned int BLOCKFILE_CHUNK_SIZE = 0x1000000; // 16 MiB
+/** The pre-allocation chunk size for rev?????.dat files (since 0.8) */
+static const unsigned int UNDOFILE_CHUNK_SIZE = 0x100000; // 1 MiB
+/** Maximum number of script-checking threads allowed */
+static const int MAX_SCRIPTCHECK_THREADS = 16;
+/** -par default (number of script-checking threads, 0 = auto) */
+static const int DEFAULT_SCRIPTCHECK_THREADS = 0;
+/** Number of blocks that can be requested at any given time from a single peer. */
+static const int MAX_BLOCKS_IN_TRANSIT_PER_PEER = 16;
+/** Timeout in seconds during which a peer must stall block download progress before being disconnected. */
+static const unsigned int BLOCK_STALLING_TIMEOUT = 2;
+/** Number of headers sent in one getheaders result. We rely on the assumption that if a peer sends
+ *  less than this number, we reached its tip. Changing this value is a protocol upgrade. */
+static const unsigned int MAX_HEADERS_RESULTS = 160;
+/** Size of the "block download window": how far ahead of our current height do we fetch?
+ *  Larger windows tolerate larger download speed differences between peer, but increase the potential
+ *  degree of disordering of blocks on disk (which make reindexing and in the future perhaps pruning
+ *  harder). We'll probably want to make this a per-peer adaptive value at some point. */
+static const unsigned int BLOCK_DOWNLOAD_WINDOW = 1024;
+/** Time to wait (in seconds) between writing blocks/block index to disk. */
+static const unsigned int DATABASE_WRITE_INTERVAL = 60 * 60;
+/** Time to wait (in seconds) between flushing chainstate to disk. */
+static const unsigned int DATABASE_FLUSH_INTERVAL = 24 * 60 * 60;
+/** Maximum length of reject messages. */
+static const unsigned int MAX_REJECT_MESSAGE_LENGTH = 111;
+static const int64_t DEFAULT_MAX_TIP_AGE = 24 * 60 * 60;
+
+// Sanity check the magic numbers when we change them
+BOOST_STATIC_ASSERT(DEFAULT_BLOCK_MAX_SIZE <= MAX_BLOCK_SIZE);
+BOOST_STATIC_ASSERT(DEFAULT_BLOCK_PRIORITY_SIZE <= DEFAULT_BLOCK_MAX_SIZE);
+
+#define equihash_parameters_acceptable(N, K) \
+    ((CBlockHeader::HEADER_SIZE + equihash_solution_size(N, K))*MAX_HEADERS_RESULTS < \
+     MAX_PROTOCOL_MESSAGE_LENGTH-1000)
+
+struct BlockHasher
+{
+    size_t operator()(const uint256& hash) const { return hash.GetCheapHash(); }
+};
+
+// START insightexplorer
+extern bool fInsightExplorer;
+
+// The following flags enable specific indices (DB tables), but are not exposed as
+// separate command-line options; instead they are enabled by experimental feature "-insightexplorer"
+// and are always equal to the overall controlling flag, fInsightExplorer.
+
+// Maintain a full address index, used to query for the balance, txids and unspent outputs for addresses
+extern bool fAddressIndex;
+
+// Maintain a full spent index, used to query the spending txid and input index for an outpoint
+extern bool fSpentIndex;
+
+extern std::string STR_MSG_MAGIC;extern unsigned int expiryDelta;
+extern CScript COINBASE_FLAGS;
+extern CCriticalSection cs_main;
+extern CTxMemPool mempool;
+typedef std::unordered_map<uint256, CBlockIndex*, BlockHasher> BlockMap;
+extern BlockMap mapBlockIndex;
+extern uint64_t nLastBlockTx;
+extern uint64_t nLastBlockSize;
+extern const std::string strMessageMagic;
+extern CWaitableCriticalSection csBestBlock;
+extern CConditionVariable cvBlockChange;
+extern bool fExperimentalMode;
+extern bool fImporting;
+extern bool fReindex;
+extern int nScriptCheckThreads;
+extern bool fTxIndex;
+extern bool fIsBareMultisigStd;
+extern bool fCheckBlockIndex;
+extern bool fCheckpointsEnabled;
+// TODO: remove this flag by structuring our code such that
+// it is unneeded for testing
+// extern bool fCoinbaseEnforcedProtectionEnabled;
+extern size_t nCoinCacheUsage;
+extern CFeeRate minRelayTxFee;
+extern bool fAlerts;
+extern int64_t nMaxTipAge;
+
+/** Best header we've seen so far (used for getheaders queries' starting points). */
+extern CBlockIndex *pindexBestHeader;
+
+/** Minimum disk space required - used in CheckDiskSpace() */
+static const uint64_t nMinDiskSpace = 52428800;
+
+/** Pruning-related variables and constants */
+/** True if any block files have ever been pruned. */
+extern bool fHavePruned;
+/** True if we're running in -prune mode. */
+extern bool fPruneMode;
+/** Number of MiB of block files that we're trying to stay below. */
+extern uint64_t nPruneTarget;
+/** Block files containing a block-height within MIN_BLOCKS_TO_KEEP of chainActive.Tip() will not be pruned. */
+static const unsigned int MIN_BLOCKS_TO_KEEP = 288;
+
+// Require that user allocate at least 550MB for block & undo files (blk???.dat and rev???.dat)
+// At 1MB per block, 288 blocks = 288MB.
+// Add 15% for Undo data = 331MB
+// Add 20% for Orphan block rate = 397MB
+// We want the low water mark after pruning to be at least 397 MB and since we prune in
+// full block file chunks, we need the high water mark which triggers the prune to be
+// one 128MB block file + added 15% undo data = 147MB greater for a total of 545MB
+// Setting the target to > than 550MB will make it likely we can respect the target.
+static const uint64_t MIN_DISK_SPACE_FOR_BLOCK_FILES = 550 * 1024 * 1024;
+
+/** Register with a network node to receive its signals */
+void RegisterNodeSignals(CNodeSignals& nodeSignals);
+/** Unregister a network node */
+void UnregisterNodeSignals(CNodeSignals& nodeSignals);
+
+/** 
+ * Process an incoming block. This only returns after the best known valid
+ * block is made active. Note that it does not, however, guarantee that the
+ * specific block passed to it has been checked for validity!
+ * 
+ * @param[out]  state   This may be set to an Error state if any error occurred processing it, including during validation/connection/etc of otherwise unrelated blocks during reorganisation; or it may be set to an Invalid state if pblock is itself invalid (but this is not guaranteed even when the block is checked). If you want to *possibly* get feedback on whether pblock is valid, you must also install a CValidationInterface (see validationinterface.h) - this will have its BlockChecked method called whenever *any* block completes validation.
+ * @param[in]   pfrom   The node which we are receiving the block from; it is added to mapBlockSource and may be penalised if the block is invalid.
+ * @param[in]   pblock  The block we want to process.
+ * @param[in]   fForceProcessing Process this block even if unrequested; used for non-network block sources and whitelisted peers.
+ * @param[out]  dbp     If pblock is stored to disk (or already there), this will be set to its location.
+ * @return True if state.IsValid()
+ */
+bool ProcessNewBlock(CValidationState &state, CNode* pfrom, CBlock* pblock, bool fForceProcessing, CDiskBlockPos *dbp);
+/** Check whether enough disk space is available for an incoming block */
+bool CheckDiskSpace(uint64_t nAdditionalBytes = 0);
+/** Open a block file (blk?????.dat) */
+FILE* OpenBlockFile(const CDiskBlockPos &pos, bool fReadOnly = false);
+/** Open an undo file (rev?????.dat) */
+FILE* OpenUndoFile(const CDiskBlockPos &pos, bool fReadOnly = false);
+/** Translation to a filesystem path */
+fs::path GetBlockPosFilename(const CDiskBlockPos& pos, const char* prefix);
+/** Import blocks from an external file */
+bool LoadExternalBlockFile(FILE* fileIn, CDiskBlockPos *dbp = NULL);
+/** Initialize a new block tree database + block data on disk */
+bool InitBlockIndex();
+/** Load the block tree and coins database from disk */
+bool LoadBlockIndex();
+/** Unload database information */
+void UnloadBlockIndex();
+/** Process protocol messages received from a given node */
+bool ProcessMessages(CNode* pfrom);
+/**
+ * Send queued protocol messages to be sent to a give node.
+ *
+ * @param[in]   pto             The node which we are sending messages to.
+ * @param[in]   fSendTrickle    When true send the trickled data, otherwise trickle the data until true.
+ */
+bool SendMessages(CNode* pto, bool fSendTrickle);
+/** Run an instance of the script checking thread */
+void ThreadScriptCheck();
+/** Try to detect Partition (network isolation) attacks against us */
+void PartitionCheck(bool (*initialDownloadCheck)(), CCriticalSection& cs, const CBlockIndex *const &bestHeader, int64_t nPowTargetSpacing);
+/** Check whether we are doing an initial block download (synchronizing from disk or network) */
+bool IsInitialBlockDownload();
+/** Format a string that describes several potential problems detected by the core */
+std::string GetWarnings(const std::string& strFor);
+/** Retrieve a transaction (from memory pool, or from disk, if possible) */
+bool GetTransaction(const uint256 &hash, CTransaction &tx, uint256 &hashBlock, bool fAllowSlow = false);
+/** Find the best known block, and make it the tip of the block chain */
+bool ActivateBestChain(CValidationState &state, CBlock *pblock = NULL);
+CAmount GetBlockSubsidy(int nHeight, const Consensus::Params& consensusParams);
+
+/**
+ * Prune block and undo files (blk???.dat and undo???.dat) so that the disk space used is less than a user-defined target.
+ * The user sets the target (in MB) on the command line or in config file.  This will be run on startup and whenever new
+ * space is allocated in a block or undo file, staying below the target. Changing back to unpruned requires a reindex
+ * (which in this case means the blockchain must be re-downloaded.)
+ *
+ * Pruning functions are called from FlushStateToDisk when the global fCheckForPruning flag has been set.
+ * Block and undo files are deleted in lock-step (when blk00003.dat is deleted, so is rev00003.dat.)
+ * Pruning cannot take place until the longest chain is at least a certain length (100000 on mainnet, 1000 on testnet, 10 on regtest).
+ * Pruning will never delete a block within a defined distance (currently 288) from the active chain's tip.
+ * The block index is updated by unsetting HAVE_DATA and HAVE_UNDO for any blocks that were stored in the deleted files.
+ * A db flag records the fact that at least some block files have been pruned.
+ *
+ * @param[out]   setFilesToPrune   The set of file indices that can be unlinked will be returned
+ */
+void FindFilesToPrune(std::set<int>& setFilesToPrune);
+
+/**
+ *  Actually unlink the specified files
+ */
+void UnlinkPrunedFiles(std::set<int>& setFilesToPrune);
+
+/** Create a new block index entry for a given block hash */
+CBlockIndex * InsertBlockIndex(uint256 hash);
+/** Get statistics from node state */
+bool GetNodeStateStats(NodeId nodeid, CNodeStateStats &stats);
+/** Increase a node's misbehavior score. */
+void Misbehaving(NodeId nodeid, int howmuch);
+/** Flush all state, indexes and buffers to disk. */
+void FlushStateToDisk();
+/** Prune block files and flush state to disk. */
+void PruneAndFlush();
+
+/** (try to) add transaction to memory pool **/
+bool AcceptToMemoryPool(CTxMemPool& pool, CValidationState &state, const CTransaction &tx, bool fLimitFree,
+                        bool* pfMissingInputs, bool fRejectAbsurdFee=false);
+
+
+struct CNodeStateStats {
+    int nMisbehavior;
+    int nSyncHeight;
+    int nCommonHeight;
+    std::vector<int> vHeightInFlight;
+};
+
+struct CDiskTxPos : public CDiskBlockPos
+{
+    unsigned int nTxOffset; // after header
+
+    ADD_SERIALIZE_METHODS;
+
+    template <typename Stream>
+    inline void SerializationOp(Stream& s, const SERIALIZE_ACTION ser_action)
+    {
+        READWRITE(*(CDiskBlockPos*)this);
+        READWRITE(VARINT(nTxOffset));
+    }
+
+    CDiskTxPos(const CDiskBlockPos &blockIn, unsigned int nTxOffsetIn) : CDiskBlockPos(blockIn.nFile, blockIn.nPos), nTxOffset(nTxOffsetIn) {
+    }
+
+    CDiskTxPos() {
+        SetNull();
+    }
+
+    void SetNull() {
+        CDiskBlockPos::SetNull();
+        nTxOffset = 0;
+    }
+};
+
+
+CAmount GetMinRelayFee(const CTransaction& tx, unsigned int nBytes, bool fAllowFree);
+
+/**
+ * Check transaction inputs, and make sure any
+ * pay-to-script-hash transactions are evaluating IsStandard scripts
+ * 
+ * Why bother? To avoid denial-of-service attacks; an attacker
+ * can submit a standard HASH... OP_EQUAL transaction,
+ * which will get accepted into blocks. The redemption
+ * script can be anything; an attacker could use a very
+ * expensive-to-check-upon-redemption script like:
+ *   DUP CHECKSIG DROP ... repeated 100 times... OP_1
+ */
+
+/** 
+ * Check for standard transaction types
+ * @param[in] mapInputs    Map of previous transactions that have outputs we're spending
+ * @return True if all inputs (scriptSigs) use only standard transaction forms
+ */
+bool AreInputsStandard(const CTransaction& tx, const CCoinsViewCache& mapInputs, uint32_t consensusBranchId);
+
+/** 
+ * Count ECDSA signature operations the old-fashioned (pre-0.6) way
+ * @return number of sigops this transaction's outputs will produce when spent
+ * @see CTransaction::FetchInputs
+ */
+unsigned int GetLegacySigOpCount(const CTransaction& tx);
+
+/**
+ * Count ECDSA signature operations in pay-to-script-hash inputs.
+ * 
+ * @param[in] mapInputs Map of previous transactions that have outputs we're spending
+ * @return maximum number of sigops required to validate this transaction's inputs
+ * @see CTransaction::FetchInputs
+ */
+unsigned int GetP2SHSigOpCount(const CTransaction& tx, const CCoinsViewCache& mapInputs);
+
+
+/**
+ * Check whether all inputs of this transaction are valid (no double spends, scripts & sigs, amounts)
+ * This does not modify the UTXO set. If pvChecks is not NULL, script checks are pushed onto it
+ * instead of being performed inline.
+ */
+bool ContextualCheckInputs(const CTransaction& tx, CValidationState &state, const CCoinsViewCache &view, bool fScriptChecks,
+                           unsigned int flags, bool cacheStore, PrecomputedTransactionData& txdata,
+                           const Consensus::Params& consensusParams, uint32_t consensusBranchId,
+                           std::vector<CScriptCheck> *pvChecks = NULL);
+
+/** Check a transaction contextually against a set of consensus rules */
+bool ContextualCheckTransaction(const CTransaction& tx, CValidationState &state, int nHeight, int dosLevel,
+                                bool (*isInitBlockDownload)() = IsInitialBlockDownload);
+
+/** Apply the effects of this transaction on the UTXO set represented by view */
+void UpdateCoins(const CTransaction& tx, CCoinsViewCache& inputs, int nHeight);
+
+/** Transaction validation functions */
+
+/** Context-independent validity checks */
+bool CheckTransaction(const CTransaction& tx, CValidationState& state, libzcash::ProofVerifier& verifier);
+bool CheckTransactionWithoutProofVerification(const CTransaction& tx, CValidationState &state);
+
+/** Check for standard transaction types
+ * @return True if all outputs (scriptPubKeys) use only standard transaction forms
+ */
+bool IsStandardTx(const CTransaction& tx, std::string& reason, int nHeight = 0);
+
+namespace Consensus {
+
+/**
+ * Check whether all inputs of this transaction are valid (no double spends and amounts)
+ * This does not modify the UTXO set. This does not check scripts and sigs.
+ * Preconditions: tx.IsCoinBase() is false.
+ */
+bool CheckTxInputs(const CTransaction& tx, CValidationState& state, const CCoinsViewCache& inputs, int nSpendHeight, const Consensus::Params& consensusParams);
+
+} // namespace Consensus
+
+/**
+ * Check if transaction is final and can be included in a block with the
+ * specified height and time. Consensus critical.
+ */
+bool IsFinalTx(const CTransaction &tx, int nBlockHeight, int64_t nBlockTime);
+
+/**
+ * Check if transaction is expired and can be included in a block with the
+ * specified height. Consensus critical.
+ */
+bool IsExpiredTx(const CTransaction &tx, int nBlockHeight);
+
+/**
+ * Check if transaction is expiring soon.  If yes, not propagating the transaction
+ * can help DoS mitigation.  This is not consensus critical.
+ */
+bool IsExpiringSoonTx(const CTransaction &tx, int nNextBlockHeight);
+
+/**
+ * Check if transaction will be final in the next block to be created.
+ *
+ * Calls IsFinalTx() with current block height and appropriate block time.
+ *
+ * See consensus/consensus.h for flag definitions.
+ */
+bool CheckFinalTx(const CTransaction &tx, int flags = -1);
+
+/** 
+ * Closure representing one script verification
+ * Note that this stores references to the spending transaction 
+ */
+class CScriptCheck
+{
+private:
+    CScript scriptPubKey;
+    CAmount amount;
+    const CTransaction *ptxTo;
+    unsigned int nIn;
+    unsigned int nFlags;
+    bool cacheStore;
+    uint32_t consensusBranchId;
+    ScriptError error;
+    PrecomputedTransactionData *txdata;
+
+public:
+    CScriptCheck(): amount(0), ptxTo(0), nIn(0), nFlags(0), cacheStore(false), consensusBranchId(0), error(SCRIPT_ERR_UNKNOWN_ERROR) {}
+    CScriptCheck(const CCoins& txFromIn, const CTransaction& txToIn, unsigned int nInIn, unsigned int nFlagsIn, bool cacheIn, uint32_t consensusBranchIdIn, PrecomputedTransactionData* txdataIn) :
+        scriptPubKey(txFromIn.vout[txToIn.vin[nInIn].prevout.n].scriptPubKey), amount(txFromIn.vout[txToIn.vin[nInIn].prevout.n].nValue),
+        ptxTo(&txToIn), nIn(nInIn), nFlags(nFlagsIn), cacheStore(cacheIn), consensusBranchId(consensusBranchIdIn), error(SCRIPT_ERR_UNKNOWN_ERROR), txdata(txdataIn) { }
+
+    bool operator()();
+
+    void swap(CScriptCheck &check) {
+        scriptPubKey.swap(check.scriptPubKey);
+        std::swap(ptxTo, check.ptxTo);
+        std::swap(amount, check.amount);
+        std::swap(nIn, check.nIn);
+        std::swap(nFlags, check.nFlags);
+        std::swap(cacheStore, check.cacheStore);
+        std::swap(consensusBranchId, check.consensusBranchId);
+        std::swap(error, check.error);
+        std::swap(txdata, check.txdata);
+    }
+
+    ScriptError GetScriptError() const { return error; }
+};
+
+bool GetSpentIndex(CSpentIndexKey &key, CSpentIndexValue &value);
+
+/** Functions for disk access for blocks */
+bool WriteBlockToDisk(CBlock& block, CDiskBlockPos& pos, const CMessageHeader::MessageStartChars& messageStart);
+bool ReadBlockFromDisk(CBlock& block, const CDiskBlockPos& pos);
+bool ReadBlockFromDisk(CBlock& block, const CBlockIndex* pindex);
+
+
+/** Functions for validating blocks and updating the block tree */
+
+/** Undo the effects of this block (with given index) on the UTXO set represented by coins.
+ *  In case pfClean is provided, operation will try to be tolerant about errors, and *pfClean
+ *  will be true if no problems were found. Otherwise, the return value will be false in case
+ *  of problems. Note that in any case, coins may be modified. */
+bool DisconnectBlock(CBlock& block, CValidationState& state, CBlockIndex* pindex, CCoinsViewCache& coins, bool* pfClean = NULL);
+
+/** Apply the effects of this block (with given index) on the UTXO set represented by coins */
+bool ConnectBlock(const CBlock& block, CValidationState& state, CBlockIndex* pindex, CCoinsViewCache& coins, bool fJustCheck = false);
+
+/** Context-independent validity checks */
+bool CheckBlockHeader(const CBlockHeader& block, CValidationState& state, bool fCheckPOW = true);
+bool CheckBlock(const CBlock& block, CValidationState& state,
+                libzcash::ProofVerifier& verifier,
+                bool fCheckPOW = true, bool fCheckMerkleRoot = true);
+
+/** Context-dependent validity checks */
+bool ContextualCheckBlockHeader(const CBlockHeader& block, CValidationState& state, CBlockIndex *pindexPrev);
+bool ContextualCheckBlock(const CBlock& block, CValidationState& state, CBlockIndex *pindexPrev);
+
+/** Check a block is completely valid from start to finish (only works on top of our current best block, with cs_main held) */
+bool TestBlockValidity(CValidationState &state, const CBlock& block, CBlockIndex *pindexPrev, bool fCheckPOW = true, bool fCheckMerkleRoot = true);
+
+/**
+ * Store block on disk.
+ * JoinSplit proofs are never verified, because:
+ * - AcceptBlock doesn't perform script checks either.
+ * - The only caller of AcceptBlock verifies JoinSplit proofs elsewhere.
+ * If dbp is non-NULL, the file is known to already reside on disk
+ */
+bool AcceptBlock(CBlock& block, CValidationState& state, CBlockIndex **pindex, bool fRequested, CDiskBlockPos* dbp);
+bool AcceptBlockHeader(const CBlockHeader& block, CValidationState& state, CBlockIndex **ppindex= NULL);
+
+
+
+/**
+ * When there are blocks in the active chain with missing data (e.g. if the
+ * activation height and branch ID of a particular upgrade have been altered),
+ * rewind the chainstate and remove them from the block index.
+ *
+ * clearWitnessCaches is an output parameter that will be set to true iff
+ * witness caches should be cleared in order to handle an intended long rewind.
+ */
+bool RewindBlockIndex(const CChainParams& params, bool& clearWitnessCaches);
+
+class CBlockFileInfo
+{
+public:
+    unsigned int nBlocks;      //! number of blocks stored in file
+    unsigned int nSize;        //! number of used bytes of block file
+    unsigned int nUndoSize;    //! number of used bytes in the undo file
+    unsigned int nHeightFirst; //! lowest height of block in file
+    unsigned int nHeightLast;  //! highest height of block in file
+    uint64_t nTimeFirst;         //! earliest time of block in file
+    uint64_t nTimeLast;          //! latest time of block in file
+
+    ADD_SERIALIZE_METHODS;
+
+    template <typename Stream>
+    inline void SerializationOp(Stream& s, const SERIALIZE_ACTION ser_action)
+    {
+        READWRITE(VARINT(nBlocks));
+        READWRITE(VARINT(nSize));
+        READWRITE(VARINT(nUndoSize));
+        READWRITE(VARINT(nHeightFirst));
+        READWRITE(VARINT(nHeightLast));
+        READWRITE(VARINT(nTimeFirst));
+        READWRITE(VARINT(nTimeLast));
+    }
+
+     void SetNull() {
+         nBlocks = 0;
+         nSize = 0;
+         nUndoSize = 0;
+         nHeightFirst = 0;
+         nHeightLast = 0;
+         nTimeFirst = 0;
+         nTimeLast = 0;
+     }
+
+     CBlockFileInfo() {
+         SetNull();
+     }
+
+     std::string ToString() const;
+
+     /** update statistics (does not update nSize) */
+     void AddBlock(unsigned int nHeightIn, uint64_t nTimeIn) {
+         if (nBlocks==0 || nHeightFirst > nHeightIn)
+             nHeightFirst = nHeightIn;
+         if (nBlocks==0 || nTimeFirst > nTimeIn)
+             nTimeFirst = nTimeIn;
+         nBlocks++;
+         if (nHeightIn > nHeightLast)
+             nHeightLast = nHeightIn;
+         if (nTimeIn > nTimeLast)
+             nTimeLast = nTimeIn;
+     }
+};
+
+/** RAII wrapper for VerifyDB: Verify consistency of the block and coin databases */
+class CVerifyDB {
+public:
+    CVerifyDB();
+    ~CVerifyDB();
+    bool VerifyDB(CCoinsView *coinsview, int nCheckLevel, int nCheckDepth);
+};
+
+/** Find the last common block between the parameter chain and a locator. */
+CBlockIndex* FindForkInGlobalIndex(const CChain& chain, const CBlockLocator& locator);
+
+/** Mark a block as invalid. */
+bool InvalidateBlock(CValidationState& state, CBlockIndex *pindex);
+
+/** Remove invalidity status from a block and its descendants. */
+bool ReconsiderBlock(CValidationState& state, CBlockIndex *pindex);
+
+/** The currently-connected chain of blocks (protected by cs_main). */
+extern CChain chainActive;
+
+/** Global variable that points to the active CCoinsView (protected by cs_main) */
+extern CCoinsViewCache *pcoinsTip;
+
+/** Global variable that points to the active block tree (protected by cs_main) */
+extern CBlockTreeDB *pblocktree;
+
+/**
+ * Return the spend height, which is one more than the inputs.GetBestBlock().
+ * While checking, GetBestBlock() refers to the parent block. (protected by cs_main)
+ * This is also true for mempool checks.
+ */
+int GetSpendHeight(const CCoinsViewCache& inputs);
+
+/** Return a CMutableTransaction with contextual default values based on set of consensus rules at height */
+CMutableTransaction CreateNewContextualCMutableTransaction(const Consensus::Params& consensusParams, int nHeight);
+
+//INGEST->!!!
+#define INGEST_MINING_BLOCK 1
+#define TOP_INGEST_BLOCK INGEST_MINING_BLOCK+1000
+#define INGEST_WAITING_AMOUNT 1 * COIN
+#define INGEST_MULTIPLIER 95LL
+#define INGEST_MINING_AMOUNT (9888920LL*INGEST_MULTIPLIER + 103271000LL*INGEST_MULTIPLIER + 5000LL + 12000000LL) * COIN
+/* Ingest:
+ *  >10K and <=50K  ->   9,888,920 (  9888919.00167) * 95
+ *  PSL group       -> 103,271,000 (103270999.51940) * 95
+ *  fees            -> 5000
+ *  10 seed MNs     -> 12,000,000
+ *  ALL -
+ */
+//<-INGEST!!!
+