// Copyright (c) 2010 Satoshi Nakamoto
// Copyright (c) 2009-2014 The Bitcoin Core developers
// Distributed under the MIT software license, see the accompanying
// file COPYING or http://www.opensource.org/licenses/mit-license.php.

#include "main.h"
#include "crypto/equihash.h"

#include "util.h"
#include "utilstrencodings.h"

#include <assert.h>

#include <boost/assign/list_of.hpp>

#include "base58.h"

using namespace std;

#include "chainparamsseeds.h"

static CBlock CreateGenesisBlock(const char* pszTimestamp, 
                                 const std::vector<unsigned char> &genesisPubKey, 
                                 uint32_t nTime, 
                                 uint256 nNonce, 
                                 const std::vector<unsigned char> &nSolution, 
                                 uint32_t nBits, 
                                 int32_t nVersion = 4, 
                                 const CAmount& genesisReward = 0)
{
    CMutableTransaction txNew;
    txNew.nVersion = 1;
    txNew.vin.resize(1);
    txNew.vout.resize(1);
    txNew.vin[0].scriptSig = CScript() << (int)nBits << CScriptNum(4) << vector<unsigned char>((const unsigned char*)pszTimestamp, (const unsigned char*)pszTimestamp + strlen(pszTimestamp));
    txNew.vout[0].nValue = genesisReward;
    txNew.vout[0].scriptPubKey = CScript() << genesisPubKey << OP_CHECKSIG;

    CBlock genesis;
    genesis.nTime    = nTime;
    genesis.nBits    = nBits;
    genesis.nNonce   = nNonce;
    genesis.nSolution = nSolution;
    genesis.nVersion = nVersion;
    genesis.vtx.push_back(txNew);
    genesis.hashPrevBlock.SetNull();
    genesis.hashMerkleRoot = genesis.BuildMerkleTree();
    return genesis;
}

static void __mineGenBlock(unsigned int n, unsigned int k, CBlock *pblock)
{
    pblock->nNonce.SetNull();
    pblock->nSolution.clear();

    arith_uint256 hashTarget = arith_uint256().SetCompact(pblock->nBits);

    while (true) {
        // Hash state
        crypto_generichash_blake2b_state state;
        EhInitialiseState(n, k, state);

        // I = the block header minus nonce and solution.
        CEquihashInput I{*pblock};
        CDataStream ss(SER_NETWORK, PROTOCOL_VERSION);
        ss << I;

        // H(I||...
        crypto_generichash_blake2b_update(&state, (unsigned char*)&ss[0], ss.size());

        // H(I||V||...
        crypto_generichash_blake2b_state curr_state;
        curr_state = state;
        crypto_generichash_blake2b_update(&curr_state,
                                            pblock->nNonce.begin(),
                                            pblock->nNonce.size());

        // (x_1, x_2, ...) = A(I, V, n, k)
        std::function<bool(std::vector<unsigned char>)> validBlock =
            [&pblock, &hashTarget]
            (std::vector<unsigned char> soln) {
            
            // Write the solution to the hash and compute the result.
            pblock->nSolution = soln;

            if (UintToArith256(pblock->GetHash()) > hashTarget) {
                return false;
            }
            printf("Genesis block found  \n  merkle root hash: %s\n  header hash: %s\n  nonce: %s\n  solution: %s\n", 
                                                        pblock->hashMerkleRoot.GetHex().c_str(),
                                                        pblock->GetHash().GetHex().c_str(), 
                                                        pblock->nNonce.GetHex().c_str(),
                                                        HexStr(pblock->nSolution).c_str());

            return true;
        };

        if (EhOptimisedSolveUncancellable(n, k, curr_state, validBlock))
            break;

        pblock->nNonce = ArithToUint256(UintToArith256(pblock->nNonce) + 1);
    }
}

/**
 * Build the genesis block. Note that the output of its generation
 * transaction cannot be spent since it did not originally exist in the
 * database (and is in any case of zero value).
 *
 * >>> from pyblake2 import blake2s
 * >>> 'AnimeCoin' + blake2s(b'The Economist 2018-03-15 the infant world of cryptocurrencies is already mind-bogglingly crowded. BTC#514336 000000000000000000421fe5078b5e3011e572d596374af44516fe1745ec0dc3 ZEC#291407 000000000151900c0248f3eb0b3fbabdb8fe47ec0a56d09a9e8e44f9c7787568 DJIA close on 19 March 2018: 24,610.91').hexdigest()
 * 
 * CBlock(hash=00040fe8, ver=4, hashPrevBlock=00000000000000, hashMerkleRoot=c4eaa5, nTime=1477641360, nBits=1f07ffff, nNonce=4695, vtx=1)
 *   CTransaction(hash=c4eaa5, ver=1, vin.size=1, vout.size=1, nLockTime=0)
 *     CTxIn(COutPoint(000000, -1), coinbase 04ffff071f0104455a6361736830623963346565663862376363343137656535303031653335303039383462366665613335363833613763616331343161303433633432303634383335643334)
 *     CTxOut(nValue=0.00000000, scriptPubKey=0x5F1DF16B2B704C8A578D0B)
 *   vMerkleTree: c4eaa5
 */
static const char* AnimeGenesisTimestamp = "AnimeCoin2a1f1b88e25c065678459c577460879513340d2e110eb8d2c735e066ab604907";
static const std::vector<unsigned char> AnimeGenesisPubKey = ParseHex("0421105e5dc396643b48ece657fac0e254cba81b93f1290030869b26097f277281e226f708aa4e98156aae3ee23be7c2793e972081c356cc5afdd6a458fde59f9b");

static CBlock CreateMainnetGenesisBlock()
{
    uint32_t nTime = 1521515598;
    uint256 nNonce = uint256S("0000000000000000000000000000000000000000000000000000000000000130");
    std::vector<unsigned char> nSolution = ParseHex("001f8eabd201d45f6531b20c0e9de4cd38a34f5b01074ee7440f49b6c9383f4863badcbb1ae803fd196c0895820fb9a36ff9f6f5f12f0a96f29710faddecd3138f30b9f51ea3cdb34775a8eb3854a701b1bb5cb30143f7a1caaecca9c39632c4eba4011d4c401f7e8025b2f30257cfe492a199c2a3ef6ba1ce4b5e7624c202b2f7bc3d380981d6b9b04ee2a9915ea06a9d9182640f975ed323406fcc0e8819a473bf5278c57e8ce9004c7457f48030173d6d024988e9fd1d8187108ba6350d2b6ba065fa65510ad3dadeb133356dc14bb4c50277e6d77ed271a770117030d10e045da16cafec0a33870ff28470961fff2ff4f28a4890d6a37f371030086c546f67aba0f7698f3138a9e4c265f84f3e34cc3b4dfb892a92060e91cb33db30c385868164f7719119eb0b40694e253f116c67e1a2f71622b90378ad0f25a846d978169d47067fc26514c520edaf4a92bd2c011d825892a671878e08106b19b6ea468313d7bfa1303303d49a53abe7231a36efd1c202ce52a11fa61f240b3359dfcaff8af676855afbf3912b3276dfa665373e9dc731154e4d6e03e4abf142751a1f98b679480385d8b2acc28daaa1594083f38ef1f442f5f885972b41d56a159546872977042dd4c03025cb85180fd907bbe657728ec33968eb05c07b6fe89586784e4e46101b668c154e9f33379d0228adfa6db5cba52f7dce040ffa800922a8fbfb0c3673b2eedb4e9bba1555b14a85452cb61f6fbdc25ab518f7545d668e3697d3b707547f42f3c4c276980b126d7ec346ee548bfefdd6330cdb43a3159bed9e1a49f239d1f152e5427884bb0a191912c6c6bbc779ba95a112f1d1ca672e5cca252b4f2510d2f7d227f5daf829b2c86a426bbb93c8470bdad99c9dec4413a9581477e6ea0ee92a5bdfa57d2db3be31b455b38d7ec315ab49c39ef581174e5913007fa7f54acc36751c6080b8401f8e1c7ca13f687225c7645c2f17a296de01a70a1138ec49e14518f88017d9035618144e8b05da147fb2fb11aa21415816003d2f12df6e10780b4b2f47960fcd853a6402fda15805a415f8eed378b96aa0033c634d17450e8e785d532c8e118cc3912a89e69be6bd786ad8822caa1384a7061e2b58768be101629f91059a927d4d25aefdfad168d53422b81ae0b37dcc6b6420f29e5ae0b0bd44340445a12419c93a034a5d330ee8c4923da2a93514350a3c1c2ba487a31761dcb7d3dc41e78f126298e2741792135b7146c03b8028a227832b00a52c21bd77233a5e25d81fdd10ed411e544a70a778c1553712d7de151901b97746cd359190b329b4e42832a63c9b88bb189d433b7e6940b3950ed7d3f5f8becfbd0e7e0a39161a6a59940fdaaf8cd1e3da695226eef18917a9c223b6e4caa61492236f8732b1369fd37d81999cb8ca00cc854fbf8aeb806f51c754b4e5945676c81fa9741eb775f743b191a3c3ee5343b44919b5aa9a3474803097c382422a3737856d149771c72b7a0a8056298242879fec5226581d958a678b6d450457c06b3fe2490595cc432597ed8add779587b6385c098e01f121f316a8eb6a6a0936e117d9b254b7b1d568e9e72e3ee625abaa0cb1964eeabc20576c897d6c8f6f597f671e318ecee89234beede1bf78783c6acc02ff943de73e05e1c6c058e2023743a57595ee71edcdfece34f67d0c71a0ba7be387377676f44ac5f6d49a6dd0173e78238764f28c98ee8ba8d075b7cce5338641b35ae47f242786dc43691539dfc67528c76590d2d7b957a07f0b8172bb89a983d1c5a79281b81d295557f790f60c2c423e5b92cfafb1133d47662447175e94065e5864388ec361c259b3ffdfbec81f5d48e982997cb7ed1a7c6cffa3f9ab2cd594ccfa4b0ae02b9393327e5cc1");
    uint32_t nBits = 0x1f07ffff;

    return CreateGenesisBlock(AnimeGenesisTimestamp, AnimeGenesisPubKey, nTime, nNonce, nSolution, nBits);
}
static const uint256 MainnetHashMerkleRoot = uint256S("0x69390f621a08c045270a5b43253cf269105b395c67e442468f91b879bb403c1f");
static const uint256 MainnetHashGenesisBlock = uint256S("0x000733cc513d293a4f6f2d49c8b0c27c8700b3b546e100b194742deb9d52db81");

static CBlock CreateTestnetGenesisBlock()
{
    uint32_t nTime = 1521515598;
    uint256 nNonce = uint256S("000000000000000000000000000000000000000000000000000000000000000c");
    std::vector<unsigned char> nSolution = ParseHex("0037c32e5f02856791383894426e0f5651aa3aaad4448195fd5d1e5e272b5a650b5a6ab10255bb1ae581009d4bbea14a49a29a4c8096403698a9b5be91f06743d2778b29554dd8c1465aa0b667e80f2fbf79aa1401b2fe96311e9851ca65f79d63ced3e211e15f35e903a94340e7a1da03a2c6e7aa12efe3922f1a12d6d704005535f84c1886a3fe433feab5414cfa6157664e1056128ba207e740621241bdbaf38be0a11029eb69027f46c9de14db15f561510515184ad1cf6a9202f710c48d31aa04f732cdd4f1670921ea9d36416f187625b353bcf86be147de9eb50070acb76d405ddfaeff2a1507f1c2f02eedd64cb2b66a29c82e7bd19427070928b967b119db1504d55253296ed30e5d1878a345350e61e4819cbe43d10755a66c31e89ef77f3e90ff11974399fc5dca5b3668b313877fc7bb01fb7a5fea6022bb9daf2413f9fa6dd9f6f6ee2ac2a95e5dafa7080f94766d49fcc481abb6f788ecbc3b01831f7e2e2b7c6454809430abd4db3698dc7acdd6393e5760bc1a3c51e0259d4d2f726f140701b4f03170eebd7df92e6052ef6da07ac9239833ddbe9f08b93b544d1dd10dde1a27a40d8a6b207815896b5877de7717bbc04622827ab40153d9d9989d4255e9d1370132565193c12c99cfa4034db899721bf3eae96e94457347d9d60650133b7973ebe8f9d231b76a90f5a2f702713891600cca739940a1c509f659b222b5c9a3a1e191ba2f5d24c2427f298bd428a19c05aed4f15785c69a1330750cfdd366edc3e641fd6558e3f9ddd4ee5dd0fa0e191e6dbd4ec59968b9865ad2b00ffab9aacf2dde56a31c28e268626f3ea78f9694c6bf65860e1801d3459b3f6b7dd183dd38bfd2cd97457d42e5f5f6f2b3a995323cac302de4ea2f929325654b354c43d9f6df854054d94f5898337c73bc0805b3e8e675f21876f39dc6014e8cd17e5dbc61a03048adf16407af66729ba09b03506b14a544dcfbddff235efae4dcd514651c156d201ca2c34da001bdba24e422cbc4d1099bbe9c7e935d391d8de01ef601594fae2d5a7939b7aa9c1f8faa07a4bc0f090383a35d849b9f53e3e5d72cc07e7c4918db4d541fe4249b7ec6f622d7d8d26656095840ff2a922f245d225193a10216731cc22882f637791ac82b5c0bbb6a2faca5db9a84c324628b4219d4d0e3650257ae8edbc48b71b21719c800f4ba42de415b9e181d8161f1cfca9c7774d7a48260b64c3b131a794ed11defc5f8860edcddf3afa42034453e5a1d3cfddc612a893d517dd5ea36cfce67b495c6519a6facd4caa3028e7361d273e289ddf7f297bfa66e8a9b96dfe5200aed27f2a68b7e1ed997615cecee01a868e7ec4c740bb078754505cb016bb240e99f24a5fc4ded77f18f1c0f5530e37304e3d62e01dc8c621e90944127c5bf0168cc8088d139d1154b755b826fa06acc0b9d121c08bea4cfc304e3418ce3e377e8faa821c7297d9d4217f23d3c4230387b887be3bbdefbf145981736da312a652e0232939c81b556161e53dbd9becffc96b5dc01a4f040f0922b68967162c12322ef74bf2a7443974842060d7113018ebb15254bcdd167a6c8129fff17154ea91b800a11e8b8baea502a6be81fb2abddb6562ee42322175eaaf188943784f0e09c8e500f5335070724a12ab252f91d43a76256366371a55fab9194be4052f6a574943c96b84324f8f72a6a3e016a7c7214142c635c870cb3dca2b844f1336dc29577df918e001721e6ce548b3cebe2a9b69d675e5a1eb26739d49909bb84d2f14c3d49f3e260ca841ce248c19f9d20172833af93e0938de51bc273973ec638b934a31e80e7268027dd424e73aecd02d8adb6d83c7e6cb29d3a885bd165b274d9cf3edde9f7e86f7314e68bf8381b7b");
    uint32_t nBits = 0x2007ffff;

    return CreateGenesisBlock(AnimeGenesisTimestamp, AnimeGenesisPubKey, nTime, nNonce, nSolution, nBits);
}
static const uint256 TestnetHashGenesisBlock = uint256S("05cb336861b74bc7f081c0f244dc9e73250dcda39beef2ffea4c382dc79c0080");

static CBlock CreateRegtestGenesisBlock()
{
    uint32_t nTime = 1521515598;
    uint256 nNonce = uint256S("000000000000000000000000000000000000000000000000000000000000001d");
    std::vector<unsigned char> nSolution = ParseHex("05b1aa5d42bf1315c230bb4c74c4ddada4d316491bfb128beccd462d17eef9e4cb3653ea");
    uint32_t nBits = 0x200f0f0f;

    CBlock block = CreateGenesisBlock(AnimeGenesisTimestamp, AnimeGenesisPubKey, nTime, nNonce, nSolution, nBits);

    // __mineGenBlock(48, 5, &block);

    return block;
}
static const uint256 RegtestHashGenesisBlock = uint256S("07e5442be390f1e52fa99963279ed335a6794f34704def1dd3de753828b09ffc");

/**
 * Main network
 */
/**
 * What makes a good checkpoint block?
 * + Is surrounded by blocks with reasonable timestamps
 *   (no blocks before with a timestamp after, none after with
 *    timestamp before)
 * + Contains no strange transactions
 */

const arith_uint256 maxUint = UintToArith256(uint256S("ffffffffffffffffffffffffffffffffffffffffffffffffffffffffffffffff"));

class CMainParams : public CChainParams {
public:
    CMainParams() {
        strNetworkID = "main";
        strCurrencyUnits = "ANI";
        consensus.fCoinbaseMustBeProtected = false;
        consensus.nSubsidySlowStartInterval = 20000;
        consensus.nSubsidyHalvingInterval = 840000;
        consensus.nMajorityEnforceBlockUpgrade = 750;
        consensus.nMajorityRejectBlockOutdated = 950;
        consensus.nMajorityWindow = 4000;
        consensus.powLimit = uint256S("0007ffffffffffffffffffffffffffffffffffffffffffffffffffffffffffff");
        consensus.nPowAveragingWindow = 17;
        assert(maxUint/UintToArith256(consensus.powLimit) >= consensus.nPowAveragingWindow);
        consensus.nPowMaxAdjustDown = 32; // 32% adjustment down
        consensus.nPowMaxAdjustUp = 16; // 16% adjustment up
        consensus.nPowTargetSpacing = 2.5 * 60;
        /**
         * The message start string
         */
        pchMessageStart[0] = 0x40;
        pchMessageStart[1] = 0x83;
        pchMessageStart[2] = 0x22;
        pchMessageStart[3] = 0x38;
        vAlertPubKey = ParseHex("04a40ca15344822fd6bc9719929050614ab045775fcca1e46880ba7e4c55dc999b6f618091a7e5f5c24bd80854f14ebbc369c35cd2e4944c6cf27a3dc5f54f52dc");
        nDefaultPort = 9933;
        nMaxTipAge = 24 * 60 * 60;
        nPruneAfterHeight = 100000;
        const size_t N = 200, K = 9;
        BOOST_STATIC_ASSERT(equihash_parameters_acceptable(N, K));
        nEquihashN = N;
        nEquihashK = K;

        genesis = CreateMainnetGenesisBlock();
        consensus.hashGenesisBlock = genesis.GetHash();
        assert(consensus.hashGenesisBlock == MainnetHashGenesisBlock);
        assert(genesis.hashMerkleRoot == MainnetHashMerkleRoot);

        vFixedSeeds.clear();
        vSeeds.clear();
<<<<<<< HEAD
        // vSeeds.push_back(CDNSSeedData("z.cash", "dnsseed.z.cash")); // Zcash
        // vSeeds.push_back(CDNSSeedData("str4d.xyz", "dnsseed.str4d.xyz")); // @str4d
        // vSeeds.push_back(CDNSSeedData("znodes.org", "dnsseed.znodes.org")); // @bitcartel
=======
        // vSeeds.push_back(CDNSSeedData("z.cash", "dnsseed.z.cash")); // ANIMECoin
>>>>>>> 40655d1f

        // guarantees the first 2 characters, when base58 encoded, are "t1"
        base58Prefixes[PUBKEY_ADDRESS]     = {0x1C,0xB8};
        // guarantees the first 2 characters, when base58 encoded, are "t3"
        base58Prefixes[SCRIPT_ADDRESS]     = {0x1C,0xBD};
        // the first character, when base58 encoded, is "5" or "K" or "L" (as in Bitcoin)
        base58Prefixes[SECRET_KEY]         = {0x80};
        // do not rely on these BIP32 prefixes; they are not specified and may change
        base58Prefixes[EXT_PUBLIC_KEY]     = {0x04,0x88,0xB2,0x1E};
        base58Prefixes[EXT_SECRET_KEY]     = {0x04,0x88,0xAD,0xE4};
        // guarantees the first 2 characters, when base58 encoded, are "zc"
        base58Prefixes[ZCPAYMENT_ADDRRESS] = {0x16,0x9A};
        // guarantees the first 4 characters, when base58 encoded, are "ZiVK"
        base58Prefixes[ZCVIEWING_KEY]      = {0xA8,0xAB,0xD3};
        // guarantees the first 2 characters, when base58 encoded, are "SK"
        base58Prefixes[ZCSPENDING_KEY]     = {0xAB,0x36};

        vFixedSeeds = std::vector<SeedSpec6>(pnSeed6_main, pnSeed6_main + ARRAYLEN(pnSeed6_main));

        fMiningRequiresPeers = true;
        fDefaultConsistencyChecks = false;
        fRequireStandard = true;
        fMineBlocksOnDemand = false;
        fTestnetToBeDeprecatedFieldRPC = false;

        checkpointData = (Checkpoints::CCheckpointData) {
            boost::assign::map_list_of
            (0, consensus.hashGenesisBlock),
            genesis.nTime,      // * UNIX timestamp of last checkpoint block
            0,                  // * total number of transactions between genesis and last checkpoint
                                //   (the tx=... number in the SetBestChain debug.log lines)
            500                 // * estimated number of transactions per day after checkpoint
                                //   total number of tx / (checkpoint block height / (24 * 24))
        };
    }
};
static CMainParams mainParams;

/**
 * Testnet (v3)
 */
class CTestNetParams : public CChainParams {
public:
    CTestNetParams() {
        strNetworkID = "test";
        strCurrencyUnits = "INA";
        consensus.fCoinbaseMustBeProtected = false;
        consensus.nSubsidySlowStartInterval = 20000;
        consensus.nSubsidyHalvingInterval = 840000;
        consensus.nMajorityEnforceBlockUpgrade = 51;
        consensus.nMajorityRejectBlockOutdated = 75;
        consensus.nMajorityWindow = 400;
        consensus.powLimit = uint256S("07ffffffffffffffffffffffffffffffffffffffffffffffffffffffffffffff");
        consensus.nPowAveragingWindow = 17;
        assert(maxUint/UintToArith256(consensus.powLimit) >= consensus.nPowAveragingWindow);
        consensus.nPowMaxAdjustDown = 32; // 32% adjustment down
        consensus.nPowMaxAdjustUp = 16; // 16% adjustment up
        consensus.nPowTargetSpacing = 2.5 * 60;
        pchMessageStart[0] = 0x1b;
        pchMessageStart[1] = 0x16;
        pchMessageStart[2] = 0x83;
        pchMessageStart[3] = 0xd2;
        vAlertPubKey = ParseHex("04e2c4bfd845e0de6b3fced1bbae723154f751f1a11c41765ce8ca0d97b9d44989964b6e733520bd1d265c18710d307ad4a7cc7042225955c3d38e3c9138dc1eac");
        nDefaultPort = 19933;
        nMaxTipAge = 24 * 60 * 60;
        nPruneAfterHeight = 1000;
        const size_t N = 200, K = 9;
        BOOST_STATIC_ASSERT(equihash_parameters_acceptable(N, K));
        nEquihashN = N;
        nEquihashK = K;

        genesis = CreateTestnetGenesisBlock();
        consensus.hashGenesisBlock = genesis.GetHash();
        assert(consensus.hashGenesisBlock == TestnetHashGenesisBlock);

        vFixedSeeds.clear();
        vSeeds.clear();
<<<<<<< HEAD
        // vSeeds.push_back(CDNSSeedData("z.cash", "dnsseed.testnet.z.cash")); // Zcash
=======
        // vSeeds.push_back(CDNSSeedData("z.cash", "dnsseed.testnet.z.cash")); // ANIMECoin
>>>>>>> 40655d1f

        // guarantees the first 2 characters, when base58 encoded, are "tm"
        base58Prefixes[PUBKEY_ADDRESS]     = {0x1D,0x25};
        // guarantees the first 2 characters, when base58 encoded, are "t2"
        base58Prefixes[SCRIPT_ADDRESS]     = {0x1C,0xBA};
        // the first character, when base58 encoded, is "9" or "c" (as in Bitcoin)
        base58Prefixes[SECRET_KEY]         = {0xEF};
        // do not rely on these BIP32 prefixes; they are not specified and may change
        base58Prefixes[EXT_PUBLIC_KEY]     = {0x04,0x35,0x87,0xCF};
        base58Prefixes[EXT_SECRET_KEY]     = {0x04,0x35,0x83,0x94};
        // guarantees the first 2 characters, when base58 encoded, are "zt"
        base58Prefixes[ZCPAYMENT_ADDRRESS] = {0x16,0xB6};
        // guarantees the first 4 characters, when base58 encoded, are "ZiVt"
        base58Prefixes[ZCVIEWING_KEY]      = {0xA8,0xAC,0x0C};
        // guarantees the first 2 characters, when base58 encoded, are "ST"
        base58Prefixes[ZCSPENDING_KEY]     = {0xAC,0x08};

        vFixedSeeds = std::vector<SeedSpec6>(pnSeed6_test, pnSeed6_test + ARRAYLEN(pnSeed6_test));

        fMiningRequiresPeers = true;
        fDefaultConsistencyChecks = false;
        fRequireStandard = true;
        fMineBlocksOnDemand = false;
        fTestnetToBeDeprecatedFieldRPC = true;

        checkpointData = (Checkpoints::CCheckpointData) {
            boost::assign::map_list_of
            (0, consensus.hashGenesisBlock),
            genesis.nTime,      // * UNIX timestamp of last checkpoint block
            0,                  // * total number of transactions between genesis and last checkpoint
                                //   (the tx=... number in the SetBestChain debug.log lines)
            250                 // * estimated number of transactions per day after checkpoint
                                //   total number of tx / (checkpoint block height / (24 * 24))
        };
    }
};
static CTestNetParams testNetParams;

/**
 * Regression test
 */
class CRegTestParams : public CChainParams {
public:
    CRegTestParams() {
        strNetworkID = "regtest";
        strCurrencyUnits = "REG";
        consensus.fCoinbaseMustBeProtected = false;
        consensus.nSubsidySlowStartInterval = 0;
        consensus.nSubsidyHalvingInterval = 150;
        consensus.nMajorityEnforceBlockUpgrade = 750;
        consensus.nMajorityRejectBlockOutdated = 950;
        consensus.nMajorityWindow = 1000;
        consensus.powLimit = uint256S("0f0f0f0f0f0f0f0f0f0f0f0f0f0f0f0f0f0f0f0f0f0f0f0f0f0f0f0f0f0f0f0f");
        consensus.nPowAveragingWindow = 17;
        assert(maxUint/UintToArith256(consensus.powLimit) >= consensus.nPowAveragingWindow);
        consensus.nPowMaxAdjustDown = 0; // Turn off adjustment down
        consensus.nPowMaxAdjustUp = 0; // Turn off adjustment up
        consensus.nPowTargetSpacing = 2.5 * 60;
        pchMessageStart[0] = 0x31;
        pchMessageStart[1] = 0x20;
        pchMessageStart[2] = 0x76;
        pchMessageStart[3] = 0x22;
        nDefaultPort = 18344;
        nMaxTipAge = 24 * 60 * 60;
        nPruneAfterHeight = 1000;
        const size_t N = 48, K = 5;
        BOOST_STATIC_ASSERT(equihash_parameters_acceptable(N, K));
        nEquihashN = N;
        nEquihashK = K;
        
        genesis = CreateRegtestGenesisBlock();
        consensus.hashGenesisBlock = genesis.GetHash();
        assert(consensus.hashGenesisBlock == RegtestHashGenesisBlock);

        vFixedSeeds.clear(); //! Regtest mode doesn't have any fixed seeds.
        vSeeds.clear();  //! Regtest mode doesn't have any DNS seeds.

        // These prefixes are the same as the testnet prefixes
        base58Prefixes[PUBKEY_ADDRESS]     = {0x1D,0x25};
        base58Prefixes[SCRIPT_ADDRESS]     = {0x1C,0xBA};
        base58Prefixes[SECRET_KEY]         = {0xEF};
        // do not rely on these BIP32 prefixes; they are not specified and may change
        base58Prefixes[EXT_PUBLIC_KEY]     = {0x04,0x35,0x87,0xCF};
        base58Prefixes[EXT_SECRET_KEY]     = {0x04,0x35,0x83,0x94};
        base58Prefixes[ZCPAYMENT_ADDRRESS] = {0x16,0xB6};
        base58Prefixes[ZCSPENDING_KEY]     = {0xAC,0x08};

        fMiningRequiresPeers = false;
        fDefaultConsistencyChecks = true;
        fRequireStandard = false;
        fMineBlocksOnDemand = true;
        fTestnetToBeDeprecatedFieldRPC = false;

        checkpointData = (Checkpoints::CCheckpointData){
            boost::assign::map_list_of
            (0, consensus.hashGenesisBlock),
            genesis.nTime,
            0,
            0
        };
    }
};
static CRegTestParams regTestParams;

static CChainParams *pCurrentParams = 0;

const CChainParams &Params() {
    assert(pCurrentParams);
    return *pCurrentParams;
}

CChainParams &Params(CBaseChainParams::Network network) {
    switch (network) {
        case CBaseChainParams::MAIN:
            return mainParams;
        case CBaseChainParams::TESTNET:
            return testNetParams;
        case CBaseChainParams::REGTEST:
            return regTestParams;
        default:
            assert(false && "Unimplemented network");
            return mainParams;
    }
}

void SelectParams(CBaseChainParams::Network network) {
    SelectBaseParams(network);
    pCurrentParams = &Params(network);

    // Some python qa rpc tests need to enforce the coinbase consensus rule
    if (network == CBaseChainParams::REGTEST && mapArgs.count("-regtestprotectcoinbase")) {
        regTestParams.SetRegTestCoinbaseMustBeProtected();
    }
}

bool SelectParamsFromCommandLine()
{
    CBaseChainParams::Network network = NetworkIdFromCommandLine();
    if (network == CBaseChainParams::MAX_NETWORK_TYPES)
        return false;

    SelectParams(network);
    return true;
}<|MERGE_RESOLUTION|>--- conflicted
+++ resolved
@@ -210,13 +210,7 @@
 
         vFixedSeeds.clear();
         vSeeds.clear();
-<<<<<<< HEAD
-        // vSeeds.push_back(CDNSSeedData("z.cash", "dnsseed.z.cash")); // Zcash
-        // vSeeds.push_back(CDNSSeedData("str4d.xyz", "dnsseed.str4d.xyz")); // @str4d
-        // vSeeds.push_back(CDNSSeedData("znodes.org", "dnsseed.znodes.org")); // @bitcartel
-=======
-        // vSeeds.push_back(CDNSSeedData("z.cash", "dnsseed.z.cash")); // ANIMECoin
->>>>>>> 40655d1f
+        // vSeeds.push_back(CDNSSeedData("z.cash", "dnsseed.z.cash"));
 
         // guarantees the first 2 characters, when base58 encoded, are "t1"
         base58Prefixes[PUBKEY_ADDRESS]     = {0x1C,0xB8};
@@ -294,11 +288,7 @@
 
         vFixedSeeds.clear();
         vSeeds.clear();
-<<<<<<< HEAD
-        // vSeeds.push_back(CDNSSeedData("z.cash", "dnsseed.testnet.z.cash")); // Zcash
-=======
-        // vSeeds.push_back(CDNSSeedData("z.cash", "dnsseed.testnet.z.cash")); // ANIMECoin
->>>>>>> 40655d1f
+        // vSeeds.push_back(CDNSSeedData("z.cash", "dnsseed.testnet.z.cash"));
 
         // guarantees the first 2 characters, when base58 encoded, are "tm"
         base58Prefixes[PUBKEY_ADDRESS]     = {0x1D,0x25};
