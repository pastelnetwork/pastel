--- conflicted
+++ resolved
@@ -60,16 +60,14 @@
     CAmount MasternodeFeePerMBDefault;
     CAmount ArtTicketFeePerKBDefault;
 
-<<<<<<< HEAD
     CAmount MasternodeUsernameFirstChangeFee;
     CAmount MasternodeUsernameChangeAgainFee;
-=======
+
     double ChainDeflationRateDefault;
     CAmount ChainBaselineDifficultyLowerIndex;
     CAmount ChainBaselineDifficultyUpperIndex;
     CAmount ChainTrailingAverageDifficultyRange;
 
->>>>>>> c6ad0b3e
     int MasternodeCheckSeconds, MasternodeMinMNBSeconds, MasternodeMinMNPSeconds, MasternodeExpirationSeconds, MasternodeWatchdogMaxSeconds, MasternodeNewStartRequiredSeconds;
     int MasternodePOSEBanMaxScore;
 
