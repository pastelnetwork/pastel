--- conflicted
+++ resolved
@@ -260,11 +260,8 @@
                  ticket_id == TicketID::Sell ||
                  ticket_id == TicketID::Buy ||
                  ticket_id == TicketID::Royalty ||
-<<<<<<< HEAD
+                 ticket_id == TicketID::Username ||
                  hasNoPrice) &&
-=======
-                 ticket_id == TicketID::Username ) &&
->>>>>>> 3096b9ac
                 i == num - 1) // in these tickets last output is change
                 break;
             // in this tickets last 4 outputs is: change, and payments to 3 MNs
