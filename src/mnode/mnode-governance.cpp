// Copyright (c) 2018-2022 The Pastel Core Developers
// Distributed under the MIT software license, see the accompanying
// file COPYING or https://www.opensource.org/licenses/mit-license.php.

#include <main.h>
#include <key_io.h>
#include <enum_util.h>

#include <mnode/mnode-controller.h>
#include <mnode/mnode-msgsigner.h>
#include <mnode/mnode-governance.h>

CCriticalSection cs_mapTickets;
CCriticalSection cs_mapPayments;
CCriticalSection cs_mapVotes;

using namespace std;

CAmount CMasternodeGovernance::GetGovernancePaymentForHeight(int nHeight)
{
    const CChainParams& chainparams = Params();
    const Consensus::Params& consensusParams = chainparams.GetConsensus();

    const CAmount reward = GetBlockSubsidy(nHeight, consensusParams);
    return GetGovernancePayment(reward);
}

CAmount CMasternodeGovernance::GetGovernancePayment(CAmount blockValue)
{
    const CAmount ret = blockValue/10; // Always at 5% per CB -> Freedcamp task:38980425 change from 5 % to 10%.
    return ret;
}

CAmount CMasternodeGovernance::GetCurrentPaymentAmount(int nBlockHeight, CAmount blockReward)
{
    CGovernanceTicket ticket;
    if (!GetCurrentPaymentTicket(nBlockHeight, ticket))
        return 0;
    return GetGovernancePayment(blockReward);
}

bool CMasternodeGovernance::GetCurrentPaymentTicket(int nBlockHeight, CGovernanceTicket& ticket, bool logError)
{   
    uint256 ticketId;
    {
        LOCK(cs_mapPayments);
        if (mapPayments.empty())
        {
            LogPrintf("CMasternodeGovernance::GetCurrentPaymentTicket -- Payment Ticket Queue is empty\n");
            return false;
        }

        if (mapPayments.count(nBlockHeight))
            ticketId = mapPayments[nBlockHeight];
        else
        {
            auto it = mapPayments.upper_bound(nBlockHeight);
            if (it != mapPayments.end())
                ticketId = it->second;
            else {
                if (logError)
                    LogPrintf("CMasternodeGovernance::GetCurrentPaymentTicket -- no tickets for the height - %d\n", nBlockHeight);
                return false;
            }
        }
    }
    LOCK(cs_mapTickets);
    if (!ticketId.IsNull() && mapTickets.count(ticketId))
    {
        auto &aTicket = mapTickets[ticketId];
        if (ticket.nFirstPaymentBlockHeight <= nBlockHeight)
        {
            ticket = aTicket;
            return true;
        }
    }

    return false;
}

void CMasternodeGovernance::FillGovernancePayment(CMutableTransaction& txNew, int nBlockHeight, CAmount blockReward, CTxOut& txoutGovernanceRet)
{
    // make sure it's not filled yet
    txoutGovernanceRet = CTxOut();

    CGovernanceTicket ticket;
    if (!GetCurrentPaymentTicket(nBlockHeight, ticket))
        return;

    CAmount governancePayment = GetGovernancePayment(blockReward);
    CScript scriptPubKey = ticket.scriptPubKey;

    // split reward between miner ...
    txNew.vout[0].nValue -= governancePayment;
    // ... and voted address
    txoutGovernanceRet = CTxOut(governancePayment, scriptPubKey);
    txNew.vout.push_back(txoutGovernanceRet);

    KeyIO keyIO(Params());
    CTxDestination dest;
    ExtractDestination(scriptPubKey, dest);
    string address = keyIO.EncodeDestination(dest);

    LogPrintf("CMasternodeGovernance::FillGovernancePayment -- Governance payment %lld to %s\n", governancePayment, address);
}

int CMasternodeGovernance::CalculateLastPaymentBlock(CAmount amount, int nHeight)
{
    while (amount > 0)
        amount -= GetGovernancePaymentForHeight(++nHeight);
    return nHeight-1;
}

CAmount CMasternodeGovernance::UpdateTicketPaidAmount(int nHeight)
{
    CAmount aAmountPaid = 0;
    
    CGovernanceTicket ticket;
    if (GetCurrentPaymentTicket(nHeight, ticket, false))
    {
        LOCK(cs_mapTickets);
        auto ti1 = mapTickets.find(ticket.ticketId);
        if (ti1 != mapTickets.end()) {
            if(!ti1->second.IsPaid())
            {
                auto start = ti1->second.nFirstPaymentBlockHeight;
                for (auto i = start; i <= nHeight; i++) {
                    aAmountPaid += GetGovernancePaymentForHeight(i);
                }
                ti1->second.nAmountPaid = aAmountPaid;
            }
        }
    }
    return aAmountPaid;
}

<<<<<<< HEAD
bool CMasternodeGovernance::CanVote(std::string& strErrorRet) const
{
    if (!masterNodeCtrl.IsActiveMasterNode()){
        strErrorRet = "Only Active Master Node can vote";
        return false;
    }

    auto masterNode = CMasternode{};
    if(!masterNodeCtrl.masternodeManager.Get(masterNodeCtrl.activeMasternode.outpoint, masterNode)){
        strErrorRet = "Failure retrieving Master Node";
        return false;
    }

    if (!masterNode.IsEnabled()){
        strErrorRet = "Only enabled Master Node can vote";
        return false;
    }

    constexpr static auto thirty_days_in_seconds = int32_t{30 * 24 * 60 * 60};
    if (masterNode.IsBroadcastedWithin(thirty_days_in_seconds)){
        strErrorRet = "Master Node is not old enough to vote";
        return false;
    }

    return true;
}

bool CMasternodeGovernance::AddTicket(std::string address, CAmount totalReward, std::string note, bool vote, uint256& newTicketId, std::string& strErrorRet)
{
    newTicketId.SetNull();

    if (!CanVote(strErrorRet)){
=======
bool CMasternodeGovernance::AddTicket(string address, CAmount totalReward, string note, bool vote, uint256& newTicketId, string& strErrorRet)
{
    newTicketId.SetNull();

    if (!masterNodeCtrl.IsActiveMasterNode())
    {
        strErrorRet = "Only Active Master Node can add governance ticket";
>>>>>>> ba09c0f0
        LogPrintf("CMasternodeGovernance::AddTicket -- %s\n", strErrorRet);
        return false;
    }

    //1. validate parameters
    const CChainParams& chainparams = Params();
    const Consensus::Params& params = chainparams.GetConsensus();
    if (totalReward > params.nMaxGovernanceAmount)
    {
        strErrorRet = strprintf("Ticket reward is too high %d vs limit %d, exceeded governance max value", totalReward/COIN, params.nMaxGovernanceAmount/COIN);
        LogPrintf("CMasternodeGovernance::AddTicket -- %s\n", strErrorRet);
        return false;
    }

    KeyIO keyIO(chainparams);
    CTxDestination destination = keyIO.DecodeDestination(address);
    if (!IsValidDestination(destination))
    {
        strErrorRet = strprintf("Invalid address - %s", address);
        LogPrintf("CMasternodeGovernance::AddTicket -- %s\n", strErrorRet);
        return false;
    }

    //2. Create ticket
    const CScript scriptPubKey = GetScriptForDestination(destination);

    CGovernanceTicket ticket(scriptPubKey, totalReward, note, nCachedBlockHeight+masterNodeCtrl.nGovernanceVotingPeriodBlocks);
    newTicketId = ticket.GetHash();

    //3. Search map if the ticket is already in it
    {
        LOCK(cs_mapTickets);
        if (mapTickets.count(newTicketId))
        {
            //3.b if yes...
            strErrorRet = strprintf("Ticket for this address and amount is already registered (Address: %s; Amount: %d)", address, totalReward);
            LogPrintf("CMasternodeGovernance::AddTicket -- %s\n", strErrorRet);
            return false;
        }

        //3.a if not - add the new ticket
        ticket.ticketId = newTicketId;
        mapTickets[newTicketId] = ticket;
    }

    ticket.Relay();

    //4. Add the MN's vote to the ticket
    return AddNewVote(newTicketId, vote, strErrorRet);
}

bool CMasternodeGovernance::VoteForTicket(const uint256 &ticketId, bool vote, string& strErrorRet)
{
<<<<<<< HEAD
    if (!CanVote(strErrorRet)){
=======
    if (!masterNodeCtrl.IsActiveMasterNode())
    {
        strErrorRet = strprintf("Only Active Master Node can vote");
>>>>>>> ba09c0f0
        LogPrintf("CMasternodeGovernance::VoteForTicket -- %s\n", strErrorRet);
        return false;
    }

    //1. Search map if the ticket is already in it
    LOCK(cs_mapTickets);

    const auto ti = mapTickets.find(ticketId);
    if (ti == mapTickets.cend())
    {
        //3.a if not - error
        strErrorRet = strprintf("Ticket ID (%s) not found", ticketId.ToString());
        LogPrintf("CMasternodeGovernance::VoteForTicket -- %s\n", strErrorRet);
        return false;
    }
    if (!ti->second.VoteOpen(nCachedBlockHeight))
    {
        //3.b if yes - see if voting is still open
        //it is not OK anymore to vote on that ticket
        strErrorRet = strprintf("Voting has ended on ticket (Address: %s; Amount: %d). Stop Height=%d, but current height = %d", 
            ti->second.scriptPubKey.ToString(), 
            ti->second.nAmountToPay,
            ti->second.nStopVoteBlockHeight,
            nCachedBlockHeight);
        LogPrintf("CMasternodeGovernance::VoteForTicket -- %s\n", strErrorRet);
        return false;
    }

    //4. Add the MN's vote to the ticket
    return AddNewVote(ticketId, vote, strErrorRet);
}

bool CMasternodeGovernance::AddNewVote(const uint256 &ticketId, bool vote, string& strErrorRet)
{
    CGovernanceVote voteNew(masterNodeCtrl.activeMasternode.outpoint, ticketId, nCachedBlockHeight, vote);

    LOCK(cs_mapTickets);
    if (!mapTickets[ticketId].AddVote(voteNew, strErrorRet))
        return false;

    if (voteNew.IsVerified())
    {
        {
            LOCK(cs_mapVotes);
            mapVotes[voteNew.GetHash()] = voteNew;
        }
        voteNew.Relay();
        return true;
    }
    return false;
}

bool CMasternodeGovernance::IsTransactionValid(const CTransaction& txNew, int nHeight)
{
    CGovernanceTicket ticket;
    if (!GetCurrentPaymentTicket(nHeight, ticket))
        return true; //no tickets - no payments

    CAmount tnxPayment;
    CAmount nGovernancePayment = GetGovernancePayment(txNew.GetValueOut());
    CScript scriptPubKey = ticket.scriptPubKey;
    for (const auto & txout : txNew.vout)
    {
        if (scriptPubKey == txout.scriptPubKey)
        {
            tnxPayment = txout.nValue;
            if (nGovernancePayment == txout.nValue)
            {
                LogPrint("governance", "CMasternodeGovernance::IsTransactionValid -- Found required payment\n");
                return true;
            }
        }
    }

    KeyIO keyIO(Params());
    CTxDestination dest;
    ExtractDestination(scriptPubKey, dest);
    string address = keyIO.EncodeDestination(dest);

    LogPrintf("CMasternodeGovernance::IsTransactionValid -- ERROR: %s required governance payment, possible payees: '%s', actual amount: %f PASTEL. Should be %f PASTEL\n", 
            (tnxPayment == 0)? "Missing": "Invalid",
            address,
            (float)tnxPayment/COIN,
            (float)nGovernancePayment/COIN);
    return false;
}

bool CMasternodeGovernance::ProcessBlock(int nBlockHeight)
{
    UpdateTicketPaidAmount(nBlockHeight);
    
    return true;
}

void CMasternodeGovernance::ProcessMessage(CNode* pfrom, string& strCommand, CDataStream& vRecv)
{
    //Governance Payments Request Sync
    if (strCommand == NetMsgType::GOVERNANCESYNC)
    { 
        // Ignore such requests until we are fully synced.
        // We could start processing this after masternode list is synced
        // but this is a heavy one so it's better to finish sync first.
        if (!masterNodeCtrl.masternodeSync.IsSynced())
            return;

        int nCountNeeded;
        vRecv >> nCountNeeded;

        if(masterNodeCtrl.requestTracker.HasFulfilledRequest(pfrom->addr, NetMsgType::GOVERNANCESYNC))
        {
            // Asking for the payments list multiple times in a short period of time is no good
            LogPrintf("GOVERNANCESYNC -- peer already asked me for the list, peer=%d\n", pfrom->id);
            Misbehaving(pfrom->GetId(), 20);
            return;
        }
        masterNodeCtrl.requestTracker.AddFulfilledRequest(pfrom->addr, NetMsgType::GOVERNANCESYNC);

        Sync(pfrom);
        LogPrintf("GOVERNANCESYNC -- Sent Governance payment votes to peer=%d\n", pfrom->id);

    } else if (strCommand == NetMsgType::GOVERNANCE) { // Masternode Governance ticket
       
        CGovernanceTicket ticket;
        vRecv >> ticket;

        const uint256 ticketId = ticket.GetHash();
        pfrom->setAskFor.erase(ticketId);

        if(!masterNodeCtrl.masternodeSync.IsMasternodeListSynced())
            return;

        {
            LOCK(cs_mapTickets);
            if (!mapTickets.count(ticketId))
            {
                //if we don't have this ticket - add it
                mapTickets[ticketId] = ticket;
                ticket.Relay();
            } 
        }

        vector<CGovernanceVote> votesToCheck;
        votesToCheck.reserve(ticket.GetVoteCount());
        // add known ticket votes
        ticket.ForEachVote([&](const CGovernanceVote& vote)
            {
                votesToCheck.emplace_back(vote);
            });
        ProcessGovernanceVotes(false, votesToCheck, pfrom);

        if (ticket.nLastPaymentBlockHeight != 0)
        {
            LOCK(cs_mapPayments);
            mapPayments[ticket.nLastPaymentBlockHeight] = ticket.ticketId;
        }

        LogPrintf("GOVERNANCE -- Got ticket %s from peer=%d\n", ticketId.ToString(), pfrom->id);

    } else if (strCommand == NetMsgType::GOVERNANCEVOTE) { // Masternode Governance ticket votes
       
        CGovernanceVote vote;
        vRecv >> vote;

        LogPrintf("GOVERNANCE -- Got vote %s from peer=%d\n", vote.ToString(), pfrom->id);

        const uint256 voteId = vote.GetHash();
        pfrom->setAskFor.erase(voteId);

        vector<CGovernanceVote> votesToCheck;
        votesToCheck.emplace_back(move(vote));
        if (!ProcessGovernanceVotes(true, votesToCheck, pfrom))
            return;

        masterNodeCtrl.masternodeSync.BumpAssetLastTime("GOVERNANCEVOTE");
    }
}

bool CMasternodeGovernance::ProcessGovernanceVotes(const bool bVoteOnlyMsg, vector<CGovernanceVote>& vVotesToCheck, CNode *pfrom)
{

    if (!masterNodeCtrl.masternodeSync.IsMasternodeListSynced())
        return false;

    bool bRet = true;

    for (auto& vote : vVotesToCheck)
    {
        const uint256& voteId = vote.GetHash();
        // check if vote already exists
        {
            LOCK(cs_mapVotes);

            auto vi = mapVotes.find(voteId);
            const bool bVoteExists = vi != mapVotes.cend();
            if (bVoteExists)
            {
                if (!vi->second.ReprocessVote())
                {
                    LogPrintf("GOVERNANCEVOTE -- hash=%s, nHeight=%d seen\n", voteId.ToString(), nCachedBlockHeight);
                    continue;
                }
                vi->second = vote;
                // this removes signature in the vote inside map, so we can skip this vote from new syncs and as "seen"
                // but if vote is correct it will replace the one inside the map
                vi->second.MarkAsNotVerified();
            }
        }

        // get masternode info if missing
        const auto& outpoint = vote.vinMasternode.prevout;
        masternode_info_t mnInfo;
        if (!masterNodeCtrl.masternodeManager.GetMasternodeInfo(outpoint, mnInfo))
        {
            // mn was not found, so we can't check vote, some info is probably missing
            LogPrintf("GOVERNANCEVOTE -- masternode is missing %s\n", outpoint.ToStringShort());
            masterNodeCtrl.masternodeManager.AskForMN(pfrom, outpoint);
            bRet = false;
            continue;
        }

        // check vote signature
        int nDos = 0;
        if (!vote.CheckSignature(mnInfo.pubKeyMasternode, nCachedBlockHeight, nDos))
        {
            LogPrintf("GOVERNANCEVOTE -- %s: invalid signature\n", nDos ? "ERROR" : "WARNING");
            if (nDos)
            {
                {
                    LOCK(cs_mapVotes);
                    mapVotes.erase(voteId);
                }
                {
                    LOCK(cs_mapTickets);
                    auto ti = mapTickets.find(vote.ticketId);
                    if (ti != mapTickets.end())
                        ti->second.InvalidateVote(vote);
                }
                Misbehaving(pfrom->GetId(), nDos);
            }
            // Either our info or vote info could be outdated.
            // In case our info is outdated, ask for an update
            masterNodeCtrl.masternodeManager.AskForMN(pfrom, outpoint);
            // but there is nothing we can do if vote info itself is outdated
            // (i.e. it was signed by a mn which changed its key),
            bRet = false;
            continue;
        }

        // add vote to governance ticket (only when processing gvt message)
        if (bVoteOnlyMsg)
        {
            LOCK(cs_mapTickets);
            auto ti = mapTickets.find(vote.ticketId);
            if (ti == mapTickets.end())
            {
                {
                    LOCK(cs_mapVotes);
                    mapVotes[voteId].SetReprocessWaiting(nCachedBlockHeight);
                }
                LogPrintf("GOVERNANCEVOTE -- WARNING: got vote, but don't have the ticket, will wait for ticket\n");
                bRet = false;
                continue;
            }

            // add vote for the ticket
            string error;
            if (!ti->second.AddVote(vote, error))
            {
                LogPrintf("GOVERNANCEVOTE -- Cannot add vote for ticket: %s (%s)\n", 
                    ti->first.ToString(), error);
                bRet = false;
                continue;
            }
            if (vote.IsVerified())
            {
                LOCK(cs_mapVotes);
                mapVotes[voteId] = vote;
                vote.Relay();
            }
        }
    }
    return bRet;
}

// Send tickets and votes, node should calculate other missing Governance data individually
void CMasternodeGovernance::Sync(CNode* pnode)
{

    if (!masterNodeCtrl.masternodeSync.IsGovernanceSynced())
        return;

    int nInvCount = 0;
    {
        LOCK(cs_mapTickets);
        for(const auto& [ticketId, ticket] : mapTickets)
        {
            pnode->PushInventory(CInv(MSG_MASTERNODE_GOVERNANCE, ticketId));
            ++nInvCount;
        }
    }

    {
        LOCK(cs_mapVotes);
        for (const auto& [voteId, vote] : mapVotes)
        {
            if (vote.IsVerified())
                pnode->PushInventory(CInv(MSG_MASTERNODE_GOVERNANCE_VOTE, voteId));
            ++nInvCount;
        }
    }

    LogPrintf("CMasternodeGovernance::Sync -- Sent %d votes to peer %d\n", nInvCount, pnode->id);
    pnode->PushMessage(NetMsgType::SYNCSTATUSCOUNT, to_integral_type(CMasternodeSync::MasternodeSyncState::Governance), nInvCount);
}

int CMasternodeGovernance::GetLastScheduledPaymentBlock()
{
    auto it = mapPayments.rbegin();
    if (it != mapPayments.rend())
        return it->first;
    return 0;
}

void CMasternodeGovernance::CheckAndRemove()
{
    if (!masterNodeCtrl.masternodeSync.IsBlockchainSynced())
        return;

    LOCK2(cs_mapTickets,cs_mapPayments);

    int lastScheduledPaymentBlock = GetLastScheduledPaymentBlock();

    int nPastWinners = 0;
    auto it = mapTickets.begin();
    while(it != mapTickets.end())
    {
        CGovernanceTicket& ticket = (*it).second;

        if (ticket.IsWinner(nCachedBlockHeight))
        {
            //process winners
            if (ticket.nLastPaymentBlockHeight == 0)
            {
                ticket.nFirstPaymentBlockHeight = max(lastScheduledPaymentBlock, ticket.nStopVoteBlockHeight)+10;
                ticket.nLastPaymentBlockHeight = CalculateLastPaymentBlock(ticket.nAmountToPay, ticket.nFirstPaymentBlockHeight);
                lastScheduledPaymentBlock = ticket.nLastPaymentBlockHeight;
                mapPayments[lastScheduledPaymentBlock] = ticket.ticketId;
                LogPrint("governance", "CMasternodeGovernance::CheckAndRemove -- Add winner ticket to payment queue: %s\n", 
                        ticket.ToString());
            } else
                nPastWinners++;
            ++it;
        } else if(ticket.nStopVoteBlockHeight < nCachedBlockHeight) {
            //remove losers
            LogPrint("governance", "CMasternodeGovernance::CheckAndRemove -- Removing old, not winning ticket: nStopVoteBlockHeight=%d; current Height=%d\n", 
                    ticket.nStopVoteBlockHeight,
                    nCachedBlockHeight);
            it = mapTickets.erase(it);
        } else
            ++it;
    }

    if (nPastWinners > nMaxPaidTicketsToStore)
    {
        //TODO: prune paid winners
        while (it != mapTickets.end())
        {
            CGovernanceTicket& ticket = (*it).second;
            if (ticket.IsPaid())
            {
                mapPayments.erase(ticket.nLastPaymentBlockHeight);
                it = mapTickets.erase(it);
            }
        }
    }
    LogPrintf("CMasternodeGovernance::CheckAndRemove -- %s\n", ToString());
}

string CMasternodeGovernance::ToString() const
{
    ostringstream info;

    info << "Tickets: " << mapTickets.size() <<
            ", Payments: " << mapPayments.size();

    return info.str();
}

void CMasternodeGovernance::Clear()
{
    LOCK2(cs_mapTickets,cs_mapPayments);
    mapPayments.clear();
    mapTickets.clear();
}

void CMasternodeGovernance::UpdatedBlockTip(const CBlockIndex *pindex)
{
    if (!pindex)
        return;

    nCachedBlockHeight = pindex->nHeight;
    LogPrint("governance", "CMasternodeGovernance::UpdatedBlockTip -- nCachedBlockHeight=%d\n", nCachedBlockHeight);

    ProcessBlock(nCachedBlockHeight);
}

/**
 * Add vote for the governance ticket.
 * 
 * \param voteNew - governance ticket vote
 * \param strErrorRet - error returned if any
 * \return - true if the vote was added successfully
 */
bool CGovernanceTicket::AddVote(CGovernanceVote& voteNew, string& error)
{
    const uint256& voteId = voteNew.GetHash();

    //Sign if it is not already signed 
    if (!voteNew.IsVerified() && !voteNew.Sign())
    {
        error = strprintf("Vote signing failed for ticket = %s", GetHash().ToString());
        LogPrintf("CGovernanceTicket::AddVote -- %s\n", error);
        return false;
    }

    {
        unique_lock<mutex> lock(m_sigVotesMapLock);
        if (m_sigVotesMap.count(voteNew.vchSig))
        {
            error = strprintf("signature already exists: MN has already voted for this ticket = %s", voteId.ToString());
            LogPrintf("CGovernanceTicket::AddVote -- %s\n", error);
            return false;
        }

        m_sigVotesMap[voteNew.vchSig] = voteNew;
    }
    if (voteNew.bVote)
        nYesVotes++;

    LogPrintf("CGovernanceTicket::AddVote -- New vote for ticket = %s - %s vote; total votes(yes votes) - %zu(%d)\n",
                                            voteId.ToString(), voteNew.bVote? "Yes" : "No", m_sigVotesMap.size(), nYesVotes);
    return true;
}

bool CGovernanceTicket::IsWinner(const int nHeight) const noexcept
{
<<<<<<< HEAD
    const uint32_t tenPercent = static_cast<uint32_t>(ceil(masterNodeCtrl.masternodeManager.CountEnabled()/10.0));
    const double fiftyOne = (double)mapVotes.size() * 51.0 / 100.0;
=======
    const size_t nVoteCount = GetVoteCount();
    const uint32_t tenPercent = static_cast<uint32_t>(ceil(masterNodeCtrl.masternodeManager.size()/10.0));
    const double fiftyOne = (double)nVoteCount * 51.0 / 100.0;
>>>>>>> ba09c0f0
    // If number of all votes for the ticket >= 10% from current number of active MN's...
    // and number of yes votes >= 51% of all votes
    const bool bVoteOpen = VoteOpen(nHeight);
    LogPrint("governance", "CGovernanceTicket::IsWinner -- TicketID - %s, Vote is %s, Votes = %zu, Yes Votes = %d, 10 percent of MNs is = %u\n", 
                                                GetHash().ToString(), bVoteOpen ? "open": "closed", nVoteCount, nYesVotes, tenPercent);
    return !bVoteOpen &&
           (tenPercent > 0) &&
           (nVoteCount >= tenPercent) &&
           (nYesVotes > fiftyOne);
}

uint256 CGovernanceTicket::GetHash() const
{
    CHashWriter ss(SER_GETHASH, PROTOCOL_VERSION);
    ss << *(CScriptBase*)(&scriptPubKey);
    ss << nAmountToPay;
    return ss.GetHash();
}

bool CGovernanceTicket::VoteOpen()
{
    LOCK(cs_main);
    return VoteOpen(chainActive.Height());
}

/**
 * Call fnProcessVote for each governance vote.
 * 
 * \param fnProcessVote - function that takes vote as a parameter
 */
void CGovernanceTicket::ForEachVote(const std::function<void(const CGovernanceVote&)>& fnProcessVote) const
{
    unique_lock<mutex> lck(m_sigVotesMapLock);
    for (const auto& [signature, vote] : m_sigVotesMap)
        fnProcessVote(vote);
}

size_t CGovernanceTicket::GetVoteCount() const
{
    unique_lock<mutex> lck(m_sigVotesMapLock);
    return m_sigVotesMap.size();
}

void CGovernanceTicket::InvalidateVote(const CGovernanceVote& vote)
{
    if (!vote.IsVerified())
        return;
    unique_lock<mutex> lck(m_sigVotesMapLock);
    auto it = m_sigVotesMap.find(vote.vchSig);
    if (it != m_sigVotesMap.end())
    {
        m_sigVotesMap.erase(it);
        if (vote.bVote && nYesVotes > 0)
            --nYesVotes;
    }
}

string CGovernanceTicket::ToString()
{
    ostringstream info;

    KeyIO keyIO(Params());
    CTxDestination dest;
    ExtractDestination(scriptPubKey, dest);
    string address = keyIO.EncodeDestination(dest);

    info << "Governance Ticket( Hash: " << GetHash().ToString() <<
            ", Address: " << address <<
            ", Amount to pay: " << nAmountToPay/COIN <<
            ", Note: " << strDescription <<
            ", Vote until block: " << nStopVoteBlockHeight <<
            (!VoteOpen()? "(Voting Closed!)": "") <<
            ", Total votes: " << m_sigVotesMap.size() <<
            ", Yes votes: " << nYesVotes;
    if ( nLastPaymentBlockHeight != 0 ){
        info << ", Winner! Payment blocks " << nFirstPaymentBlockHeight << "-" << nLastPaymentBlockHeight <<
                ", Amount paid: " << nAmountPaid/COIN;
    }

    return info.str();
}

void CGovernanceTicket::Relay()
{
    // Do not relay until fully synced
    if(!masterNodeCtrl.masternodeSync.IsSynced())
    {
        LogPrintf("CGovernanceTicket::Relay -- won't relay until fully synced\n");
        return;
    }

    LogPrintf("CGovernanceTicket::Relay -- Relaying ticket %s\n", GetHash().ToString());

    CInv inv(MSG_MASTERNODE_GOVERNANCE, GetHash());
    CNodeHelper::RelayInv(inv);
}

bool CGovernanceVote::Sign()
{
    string strError;
    string strMessage = vinMasternode.prevout.ToStringShort() +
                ticketId.ToString();

    LogPrintf("CGovernanceVote::Sign -- Vote to sign: %s (%s)\n", ToString(), strMessage);

    if(!CMessageSigner::SignMessage(strMessage, vchSig, masterNodeCtrl.activeMasternode.keyMasternode))
    {
        LogPrintf("CGovernanceVote::Sign -- SignMessage() failed\n");
        return false;
    }

    if(!CMessageSigner::VerifyMessage(masterNodeCtrl.activeMasternode.pubKeyMasternode, vchSig, strMessage, strError))
    {
        LogPrintf("CGovernanceVote::Sign -- VerifyMessage() failed, error: %s\n", strError);
        return false;
    }

    return true;
}

bool CGovernanceVote::CheckSignature(const CPubKey& pubKeyMasternode, int stopVoteHeight, int &nDos) const
{
    // do not ban by default
    nDos = 0;
    // message to sign: "<mn_outpoint><ticketId>"
    const string strMessage = vinMasternode.prevout.ToStringShort() + ticketId.ToString();

    LogPrintf("CGovernanceVote::CheckSignature -- Vote to check: %s (%s)\n", ToString(), strMessage);

    string strError;
    if (!CMessageSigner::VerifyMessage(pubKeyMasternode, vchSig, strMessage, strError))
    {
        // Only ban for future block vote when we are already synced.
        // Otherwise it could be the case when MN which signed this vote is using another key now
        // and we have no idea about the old one.
        if (masterNodeCtrl.masternodeSync.IsMasternodeListSynced() && nVoteBlockHeight > stopVoteHeight)
            nDos = 20;
        return error("CGovernanceVote::CheckSignature -- Got bad Masternode governance ticket signature, masternode=%s, error: %s", 
            vinMasternode.prevout.ToStringShort().c_str(), strError);
    }

    return true;
}

string CGovernanceVote::ToString() const noexcept
{
    ostringstream info;

    info << GetHash().ToString() <<
            " (" << vinMasternode.prevout.ToStringShort() <<
            ", " << ticketId.ToString() <<
            "), " << nVoteBlockHeight <<
            ", " << bVote <<
            ", " << vchSig.size();

    return info.str();
}

void CGovernanceVote::Relay()
{
    // Do not relay until fully synced
    if(!masterNodeCtrl.masternodeSync.IsSynced())
    {
        LogPrintf("CGovernanceVote::Relay -- won't relay until fully synced\n");
        return;
    }

    LogPrintf("CGovernanceVote::Relay -- Relaying vote %s\n", ToString());

    CInv inv(MSG_MASTERNODE_GOVERNANCE_VOTE, GetHash());
    CNodeHelper::RelayInv(inv);
}<|MERGE_RESOLUTION|>--- conflicted
+++ resolved
@@ -134,48 +134,42 @@
     return aAmountPaid;
 }
 
-<<<<<<< HEAD
-bool CMasternodeGovernance::CanVote(std::string& strErrorRet) const
-{
-    if (!masterNodeCtrl.IsActiveMasterNode()){
-        strErrorRet = "Only Active Master Node can vote";
-        return false;
-    }
-
-    auto masterNode = CMasternode{};
-    if(!masterNodeCtrl.masternodeManager.Get(masterNodeCtrl.activeMasternode.outpoint, masterNode)){
-        strErrorRet = "Failure retrieving Master Node";
-        return false;
-    }
-
-    if (!masterNode.IsEnabled()){
-        strErrorRet = "Only enabled Master Node can vote";
-        return false;
-    }
-
-    constexpr static auto thirty_days_in_seconds = int32_t{30 * 24 * 60 * 60};
-    if (masterNode.IsBroadcastedWithin(thirty_days_in_seconds)){
-        strErrorRet = "Master Node is not old enough to vote";
-        return false;
-    }
-
-    return true;
-}
-
-bool CMasternodeGovernance::AddTicket(std::string address, CAmount totalReward, std::string note, bool vote, uint256& newTicketId, std::string& strErrorRet)
+bool CMasternodeGovernance::CanVote(std::string& strErrorRet) const noexcept
+{
+    do
+    {
+        if (!masterNodeCtrl.IsActiveMasterNode()){
+            strErrorRet = "Only Active Master Node can vote";
+            break;
+        }
+
+        auto masterNode = CMasternode{};
+        if(!masterNodeCtrl.masternodeManager.Get(masterNodeCtrl.activeMasternode.outpoint, masterNode)){
+            strErrorRet = "Failure retrieving Master Node";
+            break;
+        }
+
+        if (!masterNode.IsEnabled()){
+            strErrorRet = "Only enabled Master Node can vote";
+            break;
+        }
+
+        constexpr static auto thirty_days_in_seconds = int32_t{30 * 24 * 60 * 60};
+        if (masterNode.IsBroadcastedWithin(thirty_days_in_seconds)){
+            strErrorRet = "Master Node is not old enough to vote";
+            break;
+        }
+    } while (false);
+
+    return strErrorRet.empty();
+}
+
+bool CMasternodeGovernance::AddTicket(string address, CAmount totalReward, string note, bool vote, uint256& newTicketId, string& strErrorRet)
 {
     newTicketId.SetNull();
 
-    if (!CanVote(strErrorRet)){
-=======
-bool CMasternodeGovernance::AddTicket(string address, CAmount totalReward, string note, bool vote, uint256& newTicketId, string& strErrorRet)
-{
-    newTicketId.SetNull();
-
-    if (!masterNodeCtrl.IsActiveMasterNode())
-    {
-        strErrorRet = "Only Active Master Node can add governance ticket";
->>>>>>> ba09c0f0
+    if (!CanVote(strErrorRet))
+    {
         LogPrintf("CMasternodeGovernance::AddTicket -- %s\n", strErrorRet);
         return false;
     }
@@ -229,13 +223,8 @@
 
 bool CMasternodeGovernance::VoteForTicket(const uint256 &ticketId, bool vote, string& strErrorRet)
 {
-<<<<<<< HEAD
-    if (!CanVote(strErrorRet)){
-=======
-    if (!masterNodeCtrl.IsActiveMasterNode())
-    {
-        strErrorRet = strprintf("Only Active Master Node can vote");
->>>>>>> ba09c0f0
+    if (!CanVote(strErrorRet))
+    {
         LogPrintf("CMasternodeGovernance::VoteForTicket -- %s\n", strErrorRet);
         return false;
     }
@@ -682,14 +671,9 @@
 
 bool CGovernanceTicket::IsWinner(const int nHeight) const noexcept
 {
-<<<<<<< HEAD
+    const size_t nVoteCount = GetVoteCount();
     const uint32_t tenPercent = static_cast<uint32_t>(ceil(masterNodeCtrl.masternodeManager.CountEnabled()/10.0));
-    const double fiftyOne = (double)mapVotes.size() * 51.0 / 100.0;
-=======
-    const size_t nVoteCount = GetVoteCount();
-    const uint32_t tenPercent = static_cast<uint32_t>(ceil(masterNodeCtrl.masternodeManager.size()/10.0));
     const double fiftyOne = (double)nVoteCount * 51.0 / 100.0;
->>>>>>> ba09c0f0
     // If number of all votes for the ticket >= 10% from current number of active MN's...
     // and number of yes votes >= 51% of all votes
     const bool bVoteOpen = VoteOpen(nHeight);
