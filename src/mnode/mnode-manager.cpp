// Copyright (c) 2014-2017 The Dash Core developers
// Copyright (c) 2018-2024 The Pastel Core developers
// Distributed under the MIT/X11 software license, see the accompanying
// file COPYING or https://www.opensource.org/licenses/mit-license.php.
#include <cinttypes>
#include <string>
#include <map>
#include <set>
#include <vector>
#include <algorithm>
#include <random>
#include <fstream>

#include <json/json.hpp>

#include <json/json.hpp>

#include <utils/util.h>
#include <utils/str_utils.h>
#include <addrman.h>
#include <script/standard.h>
#include <main.h>
#include <net.h>
#include <timedata.h>
#include <mining/mining-settings.h>
#include <netmsg/nodemanager.h>
#include <mnode/mnode-active.h>
#include <mnode/mnode-sync.h>
#include <mnode/mnode-manager.h>
#include <mnode/mnode-msgsigner.h>
#include <mnode/mnode-requesttracker.h>
#include <mnode/mnode-controller.h>

using namespace std;
using json = nlohmann::json;

constexpr auto ERRMSG_MNLIST_NOT_SYNCED = "Masternode list is not synced";
constexpr auto ERRMSG_MNLIST_EMPTY = "Masternode list is empty";
constexpr auto ERRMSG_MN_BLOCK_NOT_FOUND = "Block %d not found";
constexpr auto ERRMSG_MN_GET_SCORES = "Failed to get masternode scores for block %d. %s";

struct CompareLastPaidBlock
{
    bool operator()(const pair<int, const masternode_t>& t1,
                    const pair<int, const masternode_t>& t2) const noexcept
    {
        return (t1.first != t2.first) ? (t1.first < t2.first) : (t1.second->get_vin() < t2.second->get_vin());
    }
};

struct CompareScoreMN
{
    bool operator()(const pair<arith_uint256, const masternode_t>& t1,
                    const pair<arith_uint256, const masternode_t>& t2) const noexcept
    {
        return (t1.first != t2.first) ? (t1.first < t2.first) : (t1.second->get_vin() < t2.second->get_vin());
    }
};

struct CompareByAddr
{
    bool operator()(const masternode_t &t1, const masternode_t &t2) const noexcept
    {
        return t1->get_addr() < t2->get_addr();
    }
};

CMasternodeMan::CMasternodeMan() :
    nCachedBlockHeight(0),
    nLastWatchdogVoteTime(0)
{}

bool CMasternodeMan::Add(masternode_t &pmn)
{
    if (!pmn)
        return false;

    LOCK(cs_mnMgr);

    const auto& outpoint = pmn->getOutPoint();
    if (Has(outpoint))
        return false;

    LogFnPrint("masternode", "Adding new Masternode: addr=%s, %zu now", pmn->get_address(), size() + 1);
    mapMasternodes[outpoint] = pmn;
    return true;
}

void CMasternodeMan::AskForMN(const node_t& pnode, const COutPoint& outpoint)
{
    if (!pnode)
        return;

    LOCK(cs_mnMgr);

    auto it1 = mWeAskedForMasternodeListEntry.find(outpoint);
    if (it1 != mWeAskedForMasternodeListEntry.end())
    {
        auto it2 = it1->second.find(pnode->addr);
        if (it2 != it1->second.end())
        {
            // we've asked recently, should not repeat too often or we could get banned
            if (GetTime() < it2->second)
                return;
            // we asked this node for this outpoint but it's ok to ask again already
            LogFnPrintf("Asking same peer %s for missing masternode entry again: %s", pnode->addr.ToString(), outpoint.ToStringShort());
        } else // we already asked for this outpoint but not this node
            LogFnPrintf("Asking new peer %s for missing masternode entry: %s", pnode->addr.ToString(), outpoint.ToStringShort());
    } else // we never asked any node for this outpoint
        LogFnPrintf("Asking peer %s for missing masternode entry for the first time: %s", pnode->addr.ToString(), outpoint.ToStringShort());
    mWeAskedForMasternodeListEntry[outpoint][pnode->addr] = GetTime() + DSEG_UPDATE_SECONDS;

    pnode->PushMessage(NetMsgType::DSEG, CTxIn(outpoint));
}

bool CMasternodeMan::PoSeBan(const COutPoint &outpoint)
{
    LOCK(cs_mnMgr);

    auto pmn = Get(SKIP_LOCK, outpoint);
    if (!pmn)
        return false;

    pmn->PoSeBan();
    return true;
}

void CMasternodeMan::Check(const bool bLockMgr)
{
    AssertLockHeld(cs_main);
    LOCK_COND(bLockMgr, cs_mnMgr);

    if (nLastWatchdogVoteTime)
        LogFnPrint("masternode", "nLastWatchdogVoteTime=%" PRId64 ", IsWatchdogActive()=%d", nLastWatchdogVoteTime, IsWatchdogActive());

    if (m_nLastMasternodeCount != size())
    {
		LogFnPrint("masternode", "Number of masternodes has changed: [%zu] -> [%zu]", m_nLastMasternodeCount, size());
		m_nLastMasternodeCount = size();
	}
    for (auto& [outpoint, pmn] : mapMasternodes)
    {
        if (pmn)
            pmn->Check(false, SKIP_LOCK);
    }
}

template<typename _MapType, typename _Predicate>
void mapEraseIf(const char *szMapDesc, _MapType& mapContainer, _Predicate pred)
{
    const size_t nPrevSize = mapContainer.size();
    for (auto iter = mapContainer.begin(), end = mapContainer.end(); iter != end;)
    {
        if (pred(*iter))
            iter = mapContainer.erase(iter);
        else
            ++iter;
    }
    const size_t nNewSize = mapContainer.size();
    if (nPrevSize != nNewSize)
		LogPrintf("Removed %zu entries from %s. New size: %zu\n", nPrevSize - nNewSize, szMapDesc, nNewSize);
}

void CMasternodeMan::CheckAndRemove()
{
    if (!masterNodeCtrl.masternodeSync.IsMasternodeListSynced())
        return;

    {
        // Need LOCK2 here to ensure consistent locking order
        LOCK2(cs_main, cs_mnMgr);

        Check(SKIP_LOCK);

        // Remove spent masternodes, prepare structures and make requests to reasure the state of inactive ones
        map<COutPoint, masternode_t> mapRecoveryMasternodes;
        
        // ask for up to MNB_RECOVERY_MAX_ASK_ENTRIES (10) masternode entries at a time
        int nAskForMnbRecovery = MNB_RECOVERY_MAX_ASK_ENTRIES;
        auto itMN = mapMasternodes.begin();
        while (itMN != mapMasternodes.end())
        {
            auto pmn = itMN->second;
            if (!pmn)
                continue;
            const auto hash = pmn->GetHash();
            const auto outpoint = itMN->first;
            // If collateral was spent ...remove this masternode right away from all maps
            if (pmn->IsOutpointSpent())
            {
                LogFnPrint("masternode", "Removing Masternode '%s', %s, addr=%s, %i now", 
                    pmn->GetDesc(), pmn->GetStateString(), pmn->get_address(), size() - 1);

                // erase all of the broadcasts we've seen from this MN, ...
                EraseSeenMnb(hash);
                mWeAskedForMasternodeListEntry.erase(outpoint);

                // make sure we don't have this masternode in mapRecoveryMasternodes
                mapRecoveryMasternodes.erase(outpoint);

                // and finally remove it from the masternode list
                itMN = mapMasternodes.erase(itMN);
                continue;
            }

            // ask for the masternode recovery if:
            //  - MN's outpoint is not spent
            //  - MN is in NEW_START_REQUIRED state
            //  - MNsynced flag is set
            //  - we haven't asked for recovery yet
            const bool bHasPartialMNInfo = pmn->hasPartialInfo();
            const bool fAskForMnbRecovery = (nAskForMnbRecovery > 0) &&
                        masterNodeCtrl.masternodeSync.IsSynced() &&
                        (pmn->IsNewStartRequired() || bHasPartialMNInfo)&&
                        !IsMnbRecoveryRequested(hash);
            if (fAskForMnbRecovery)
            {
                LogFnPrint("masternode", "Asking for masternode recovery [%s]: %s%s  addr=%s", 
                    pmn->GetDesc(), pmn->GetStateString(), bHasPartialMNInfo ? " (has partial info)" : "", pmn->get_address());
                // this mn is in a non-recoverable state and we haven't asked other nodes yet
                set<CNetAddr> setRecoveryRequested;

                PopulateMasternodeRecoveryList(mapRecoveryMasternodes);

                // ask first MNB_RECOVERY_QUORUM_TOTAL (10) recovery masternodes we can connect to and we haven't asked recently
                for (const auto& [outpointMN, pmnRecovery] : mapRecoveryMasternodes)
                {
                    if (setRecoveryRequested.size() >= MNB_RECOVERY_QUORUM_TOTAL)
                    {
                        LogFnPrint("masternode", "Asked for recovery from %zu masternodes, stopping", setRecoveryRequested.size());
                        break;
                    }
                    if (!pmnRecovery)
						continue;

                    CService addr = pmnRecovery->get_addr();
                    const auto it = mWeAskedForMasternodeListEntry.find(outpoint);
                    // avoid banning, don't ask the same node for the same masternode entry too often
                    if (it != mWeAskedForMasternodeListEntry.cend() && it->second.count(addr))
                    {
                        LogFnPrint("masternode", "We already asked %s for masternode entry %s, skipping...", 
                            							addr.ToString(), outpoint.ToStringShort());
                        continue;
                    }

                    // didn't ask recently, ok to ask now
                    setRecoveryRequested.insert(addr);
                    LogFnPrint("masternode", "Asking %s for masternode entry %s", addr.ToString(), outpoint.ToStringShort());
                    listScheduledMnbRequestConnections.emplace_back(addr, hash);
                }
                if (setRecoveryRequested.size() > 0)
                {
                    LogFnPrint("Recovery initiated for Masternode '%s' in %s state%s (using %zu MN addresses)",
                        pmn->GetDesc(), pmn->GetStateString(), bHasPartialMNInfo ? ", has partial info" : "", setRecoveryRequested.size());
                    --nAskForMnbRecovery;
                }
                // wait for mnb recovery replies for MNB_RECOVERY_WAIT_SECONDS seconds (1 min)
                m_mapMnRecoveryRequests[hash] = make_pair(GetTime() + MNB_RECOVERY_WAIT_SECONDS, move(setRecoveryRequested));
            }
            ++itMN;
        }

        // process recovery replies for masternodes in NEW_STARTED_REQUIRED state or for the MNs with partial info
        LogFnPrint("masternode", "MnRecoveryGoodReplies size=%zu", m_mapMnRecoveryGoodReplies.size());
        auto itMnbReplies = m_mapMnRecoveryGoodReplies.begin();
        while (itMnbReplies != m_mapMnRecoveryGoodReplies.end())
        {
            if (m_mapMnRecoveryRequests[itMnbReplies->first].first < GetTime())
            {
                // all nodes we asked should have replied by now
                if (itMnbReplies->second.size() >= MNB_RECOVERY_QUORUM_REQUIRED)
                {
                    // majority of nodes we asked agrees that this mn doesn't require new mnb, reprocess mnb with the best ping
                    auto& mnb = itMnbReplies->second[0];
                    LogFnPrint("masternode", "reprocessing mnb for masternode='%s', recovery replies collected: %zu",
                        mnb.GetDesc(), itMnbReplies->second.size());
                    
                    int nDos;
                    mnb.fRecovery = true;
                    CheckMnbAndUpdateMasternodeList(SKIP_LOCK, SKIP_LOCK, nullptr, mnb, nDos);
                }
                LogFnPrint("masternode", "Removing mnb recovery reply, masternode='%s', size=%zu",
                    itMnbReplies->second[0].GetDesc(), itMnbReplies->second.size());
                itMnbReplies = m_mapMnRecoveryGoodReplies.erase(itMnbReplies);
            } else
                ++itMnbReplies;
        }
    }

    CleanupMaps();
}

/**
 * Cleanup cache maps - called from CheckAndRemove.
 */
void CMasternodeMan::CleanupMaps()
{
    LOCK2(cs_main, cs_mnMgr);

    const int64_t nNow = GetTime();

    mapEraseIf("masternode recovery map", m_mapMnRecoveryRequests, [&](const auto& pair)
    {
        // Allow this mnb to be verified again after MNB_RECOVERY_RETRY_SECONDS seconds
        // if MN is still in NEW_STARTED_REQUIRED state.
        const int64_t nMnbRecoveryRequestAgeSecs = nNow - pair.second.first;
        const bool bToRemove = nMnbRecoveryRequestAgeSecs > MNB_RECOVERY_RETRY_SECONDS;
        if (bToRemove)
			LogPrint("masternode", "Removing expired MN recovery request (%" PRId64 " secs old), masternode=%s\n",
                nMnbRecoveryRequestAgeSecs, pair.first.ToString());
        return bToRemove;
    });

    // validate map with peers that asked us for the Masternode list - remove expired entries
    // expiration time was set to current + DSEG_UPDATE_SECONDS (3hrs)
    mapEraseIf("AskedUsForMasternode map", mAskedUsForMasternodeList, [&](const auto& pair)
    {
        return pair.second < nNow;
    });

    // validate map with peers that we asked for the Masternode list - removed expired entries
    // expiration time was set to current + DSEG_UPDATE_SECONDS (3hrs)
    mapEraseIf("WeAskedForMasterNode map", mWeAskedForMasternodeList, [&](const auto& pair)
    {
        return pair.second < nNow;
    });

    // check which Masternodes we've asked for
    // expiration time was set to current + DSEG_UPDATE_SECONDS (3hrs)
    mapEraseIf("WeAskedForMasternodeEntry map", mWeAskedForMasternodeListEntry, [&](auto& pair)
    {
        string sMapDesc = strprintf("WeAskedForMasternodeEntry %s address map", pair.first.ToString());
        mapEraseIf("", pair.second, [&](const auto& mnAddrPair)
        {
            return mnAddrPair.second < nNow;
        });
        return pair.second.empty();
    });

    mapEraseIf("WeAskedForVerification map", mWeAskedForVerification, [&](const auto& pair)
    {
        return pair.second.nBlockHeight < nCachedBlockHeight - MAX_POSE_BLOCKS;
    });

    // NOTE: do not expire mapSeenMasternodeBroadcast entries here, clean them on mnb updates!

    // remove expired mapSeenMasternodePing
    mapEraseIf("SeenMasternodePing map", mapSeenMasternodePing, [&](const auto& pair)
    {
        const auto& mnp = pair.second;
        const bool bIsExpired = mnp.IsExpired();
        if (bIsExpired)
            LogPrint("masternode", "Removing expired mnp [%s]  (%" PRId64 " secs old) : hash=%s\n",
                mnp.GetDesc(), mnp.getAgeInSecs(), mnp.GetHash().ToString());
        return bIsExpired;
    });

    // remove expired mapSeenMasternodeVerification
    mapEraseIf("SeenMasternodeVerification map", mapSeenMasternodeVerification, [&](const auto& pair)
    {
        const auto &mnv = pair.second;
        const uint32_t nAgeInBlocks = nCachedBlockHeight >= mnv.nBlockHeight ?  nCachedBlockHeight - mnv.nBlockHeight : 0;
        const bool bIsExpired = nAgeInBlocks > MAX_POSE_BLOCKS;
        if (bIsExpired)
            LogPrint("masternode", "Removing expired Masternode verification (%u blocks old): hash=%s\n",
                nAgeInBlocks, pair.first.ToString());
        return bIsExpired;
    });

    LogFnPrintf("%s", ToString());
}

void CMasternodeMan::PopulateMasternodeRecoveryList(recovery_masternodes_t& mapRecoveryMasternodes) const
{
    size_t nMapRecoveryMasternodesSize = mapRecoveryMasternodes.size();

    // calculate only once and only when MN's needed
    if (mapRecoveryMasternodes.empty())
    {
        int nTryCount = 10;
        while (--nTryCount && (mapRecoveryMasternodes.size() < MNB_RECOVERY_QUORUM_TOTAL * 2))
        {
            const int nRandomBlockHeight = (nCachedBlockHeight > MN_RECOVERY_LOOKBACK_BLOCKS) ? 
                nCachedBlockHeight - GetRandUInt(MN_RECOVERY_LOOKBACK_BLOCKS) : nCachedBlockHeight.load();
            string error;
            rank_pair_vec_t vecCurrentMasternodeRanks;
            GetMasternodeRanks(error, vecCurrentMasternodeRanks, nRandomBlockHeight);
            if (vecCurrentMasternodeRanks.empty())
                LogFnPrint("WARNING: could not get masternode ranks for height=%d. %s",
                    nRandomBlockHeight, error);
            else
            {
                for (const auto& [rank, pmnRanked] : vecCurrentMasternodeRanks)
                {
					if (!pmnRanked)
						continue;
                    if (pmnRanked->IsExpired() || pmnRanked->hasPartialInfo())
                        continue;
					const auto& outpointRanked = pmnRanked->getOutPoint();
					if (mapRecoveryMasternodes.count(outpointRanked))
						continue;
					mapRecoveryMasternodes[outpointRanked] = pmnRanked;
					if (mapRecoveryMasternodes.size() >= MNB_RECOVERY_QUORUM_TOTAL * 2)
						break;
				}
            }
        }
    }
    // if we still didn't retrieve enough masternodes, add some enabled masternodes from the list 
    if (mapRecoveryMasternodes.size() < MNB_RECOVERY_QUORUM_TOTAL * 2)
    {
        for (const auto& [outpoint, pmn] : mapMasternodes)
        {
			if (!pmn)
				continue;
			if (mapRecoveryMasternodes.size() >= MNB_RECOVERY_QUORUM_TOTAL * 2)
				break;
            if (!pmn->IsEnabled())
                continue;
            if (mapRecoveryMasternodes.count(outpoint))
				continue;
			mapRecoveryMasternodes.insert_or_assign(outpoint, pmn);
		}
    }
    if (nMapRecoveryMasternodesSize != mapRecoveryMasternodes.size())
        LogFnPrint("masternode", "Recovery Masternodes size=%zu", mapRecoveryMasternodes.size());
}

set<MNCacheItem> getAllMNCacheItems() noexcept
{
    set<MNCacheItem> setCacheItems;
    for (int i = 0; i < to_integral_type(MNCacheItem::COUNT); ++i)
		setCacheItems.insert(static_cast<MNCacheItem>(i));
    return setCacheItems;
}

void CMasternodeMan::ClearCache(const std::set<MNCacheItem> &setCacheItems)
{
    LOCK_COND(!setCacheItems.empty(), cs_mnMgr);

    if (setCacheItems.count(MNCacheItem::MN_LIST))
    {
        mapMasternodes.clear();
        LogFnPrintf("Cleared Masternode list cache");
    }
    if (setCacheItems.count(MNCacheItem::SEEN_MN_BROADCAST))
    {
        mapSeenMasternodeBroadcast.clear();
        LogFnPrintf("Cleared Masternode broadcast cache");
    }
    if (setCacheItems.count(MNCacheItem::SEEN_MN_PING))
    {
        mapSeenMasternodePing.clear();
        LogFnPrintf("Cleared Masternode ping cache");
    }
    if (setCacheItems.count(MNCacheItem::RECOVERY_REQUESTS))
    {
        m_mapMnRecoveryRequests.clear();
        LogFnPrintf("Cleared Masternode recovery requests cache");
    }
    if (setCacheItems.count(MNCacheItem::RECOVERY_GOOD_REPLIES))
    {
        m_mapMnRecoveryGoodReplies.clear();
        LogFnPrintf("Cleared Masternode recovery good replies cache");
    }
    if (setCacheItems.count(MNCacheItem::ASKED_US_FOR_MN_LIST))
    {
        mAskedUsForMasternodeList.clear();
        LogFnPrintf("Cleared Masternode asked us for list cache");
    }
    if (setCacheItems.count(MNCacheItem::WE_ASKED_FOR_MN_LIST))
    {
        mWeAskedForMasternodeList.clear();
        LogFnPrintf("Cleared Masternode we asked for list cache");
    }
    if (setCacheItems.count(MNCacheItem::WE_ASKED_FOR_MN_LIST_ENTRY))
    {
        mWeAskedForMasternodeListEntry.clear();
        LogFnPrintf("Cleared Masternode we asked for list entry cache");
    }
    if (setCacheItems.count(MNCacheItem::HISTORICAL_TOP_MNS))
    {
        mapHistoricalTopMNs.clear();
        LogFnPrintf("Cleared Masternode historical top MNs cache");
    }
}

void CMasternodeMan::Clear()
{
    LOCK(cs_mnMgr);
    mapMasternodes.clear();
    mAskedUsForMasternodeList.clear();
    mWeAskedForMasternodeList.clear();
    mWeAskedForMasternodeListEntry.clear();
    mapSeenMasternodeBroadcast.clear();
    mapSeenMasternodePing.clear();
    nLastWatchdogVoteTime = 0;
}

uint32_t CMasternodeMan::CountMasternodes(const function<bool(const masternode_t&)>& fnMnFilter,
    const int nProtocolVersion) const noexcept
{
    LOCK(cs_mnMgr);

    const int nMNProtocolVersion = nProtocolVersion == -1 ? masterNodeCtrl.GetSupportedProtocolVersion() : nProtocolVersion;
    uint32_t nCount = 0;
    for (const auto& [outpoint, pmn] : mapMasternodes)
    {
        if (!pmn)
            continue;
        if (pmn->nProtocolVersion < nMNProtocolVersion)
            continue;
        if (!fnMnFilter(pmn))
            continue;
        ++nCount;
    }

    return nCount;
}

/**
* Get number of masternodes with supported protocol version.
* 
* \param nProtocolVersion - supported MN protocol version
* \return number of MNs that satisfies protocol filter
*/
uint32_t CMasternodeMan::CountByProtocol(const int nProtocolVersion) const noexcept
{
    return CountMasternodes([](const masternode_t& pmn) { return true; }, nProtocolVersion);
}

/**
 * Get number of enabled masternodes.
 * 
 * \param nProtocolVersion - supported MN protocol version
 * \return number of enabled MNs that satisfies protocol filter
 */
size_t CMasternodeMan::CountEnabled(const int nProtocolVersion) const noexcept
{
    return CountMasternodes([](const masternode_t& pmn) { return pmn->IsEnabled(); }, nProtocolVersion);
}

size_t CMasternodeMan::CountCurrent(const int nProtocolVersion) const noexcept
{
    return CountMasternodes([](const masternode_t& pmn)
    {
        if (pmn->IsNewStartRequired() && !pmn->IsPingedWithin(masterNodeCtrl.MNStartRequiredExpirationTime))
            return false;
        return true;
    }, nProtocolVersion);
}

size_t CMasternodeMan::CountEligibleForMining() const noexcept
{
    return CountMasternodes([&](const masternode_t& pmn)
    {
		if (!pmn->IsEnabled())
			return false;
        if (!pmn->IsEligibleForMining())
            return false;
<<<<<<< HEAD
		if (pmn->IsOutpointSpent() || pmn->IsUpdateRequired())
=======
		if (!pmn->IsPingedWithin(SN_ELIGIBILITY_LAST_SEEN_TIME_SECS))
>>>>>>> 92424e8d
			return false;
		return true;
	}, -1);
}

/* Only IPv4 masternodes are allowed in 12.1, saving this for later
int CMasternodeMan::CountByIP(int nNetworkType)
{
    LOCK(cs);
    int nNodeCount = 0;

    for (auto& mnpair : mapMasternodes)
        if ((nNetworkType == NET_IPV4 && mnpair.second.addr.IsIPv4()) ||
            (nNetworkType == NET_TOR  && mnpair.second.addr.IsTor())  ||
            (nNetworkType == NET_IPV6 && mnpair.second.addr.IsIPv6())) {
                nNodeCount++;
        }

    return nNodeCount;
}
*/

void CMasternodeMan::DsegUpdate(node_t& pnode)
{
    LOCK(cs_mnMgr);

    if (Params().IsMainNet())
    {
        if(!(pnode->addr.IsRFC1918() || pnode->addr.IsLocal()))
        {
            const auto it = mWeAskedForMasternodeList.find(pnode->addr);
            if (it != mWeAskedForMasternodeList.end() && GetTime() < it->second)
            {
                LogFnPrintf("we already asked %s for the list; skipping...", pnode->addr.ToString());
                return;
            }
        }
    }

    pnode->PushMessage(NetMsgType::DSEG, CTxIn());
    int64_t askAgain = GetTime() + DSEG_UPDATE_SECONDS;
    mWeAskedForMasternodeList[pnode->addr] = askAgain;

    LogFnPrint("masternode", "asked %s for the list", pnode->addr.ToString());
}

masternode_t CMasternodeMan::Get(const bool bLockMgr, const COutPoint& outpoint)
{
    // Theses mutexes are recursive so double locking by the same thread is safe.
    LOCK_COND(bLockMgr, cs_mnMgr);

    auto it = mapMasternodes.find(outpoint);
    if (it == mapMasternodes.end())
        return nullptr;

    return it->second;
}

bool CMasternodeMan::GetMasternodeInfo(const bool bLock, const COutPoint& outpoint, masternode_info_t& mnInfoRet) const noexcept
{
    LOCK_COND(bLock, cs_mnMgr);

    const auto it = mapMasternodes.find(outpoint);
    if (it == mapMasternodes.cend())
        return false;
    const auto pmn = it->second;
    if (!pmn)
		return false;
    mnInfoRet = pmn->GetInfo();
    return true;
}

bool CMasternodeMan::GetMasternodeInfo(const CPubKey& pubKeyMasternode, masternode_info_t& mnInfoRet) const noexcept
{
    LOCK(cs_mnMgr);
    for (const auto& [outpoint, pmn]: mapMasternodes)
    {
        if (!pmn)
            continue;
        if (pmn->pubKeyMasternode == pubKeyMasternode)
        {
            mnInfoRet = pmn->GetInfo();
            return true;
        }
    }
    return false;
}

bool CMasternodeMan::GetMasternodeInfo(const bool bLock, const CScript& payee, masternode_info_t& mnInfoRet) const noexcept
{
    LOCK_COND(bLock, cs_mnMgr);
    for (const auto& [outpoint, pmn]: mapMasternodes)
    {
        if (!pmn)
            continue;
        const CScript scriptCollateralAddress = GetScriptForDestination(pmn->pubKeyCollateralAddress.GetID());
        if (scriptCollateralAddress == payee)
        {
            mnInfoRet = pmn->GetInfo();
            return true;
        }
    }
    return false;
}

bool CMasternodeMan::GetAndCacheMasternodeInfo(const std::string& sPastelID, masternode_info_t& mnInfoRet) noexcept
{
    LOCK(cs_mnMgr);

    string sLowercasedPasteID = lowercase(sPastelID);
    const auto it = mapMasternodeMnIdCache.find(sLowercasedPasteID);
    if (it != mapMasternodeMnIdCache.cend())
    {
		const auto &outpoint = it->second;
        if (GetMasternodeInfo(false, outpoint, mnInfoRet))
            return true;
	}
    
    for (const auto& [outpoint, pmn] : mapMasternodes)
    {
		if (!pmn)
			continue;
        if (str_icmp(pmn->getMNPastelID(), sPastelID))
        {
			mnInfoRet = pmn->GetInfo();
			mapMasternodeMnIdCache.emplace(sLowercasedPasteID, outpoint);
			return true;
		}
	}
	return false;
}

bool CMasternodeMan::Has(const COutPoint& outpoint)
{
    LOCK(cs_mnMgr);
    return mapMasternodes.find(outpoint) != mapMasternodes.end();
}

bool CMasternodeMan::HasPayee(const bool bLock, const CScript& payee) noexcept
{
    LOCK_COND(bLock, cs_mnMgr);
    if (mapMasternodePayeeCache.find(payee) != mapMasternodePayeeCache.cend())
        return true;

    masternode_info_t mnInfoRet;
    if (!GetMasternodeInfo(false, payee, mnInfoRet))
        return false;

    // update cache
    mapMasternodePayeeCache[payee] = mnInfoRet.getOutPoint();
    return true;
}

bool CMasternodeMan::IsTxHasMNOutputs(const CTransaction& tx) noexcept
{
    LOCK(cs_mnMgr);

    for (const auto& txOut : tx.vout)
    {
		if (HasPayee(false, txOut.scriptPubKey))
			return true;
	}
	return false;
}

<<<<<<< HEAD
=======
unordered_map<string, uint32_t> CMasternodeMan::GetLastMnIdsWithBlockReward(const CBlockIndex* pindex) noexcept
{
    const auto &consensusParams = Params().GetConsensus();
    const size_t nEligibleForMiningMnCount = masterNodeCtrl.masternodeManager.CountEligibleForMining();
    const size_t nMnEligibilityThreshold = static_cast<size_t>(round(nEligibleForMiningMnCount * consensusParams.nMiningEligibilityThreshold));

    unordered_map<string, uint32_t> mapMnids;
    mapMnids.reserve(nEligibleForMiningMnCount);
    size_t nProcessed = 0;
    auto pCurIndex = pindex;
    while (pCurIndex && (nProcessed < nMnEligibilityThreshold))
    {
        if (pCurIndex->nStatus && BlockStatus::BLOCK_ACTIVATES_UPGRADE)
            break;
        if (pCurIndex->sPastelID.has_value())
            mapMnids.emplace(pCurIndex->sPastelID.value(), static_cast<uint32_t>(pCurIndex->nHeight));
        ++nProcessed;
        pCurIndex = pCurIndex->pprev;
    }
    return mapMnids;
}

/**
 * Check that MasterNode with Pastel ID (mnid specified in the block header) is eligible
 * to mine a new block and receive reward.
 * 
 * \param pindex - block index to start search from
 * \param sPastelID - Pastel ID of the MasterNode (mnid)
 * \param pnHeight - height of the block where MasterNode was found
 * 
 * \return true if MasterNode is eligible to mine a new block and receive reward
 */
bool CMasternodeMan::IsMnEligibleForBlockReward(const CBlockIndex* pindex, const string& sPastelID,
    uint32_t *pnHeight) noexcept
{
    auto mapMnids = GetLastMnIdsWithBlockReward(pindex);
    const auto mnidIt = mapMnids.find(sPastelID);
    if (mnidIt == mapMnids.cend())
        return true;
	if (pnHeight)
        *pnHeight = mnidIt->second;
    return false;   
}

/**
 * Find if any MasterNodes from the set are eligible to mine the new block.
 * Onle ENABLED MasterNodes that specify that they are eligible for mining can 
 * participate in the search.
 * Algorithm takes N last mined blocks (N is the number of eligible for search MasterNodes),
 * then uses threshold consensus parameter (N * consensusParams.nMiningEligibilityThreshold) 
 * to find MNs eligible for mining new block.
 *  
 * \param pindex - block index to start search from
 * \param setMnIds - set of Pastel IDs (mnids) to check
 * \return 
 */
opt_string_t CMasternodeMan::FindMnEligibleForBlockReward(const CBlockIndex* pindex, const s_strings& setMnIds) noexcept
{
    // get all eligible masternodes for mining and their heights
    const auto mapMnids = GetLastMnIdsWithBlockReward(pindex);

    for (const auto& sPastelID : setMnIds)
    {
		const auto mnidIt = mapMnids.find(sPastelID);
		if (mnidIt == mapMnids.cend())
			return make_optional<string>(sPastelID);
	}
    return nullopt;
}

>>>>>>> 92424e8d
//
// Deterministically select the oldest/best masternode to pay on the network
//
bool CMasternodeMan::GetNextMasternodeInQueueForPayment(bool fFilterSigTime, uint32_t& nCountRet, masternode_info_t& mnInfoRet)
{
    return GetNextMasternodeInQueueForPayment(nCachedBlockHeight, fFilterSigTime, nCountRet, mnInfoRet);
}

bool CMasternodeMan::GetNextMasternodeInQueueForPayment(int nBlockHeight, bool fFilterSigTime, uint32_t& nCountRet, masternode_info_t& mnInfoRet)
{
    mnInfoRet = masternode_info_t();
    nCountRet = 0;

    if (!masterNodeCtrl.masternodeSync.IsWinnersListSynced())
        return false; // without winner list we can't reliably find the next winner anyway

    // Need LOCK2 here to ensure consistent locking order because the GetBlockHash call below locks cs_main
    LOCK2(cs_main,cs_mnMgr);

    // Make a vector with all of the last paid times
    std::vector<std::pair<int, masternode_t> > vecMasternodeLastPaid;
    const uint32_t nMnCount = CountByProtocol();
    for (auto& [outpoint, pmn] : mapMasternodes)
    {
        if (!pmn || !pmn->IsValidForPayment())
            continue;

        //check protocol version
        if (pmn->nProtocolVersion < masterNodeCtrl.GetSupportedProtocolVersion())
            continue;

        //it's in the list (up to 8 entries ahead of current block to allow propagation) -- so let's skip it
        if (masterNodeCtrl.masternodePayments.IsScheduled(pmn, nBlockHeight))
            continue;

        //it's too new, wait for a cycle
        if (fFilterSigTime && pmn->sigTime + (nMnCount*2.6*60) > GetAdjustedTime())
            continue;

        //make sure it has at least as many confirmations as there are masternodes
        const int nUTXOConfirmations = GetUTXOConfirmations(outpoint);
        if (nUTXOConfirmations < 0 || static_cast<uint32_t>(nUTXOConfirmations) < nMnCount)
            continue;

        vecMasternodeLastPaid.emplace_back(pmn->GetLastPaidBlock(), pmn);
    }

    nCountRet = static_cast<uint32_t>(vecMasternodeLastPaid.size());

    //when the network is in the process of upgrading, don't penalize nodes that recently restarted
    if(fFilterSigTime && nCountRet < nMnCount/3)
        return GetNextMasternodeInQueueForPayment(nBlockHeight, false, nCountRet, mnInfoRet);

    // Sort them low to high
    sort(vecMasternodeLastPaid.begin(), vecMasternodeLastPaid.end(), CompareLastPaidBlock());

    uint256 blockHash;
    if (!GetBlockHash(blockHash, nBlockHeight + masterNodeCtrl.nMasternodePaymentsVotersIndexDelta))
    {
        LogFnPrintf("ERROR: GetBlockHash() failed at nBlockHeight %d", nBlockHeight + masterNodeCtrl.nMasternodePaymentsVotersIndexDelta);
        return false;
    }
    // Look at 1/10 of the oldest nodes (by last payment), calculate their scores and pay the best one
    //  -- This doesn't look at who is being paid in the +8-10 blocks, allowing for double payments very rarely
    //  -- 1/100 payments should be a double payment on mainnet - (1/(3000/10))*2
    //  -- (chance per block * chances before IsScheduled will fire)
    int nTenthNetwork = nMnCount/10;
    int nCountTenth = 0;
    arith_uint256 nHighest = 0;
    masternode_t pBestMasternode;
    for (auto &[nBlock, pMN] : vecMasternodeLastPaid)
    {
        auto nScore = pMN->CalculateScore(blockHash);
        if (nScore > nHighest)
        {
            nHighest = nScore;
            pBestMasternode = pMN;
        }
        nCountTenth++;
        if (nCountTenth >= nTenthNetwork)
            break;
    }
    if (pBestMasternode)
        mnInfoRet = pBestMasternode->GetInfo();
    return mnInfoRet.fInfoValid;
}

masternode_info_t CMasternodeMan::FindRandomNotInVec(const v_outpoints &vecToExclude, int nProtocolVersion)
{
    LOCK(cs_mnMgr);

    nProtocolVersion = nProtocolVersion == -1 ? masterNodeCtrl.GetSupportedProtocolVersion() : nProtocolVersion;

    const size_t nCountEnabled = CountEnabled(nProtocolVersion);
    if (vecToExclude.size() > nCountEnabled)
    {
        LogFnPrintf("WARNING: number of excluded masternodes (%zu) is greater than number of enabled masternodes (%zu)", vecToExclude.size(), nCountEnabled);
        return masternode_info_t();
    }
    const size_t nCountNotExcluded = nCountEnabled - vecToExclude.size();

    LogFnPrintf("%zu enabled masternodes, %zu masternodes to choose from", nCountEnabled, nCountNotExcluded);
    if (nCountNotExcluded < 1)
        return masternode_info_t();

    // fill a vector of pointers
    masternode_vector_t vpMasternodesShuffled;
    for (auto& [outpoint, pmn] : mapMasternodes)
        vpMasternodesShuffled.push_back(pmn);

    random_device rd;
    mt19937 g(rd());
    // shuffle pointers
    shuffle(vpMasternodesShuffled.begin(), vpMasternodesShuffled.end(), g);
    bool fExclude;

    // loop through
    for (auto &pmn : vpMasternodesShuffled)
    {
        if(pmn->nProtocolVersion < nProtocolVersion || !pmn->IsEnabled())
            continue;
        fExclude = false;
        for (const auto &outpointToExclude : vecToExclude)
        {
            if (pmn->getOutPoint() == outpointToExclude)
            {
                fExclude = true;
                break;
            }
        }
        if (fExclude)
            continue;
        // found the one not in vecToExclude
        LogFnPrint("masternode", "found, masternode=%s", pmn->GetDesc());
        return pmn->GetInfo();
    }

    LogFnPrint("masternode", "failed");
    return masternode_info_t();
}

bool CMasternodeMan::GetMasternodeScores(string &error, const uint256& blockHash, 
    CMasternodeMan::score_pair_vec_t& vecMasternodeScoresRet, int nMinProtocol) const noexcept
{
    vecMasternodeScoresRet.clear();
    if (!masterNodeCtrl.masternodeSync.IsMasternodeListSynced())
    {
        error = ERRMSG_MNLIST_NOT_SYNCED;
        return false;
    }

    AssertLockHeld(cs_mnMgr);

    if (mapMasternodes.empty())
    {
        error = ERRMSG_MNLIST_EMPTY;
        return false;
    }

    // calculate scores
    for (auto& [outpoint, pmn]: mapMasternodes)
    {
        if (pmn && pmn->nProtocolVersion >= nMinProtocol)
            vecMasternodeScoresRet.emplace_back(pmn->CalculateScore(blockHash), pmn);
    }
    sort(vecMasternodeScoresRet.rbegin(), vecMasternodeScoresRet.rend(), CompareScoreMN());
    if (vecMasternodeScoresRet.empty())
    {
		error = strprintf("No Masternodes found that supports protocol %d", nMinProtocol);
		return false;
	}
    return true;
}

bool CMasternodeMan::GetMasternodeRank(string &error, const COutPoint& outpoint, int& nRankRet, int nBlockHeight, int nMinProtocol)
{
    nRankRet = -1;
    error.clear();
    if (!masterNodeCtrl.masternodeSync.IsMasternodeListSynced())
    {
        error = ERRMSG_MNLIST_NOT_SYNCED;
        return false;
    }

    // make sure we know about this block
    uint256 blockHash;
    if (!GetBlockHash(blockHash, nBlockHeight))
    {
        error = strprintf(ERRMSG_MN_BLOCK_NOT_FOUND, nBlockHeight);
        LogFnPrintf("ERROR: GetBlockHash() failed at nBlockHeight %d", nBlockHeight);
        return false;
    }

    LOCK(cs_mnMgr);

    score_pair_vec_t vecMasternodeScores;
    if (!GetMasternodeScores(error, blockHash, vecMasternodeScores, nMinProtocol))
    {
        error = strprintf(ERRMSG_MN_GET_SCORES, nBlockHeight, error);
        return false;
    }

    int nRank = 0;
    for (const auto& scorePair: vecMasternodeScores)
    {
        nRank++;
        if (scorePair.second->getOutPoint() == outpoint)
        {
            nRankRet = nRank;
            return true;
        }
    }

    return false;
}

/**
 * Get masternode ranks.
 * 
 * \param error - error message
 * \param vecMasternodeRanksRet - vector of masternode ranks
 * \param nBlockHeight - block height to get mn ranks for
 * \param nMinProtocol - minimum protocol version
 * \return GetTopMasterNodeStatus - status of the operation
 */
GetTopMasterNodeStatus CMasternodeMan::GetMasternodeRanks(string &error, CMasternodeMan::rank_pair_vec_t& vecMasternodeRanksRet, int nBlockHeight, int nMinProtocol) const
{
    vecMasternodeRanksRet.clear();
    error.clear();
    if (!masterNodeCtrl.masternodeSync.IsMasternodeListSynced())
    {
        error = ERRMSG_MNLIST_NOT_SYNCED;
        return GetTopMasterNodeStatus::MN_NOT_SYNCED;
    }

    // make sure we know about this block
    uint256 blockHash;
    if (!GetBlockHash(blockHash, nBlockHeight))
    {
        error = strprintf(ERRMSG_MN_BLOCK_NOT_FOUND, nBlockHeight);
        return GetTopMasterNodeStatus::BLOCK_NOT_FOUND;
    }

    LOCK(cs_mnMgr);

    score_pair_vec_t vecMasternodeScores;
    if (!GetMasternodeScores(error, blockHash, vecMasternodeScores, nMinProtocol))
    {
        error = strprintf(ERRMSG_MN_GET_SCORES, nBlockHeight, error);
        return GetTopMasterNodeStatus::GET_MN_SCORES_FAILED;
    }

    int nRank = 0;
    for (auto& scorePair : vecMasternodeScores)
    {
        nRank++;
        vecMasternodeRanksRet.emplace_back(nRank, scorePair.second);
    }
    return GetTopMasterNodeStatus::SUCCEEDED;
}

void CMasternodeMan::ProcessMasternodeConnections()
{
    //we don't care about this for regtest
    if (Params().IsRegTest())
        return;

    gl_NodeManager.ForEachNode(CNodeManager::AllNodes, [](const node_t& pnode)
    {
        if (pnode->fMasternode)
        {
            LogPrintf("Closing Masternode connection: peer=%d, addr=%s\n", pnode->id, pnode->addr.ToString());
            pnode->fDisconnect = true;
        }
    });
}

pair<CService, set<uint256> > CMasternodeMan::PopScheduledMnbRequestConnection()
{
    LOCK(cs_mnMgr);
    if (listScheduledMnbRequestConnections.empty())
        return make_pair(CService(), set<uint256>());

    set<uint256> setResult;

    listScheduledMnbRequestConnections.sort();
    auto pairFront = listScheduledMnbRequestConnections.front();

    // squash hashes from requests with the same CService as the first one into setResult
    auto it = listScheduledMnbRequestConnections.begin();
    while (it != listScheduledMnbRequestConnections.end())
    {
        if (pairFront.first != it->first)
        {
            // since list is sorted now, we can be sure that there is no more hashes left
            // to ask for from this addr
            break;
        }
        setResult.insert(it->second);
        it = listScheduledMnbRequestConnections.erase(it);
    }
    return make_pair(pairFront.first, move(setResult));
}

void CMasternodeMan::ProcessMessage(node_t& pfrom, string& strCommand, CDataStream& vRecv)
{
    if (strCommand == NetMsgType::MNANNOUNCE) // Masternode Broadcast (mnb)
    {
        CMasternodeBroadcast mnb;
        vRecv >> mnb;

        pfrom->setAskFor.erase(mnb.GetHash());
        if (!masterNodeCtrl.masternodeSync.IsBlockchainSynced())
            return;

        LogFnPrint("masternode", "MNANNOUNCE -- Masternode announce (%s v%hd), hash='%s', masternode='%s', peer=%d",
           strCommand, mnb.GetVersion(), mnb.GetHash().ToString(), mnb.GetDesc(), pfrom->id);

        int nDos = 0;
        if (CheckMnbAndUpdateMasternodeList(USE_LOCK, USE_LOCK, pfrom, mnb, nDos))
	    {
            // use announced Masternode as a peer, time penalty 2hrs
            addrman.Add(CAddress(mnb.get_addr(), NODE_NETWORK), pfrom->addr, 2 * 60 * 60);
        } else if(nDos > 0)
            Misbehaving(pfrom->GetId(), nDos);

    } else if (strCommand == NetMsgType::MNPING) { // Masternode Ping (mnp)

        CMasterNodePing mnp;
        vRecv >> mnp;

        const uint256 hashPing = mnp.GetHash();
        pfrom->setAskFor.erase(hashPing);
        if (!masterNodeCtrl.masternodeSync.IsBlockchainSynced())
            return;

        const bool bIsExpired = mnp.IsExpired(); // older than 180 mins (10800 secs)
        LogFnPrint("masternode", "MNPING -- hash='%s', masternode='%s' (%" PRId64 " secs old%s), peer=%d",
            hashPing.ToString(), mnp.GetDesc(), mnp.getAgeInSecs(), bIsExpired ? ", expired" : "", pfrom->id);

        // Need LOCK2 here to ensure consistent locking order because the CheckAndUpdate call below locks cs_main
        LOCK2(cs_main, cs_mnMgr);

        if (bIsExpired)
        {
            EraseSeenMnp(hashPing); // make sure it is not in the seen mnp cache
            return;
        }

        if (mapSeenMasternodePing.count(hashPing))
            return; //seen
        SetSeenMnp(hashPing, mnp);

        LogFnPrint("masternode", "MNPING -- hash='%s', masternode='%s' new", hashPing.ToString(), mnp.GetDesc());

        // see if we have this Masternode
        const auto &outpoint = mnp.getOutPoint();
        auto pmn = Get(SKIP_LOCK, outpoint);

        // too late, new MNANNOUNCE is required
        if (pmn && pmn->IsNewStartRequired())
        {
            // apparently we have this masternode alive (it sent this ping and it is not expired), check mnb
            if (!pmn->IsBroadcastedWithin(masterNodeCtrl.MasternodeExpirationSeconds))
            {
                LogFnPrint("masternode", "MNPING -- hash='%s', masternode='%s', new mnb required (last broadcast %" PRId64 " secs ago)", 
                    hashPing.ToString(), mnp.GetDesc(), pmn->GetLastBroadcastAge());
                return;
            }
        }

        int nDos = 0;
        if (pmn && pmn->setLastPingAndCheck(mnp, false, nDos))
			return;

        if (nDos > 0)
            Misbehaving(pfrom->GetId(), nDos); // if anything significant failed, mark that node 
        else if (pmn)
            return; // nothing significant failed, mn is a known one too

        // something significant is broken or mn is unknown,
        // we might have to ask for a masternode entry once
        AskForMN(pfrom, outpoint);

    } else if (strCommand == NetMsgType::DSEG) { // Request for us to get Masternode list or specific entry (dseg)
        // Ignore such requests until we are fully synced.
        // We could start processing this after masternode list is synced
        // but this is a heavy one so it's better to finish sync first.
        if (!masterNodeCtrl.masternodeSync.IsSynced())
            return;

        CTxIn vin;
        vRecv >> vin;

        LogFnPrint("masternode", "DSEG -- Masternode list (%s), masternode='%s', peer=%d",
            strCommand, vin.prevout.ToStringShort(), pfrom->id);

        LOCK(cs_mnMgr);

        const auto& chainparams = Params();
        if (vin == CTxIn()) // only should ask for this once
        { 
            // local network
            const bool isLocal = (pfrom->addr.IsRFC1918() || pfrom->addr.IsLocal());

            if (!isLocal && chainparams.IsMainNet())
            {
                const auto it = mAskedUsForMasternodeList.find(pfrom->addr);
                if (it != mAskedUsForMasternodeList.end() && it->second > GetTime())
                {
                    Misbehaving(pfrom->GetId(), 34);
                    LogFnPrintf("DSEG -- peer already asked me for the list, peer=%d", pfrom->id);
                    return;
                }
                int64_t askAgain = GetTime() + DSEG_UPDATE_SECONDS;
                mAskedUsForMasternodeList[pfrom->addr] = askAgain;
            }
        } //else, asking for a specific node which is ok

        int nInvCount = 0;

        for (const auto& [outpoint, pmn] : mapMasternodes)
        {
            if (!pmn)
                continue;
            if (vin != CTxIn() && vin != pmn->get_vin())
                continue; // asked for specific vin but we are not there yet
            if (!chainparams.IsRegTest() && 
                (pmn->get_addr().IsRFC1918() || pmn->get_addr().IsLocal()))
                    continue; // do not send local network masternode

            // do not send outdated masternodes or masternodes with partial info
            if (pmn->IsUpdateRequired() || pmn->hasPartialInfo())
                continue; 

            LogFnPrint("masternode", "DSEG -- Sending Masternode entry v%hd: masternode='%s' %s addr=%s", 
                pmn->GetVersion(), outpoint.ToStringShort(), MasternodeStateToString(pmn->GetActiveState()), pmn->get_address());
            CMasternodeBroadcast mnb(*pmn);
            CMasterNodePing mnp(pmn->getLastPing());
            const uint256 hashMNB = mnb.GetHash();
            const uint256 hashMNP = mnp.GetHash();
            SetSeenMnb(hashMNB, GetTime(), mnb);
            SetSeenMnp(hashMNP, mnp);

            pfrom->PushInventory(CInv(MSG_MASTERNODE_ANNOUNCE, hashMNB));
            pfrom->PushInventory(CInv(MSG_MASTERNODE_PING, hashMNP));
            nInvCount++;

            if (vin.prevout == outpoint)
            {
                LogFnPrintf("DSEG -- Sent 1 Masternode inv to peer %d", pfrom->id);
                return;
            }
        }

        if (vin == CTxIn())
        {
            pfrom->PushMessage(NetMsgType::SYNCSTATUSCOUNT, to_integral_type(CMasternodeSync::MasternodeSyncState::List), nInvCount);
            LogFnPrintf("DSEG -- Sent %d Masternode invs to peer %d", nInvCount, pfrom->id);
            return;
        }
        // smth weird happen - someone asked us for vin we have no idea about?
        LogFnPrint("masternode", "DSEG -- No invs sent to peer %d", pfrom->id);

    } else if (strCommand == NetMsgType::MNVERIFY) { // Masternode Verify (mnv)

        // Need LOCK2 here to ensure consistent locking order because the all functions below call GetBlockHash which locks cs_main
        LOCK2(cs_main, cs_mnMgr);

        CMasternodeVerification mnv;
        vRecv >> mnv;

        pfrom->setAskFor.erase(mnv.GetHash());

        if (!masterNodeCtrl.masternodeSync.IsMasternodeListSynced())
            return;

        if (mnv.vchSig1.empty()) {
            // CASE 1: someone asked me to verify myself /IP we are using/
            SendVerifyReply(pfrom, mnv);
        } else if (mnv.vchSig2.empty()) {
            // CASE 2: we _probably_ got verification we requested from some masternode
            ProcessVerifyReply(pfrom, mnv, SKIP_LOCK);
        } else {
            // CASE 3: we _probably_ got verification broadcast signed by some masternode which verified another one
            ProcessVerifyBroadcast(pfrom, mnv, SKIP_LOCK);
        }
    }
}

// Verification of masternodes via unique direct requests.
void CMasternodeMan::DoFullVerificationStep()
{
    if (masterNodeCtrl.activeMasternode.outpoint.IsNull())
        return;

    if (!masterNodeCtrl.masternodeSync.IsSynced())
        return;

    masternode_vector_t vSortedByAddr;
    rank_pair_vec_t vecMasternodeRanks;
    string error;
    const auto status = GetMasternodeRanks(error, vecMasternodeRanks, nCachedBlockHeight - 1, MIN_POSE_PROTO_VERSION);

    int nOffset = 0;
    size_t nCount = 0;
    int nMyRank = -1;
    const int nRanksTotal = static_cast<int>(vecMasternodeRanks.size());
    {
        // Need LOCK2 here to ensure consistent locking order because the SendVerifyRequest call below locks cs_main
        // through GetHeight() signal in ConnectNode
        LOCK2(cs_main, cs_mnMgr);

        // send verify requests only if we are in top MAX_POSE_RANK
        auto it = vecMasternodeRanks.begin();
        while (it != vecMasternodeRanks.end())
        {
            if (it->first > MAX_POSE_RANK)
            {
                LogFnPrint("masternode", "Must be in top %d to send verify request", MAX_POSE_RANK);
                return;
            }
            const auto pmn = it->second;
            if (pmn && pmn->getOutPoint() == masterNodeCtrl.activeMasternode.outpoint)
            {
                nMyRank = it->first;
                LogFnPrint("masternode", "Found self at rank %d/%d, verifying up to %d masternodes",
                    nMyRank, nRanksTotal, MAX_POSE_CONNECTIONS);
                break;
            }
            ++it;
        }

        // edge case: list is too short and this masternode is not enabled
        if (nMyRank == -1)
            return;

        // send verify requests to up to MAX_POSE_CONNECTIONS masternodes
        // starting from MAX_POSE_RANK + nMyRank and using MAX_POSE_CONNECTIONS as a step
        nOffset = MAX_POSE_RANK + nMyRank - 1;
        if (Params().IsRegTest())
            nOffset = 1;
        else
            if (nOffset >= nRanksTotal)
                return;

        for (auto& [outpoint, pmn] : mapMasternodes)
            vSortedByAddr.push_back(pmn);

        sort(vSortedByAddr.begin(), vSortedByAddr.end(), CompareByAddr());
    }

    auto it = vecMasternodeRanks.cbegin() + nOffset;
    while (it != vecMasternodeRanks.cend())
    {
        const auto pmn = it->second;
        if (!pmn)
            continue;
        if (pmn->IsPoSeVerified() || pmn->IsPoSeBanned())
        {
            LogFnPrint("masternode", "Already %s%s%s Masternode '%s' address %s, skipping...",
                pmn->IsPoSeVerified() ? "verified" : "",
                pmn->IsPoSeVerified() && pmn->IsPoSeBanned() ? " and " : "",
                pmn->IsPoSeBanned() ? "banned" : "",
                pmn->GetDesc(), pmn->get_address());
            nOffset += MAX_POSE_CONNECTIONS;
            if (nOffset >= nRanksTotal)
                break;
            it += MAX_POSE_CONNECTIONS;
            continue;
        }
        LogFnPrint("masternode", "Verifying masternode rank [%s] %d/%d address %s",
            pmn->GetDesc(), it->first, nRanksTotal, pmn->get_address());
        if (SendVerifyRequest(CAddress(pmn->get_addr(), NODE_NETWORK), vSortedByAddr))
        {
            ++nCount;
            if (nCount >= MAX_POSE_CONNECTIONS)
                break;
        }
        nOffset += MAX_POSE_CONNECTIONS;
        if (nOffset >= nRanksTotal)
            break;
        it += MAX_POSE_CONNECTIONS;
    }

    LogFnPrint("masternode", "Sent verification requests to %zu masternodes", nCount);
}

// This function tries to find masternodes with the same addr,
// find a verified one and ban all the other. If there are many nodes
// with the same addr but none of them is verified yet, then none of them are banned.
// It could take many times to run this before most of the duplicate nodes are banned.

void CMasternodeMan::CheckSameAddr()
{
    if (!masterNodeCtrl.masternodeSync.IsSynced() || mapMasternodes.empty())
        return;

    masternode_vector_t vBan;
    masternode_vector_t vSortedByAddr;

    {
        LOCK(cs_mnMgr);

        masternode_t pprevMasternode;
        masternode_t pverifiedMasternode;

        for (auto& [outpoint, pmn] : mapMasternodes)
            vSortedByAddr.push_back(pmn);

        sort(vSortedByAddr.begin(), vSortedByAddr.end(), CompareByAddr());

        for (auto &pmn : vSortedByAddr)
        {
            // check only (pre)enabled masternodes
            if (!pmn->IsEnabled() && !pmn->IsPreEnabled())
                continue;

            // initial step
            if (!pprevMasternode)
            {
                pprevMasternode = pmn;
                pverifiedMasternode = pmn->IsPoSeVerified() ? pmn : nullptr;
                continue;
            }
            // second+ step
            if (pmn->get_addr() == pprevMasternode->get_addr())
            {
                if (pverifiedMasternode)
                {
                    // another masternode with the same ip is verified, ban this one
                    vBan.push_back(pmn);
                } else if(pmn->IsPoSeVerified()) {
                    // this masternode with the same ip is verified, ban previous one
                    vBan.push_back(pprevMasternode);
                    // and keep a reference to be able to ban following masternodes with the same ip
                    pverifiedMasternode = pmn;
                }
            } else
                pverifiedMasternode = pmn->IsPoSeVerified() ? pmn : nullptr;
            pprevMasternode = pmn;
        }
    }

    // ban duplicates
    for (auto &pmn : vBan)
    {
        pmn->IncrementPoSeBanScore();
        LogFnPrintf("increased PoSe ban score for Masternode '%s'", pmn->GetDesc());
    }
}

bool CMasternodeMan::SendVerifyRequest(const CAddress& addr, const masternode_vector_t& vSortedByAddr)
{
    if (masterNodeCtrl.requestTracker.HasFulfilledRequest(addr, strprintf("%s", NetMsgType::MNVERIFY)+"-request"))
    {
        // we already asked for verification, not a good idea to do this too often, skip it
        LogFnPrint("masternode", "too many requests, skipping... addr=%s", addr.ToString());
        return false;
    }

    node_t pnode = gl_NodeManager.ConnectNode(addr, nullptr, true);
    if (!pnode)
    {
        LogFnPrintf("can't connect to node to verify it, addr=%s", addr.ToString());
        return false;
    }

    masterNodeCtrl.requestTracker.AddFulfilledRequest(addr, strprintf("%s", NetMsgType::MNVERIFY)+"-request");
    // use random nonce, store it and require node to reply with correct one later
    CMasternodeVerification mnv(addr, GetRandInt(999999), nCachedBlockHeight - 1);
    mWeAskedForVerification[addr] = mnv;
    LogFnPrintf("verifying node using nonce %d addr=%s [fulfilled request map time - %d]",
                mnv.nonce, addr.ToString(),
                masterNodeCtrl.requestTracker.GetFulfilledRequestTime(addr, strprintf("%s", NetMsgType::MNVERIFY)+"-request"));
    pnode->PushMessage(NetMsgType::MNVERIFY, mnv);

    return true;
}

void CMasternodeMan::SendVerifyReply(const node_t& pnode, CMasternodeVerification& mnv)
{
    LogFnPrintf("INFO: SendVerifyReply to %s, peer=%d", pnode->addr.ToString(), pnode->id);

    // only masternodes can sign this, why would someone ask regular node?
    if (!masterNodeCtrl.IsMasterNode())
    {
        // do not ban, malicious node might be using my IP
        // and trying to confuse the node which tries to verify it
        return;
    }

    if (masterNodeCtrl.requestTracker.HasFulfilledRequest(pnode->addr, strprintf("%s", NetMsgType::MNVERIFY)+"-reply"))
    {
        // peer should not ask us that often
        LogFnPrintf("ERROR: peer already asked me recently, peer=%d", pnode->id);
        Misbehaving(pnode->id, 20);
        return;
    }

    uint256 blockHash;
    if (!GetBlockHash(blockHash, mnv.nBlockHeight))
    {
        LogFnPrintf("can't get block hash for unknown block height %d, peer=%d", mnv.nBlockHeight, pnode->id);
        return;
    }

    const string strMessage = strprintf("%s%d%s", masterNodeCtrl.activeMasternode.service.ToString(false), mnv.nonce, blockHash.ToString());

    if (!CMessageSigner::SignMessage(strMessage, mnv.vchSig1, masterNodeCtrl.activeMasternode.keyMasternode))
    {
        LogFnPrintf("SignMessage() failed");
        return;
    }

    string strError;

    if (!CMessageSigner::VerifyMessage(masterNodeCtrl.activeMasternode.pubKeyMasternode, mnv.vchSig1, strMessage, strError))
    {
        LogFnPrintf("VerifyMessage() failed, error: %s", strError);
        return;
    }

#define USE_DELAY_MESSAGE_SENDING
#ifdef USE_DELAY_MESSAGE_SENDING
    // delay sending reply to make it harder to correlate request and reply
    // and to make it harder to spoof reply
    // this is not a perfect solution, but it's better than nothing
    // and it's not a big deal if we fail to send it
    // (we will try again later)
    // we will sleep random amount of time between 0 and 1 second
    // (we don't want to sleep too long, because we don't want to delay
    //  other messages)
    const int64_t nSleepTime = GetRandInt(1000);
    LogFnPrintf("INFO: delaying sending reply for %d ms", nSleepTime);
    MilliSleep(nSleepTime);
#endif

    pnode->PushMessage(NetMsgType::MNVERIFY, mnv);
    masterNodeCtrl.requestTracker.AddFulfilledRequest(pnode->addr, strprintf("%s", NetMsgType::MNVERIFY)+"-reply");
}

void CMasternodeMan::ProcessVerifyReply(const node_t& pnode, CMasternodeVerification& mnv, const bool bLockMgr)
{
    LogFnPrintf("INFO: ProcessVerifyReply %s, peer=%d", pnode->addr.ToString(), pnode->id);
    string strError;

    // did we even ask for it? if that's the case we should have matching fulfilled request
    if (!masterNodeCtrl.requestTracker.HasFulfilledRequest(pnode->addr, strprintf("%s", NetMsgType::MNVERIFY)+"-request"))
    {
        LogFnPrintf("ERROR: we didn't ask for verification of %s, peer=%d [fulfilled request map time - %d]",
                    pnode->addr.ToString(), pnode->id,
                    masterNodeCtrl.requestTracker.GetFulfilledRequestTime(pnode->addr, strprintf("%s", NetMsgType::MNVERIFY)+"-request"));
        Misbehaving(pnode->id, 20);
        return;
    }

    // Received nonce for a known address must match the one we sent
    if (mWeAskedForVerification[pnode->addr].nonce != mnv.nonce)
    {
        LogFnPrintf("ERROR: wrong nounce: requested=%d, received=%d, peer=%d",
            mWeAskedForVerification[pnode->addr].nonce, mnv.nonce, pnode->id);
        Misbehaving(pnode->id, 20);
        return;
    }

    // Received nBlockHeight for a known address must match the one we sent
    if (mWeAskedForVerification[pnode->addr].nBlockHeight != mnv.nBlockHeight)
    {
        LogFnPrintf("ERROR: wrong nBlockHeight: requested=%d, received=%d, peer=%d",
            mWeAskedForVerification[pnode->addr].nBlockHeight, mnv.nBlockHeight, pnode->id);
        Misbehaving(pnode->id, 20);
        return;
    }

    uint256 blockHash;
    if (!GetBlockHash(blockHash, mnv.nBlockHeight))
    {
        // this shouldn't happen...
        LogFnPrintf("can't get block hash for unknown block height %d, peer=%d", mnv.nBlockHeight, pnode->id);
        return;
    }

    // we already verified this address, why node is spamming?
    if (masterNodeCtrl.requestTracker.HasFulfilledRequest(pnode->addr, strprintf("%s", NetMsgType::MNVERIFY)+"-done"))
    {
        LogFnPrintf("ERROR: already verified %s recently", pnode->addr.ToString());
        Misbehaving(pnode->id, 20);
        return;
    }

    {
        LOCK_COND(bLockMgr, cs_mnMgr);

        masternode_t prealMasternode;
        masternode_vector_t vpMasternodesToBan;
        string strMessage1 = strprintf("%s%d%s", pnode->addr.ToString(false), mnv.nonce, blockHash.ToString());
        for (auto& [outpoint, pmn] : mapMasternodes)
        {
            if (pmn && CAddress(pmn->get_addr(), NODE_NETWORK) == pnode->addr)
            {
                if (CMessageSigner::VerifyMessage(pmn->pubKeyMasternode, mnv.vchSig1, strMessage1, strError))
                {
                    // found it!
                    prealMasternode = pmn;
                    if (!pmn->IsPoSeVerified())
                        pmn->DecrementPoSeBanScore();
                    masterNodeCtrl.requestTracker.AddFulfilledRequest(pnode->addr, strprintf("%s", NetMsgType::MNVERIFY)+"-done");

                    // we can only broadcast it if we are an activated masternode
                    if (masterNodeCtrl.activeMasternode.outpoint.IsNull())
                        continue;
                    // update ...
                    mnv.addr = pmn->get_addr();
                    mnv.vin1 = pmn->get_vin();
                    mnv.vin2 = CTxIn(masterNodeCtrl.activeMasternode.outpoint);
                    string strMessage2 = strprintf("%s%d%s%s%s", mnv.addr.ToString(false), mnv.nonce, blockHash.ToString(),
                                            mnv.vin1.prevout.ToStringShort(), mnv.vin2.prevout.ToStringShort());
                    // ... and sign it
                    if (!CMessageSigner::SignMessage(strMessage2, mnv.vchSig2, masterNodeCtrl.activeMasternode.keyMasternode))
                    {
                        LogFnPrintf("SignMessage() failed");
                        return;
                    }

                    string strError;

                    if (!CMessageSigner::VerifyMessage(masterNodeCtrl.activeMasternode.pubKeyMasternode, mnv.vchSig2, strMessage2, strError))
                    {
                        LogFnPrintf("VerifyMessage() failed, error: %s", strError);
                        return;
                    }

                    mWeAskedForVerification[pnode->addr] = mnv;
                    mapSeenMasternodeVerification.emplace(mnv.GetHash(), mnv);
                    mnv.Relay();

                } else
                    vpMasternodesToBan.push_back(pmn);
            }
        }
        // no real masternode found?...
        if (!prealMasternode)
        {
            // this should never be the case normally,
            // only if someone is trying to game the system in some way or smth like that
            LogFnPrintf("ERROR: no real masternode found for addr %s", pnode->addr.ToString());
            Misbehaving(pnode->id, 20);
            return;
        }
        LogFnPrintf("verified real Masternode '%s' for addr %s", prealMasternode->GetDesc(), pnode->addr.ToString());
        // increase ban score for everyone else
        for (auto &pmn : vpMasternodesToBan)
        {
            pmn->IncrementPoSeBanScore();
            LogFnPrint("masternode", "increased PoSe ban score for Masternode '%s' addr %s, new score %d",
                        prealMasternode->GetDesc(), pnode->addr.ToString(), pmn->getPoSeBanScore());
        }
        if (!vpMasternodesToBan.empty())
            LogFnPrintf("PoSe score increased for %zu fake masternodes, addr %s",
                        vpMasternodesToBan.size(), pnode->addr.ToString());
    }
}

void CMasternodeMan::ProcessVerifyBroadcast(const node_t& pnode, const CMasternodeVerification& mnv, const bool bLockMgr)
{
    string strError;

    if (mapSeenMasternodeVerification.find(mnv.GetHash()) != mapSeenMasternodeVerification.end())
    {
        // we already have one
        return;
    }
    mapSeenMasternodeVerification[mnv.GetHash()] = mnv;

    // we don't care about history
    if (mnv.nBlockHeight < nCachedBlockHeight - MAX_POSE_BLOCKS)
    {
        LogFnPrint("masternode", "Outdated: current block %u, verification block %u, peer=%d",
                    nCachedBlockHeight, mnv.nBlockHeight, pnode->id);
        return;
    }

    if (mnv.vin1.prevout == mnv.vin2.prevout)
    {
        LogFnPrint("masternode", "ERROR: same vins %s, peer=%d", mnv.vin1.prevout.ToStringShort(), pnode->id);
        // that was NOT a good idea to cheat and verify itself,
        // ban the node we received such message from
        Misbehaving(pnode->id, 100);
        return;
    }

    uint256 blockHash;
    if (!GetBlockHash(blockHash, mnv.nBlockHeight))
    {
        // this shouldn't happen...
        LogFnPrintf("Can't get block hash for unknown block height %u, peer=%d", mnv.nBlockHeight, pnode->id);
        return;
    }

    int nRank;
    string error;
    if (!GetMasternodeRank(error, mnv.vin2.prevout, nRank, mnv.nBlockHeight, MIN_POSE_PROTO_VERSION))
    {
        LogFnPrint("masternode", "Can't calculate rank for Masternode '%s'. %s", mnv.vin2.prevout.ToStringShort(), error);
        return;
    }

    if (nRank > MAX_POSE_RANK)
    {
        LogFnPrint("masternode", "Masternode '%s' is not in top %d, current rank %d, peer=%d",
                    mnv.vin2.prevout.ToStringShort(), MAX_POSE_RANK, nRank, pnode->id);
        return;
    }

    {
        LOCK_COND(bLockMgr, cs_mnMgr);

        string strMessage1 = strprintf("%s%d%s", mnv.addr.ToString(false), mnv.nonce, blockHash.ToString());
        string strMessage2 = strprintf("%s%d%s%s%s", mnv.addr.ToString(false), mnv.nonce, blockHash.ToString(),
                                mnv.vin1.prevout.ToStringShort(), mnv.vin2.prevout.ToStringShort());

        auto pmn1 = Get(USE_LOCK, mnv.vin1.prevout);
        if (!pmn1)
        {
            LogFnPrintf("can't find masternode1 %s", mnv.vin1.prevout.ToStringShort());
            return;
        }

        auto pmn2 = Get(USE_LOCK, mnv.vin2.prevout);
        if (!pmn2)
        {
            LogFnPrintf("can't find masternode2 %s", mnv.vin2.prevout.ToStringShort());
            return;
        }

        if (pmn1->get_addr() != mnv.addr)
        {
            LogFnPrintf("addr %s does not match %s", mnv.addr.ToString(), pmn1->get_address());
            return;
        }

        if (!CMessageSigner::VerifyMessage(pmn1->pubKeyMasternode, mnv.vchSig1, strMessage1, strError))
        {
            LogFnPrintf("VerifyMessage() for masternode1 failed, error: %s", strError);
            return;
        }

        if (!CMessageSigner::VerifyMessage(pmn2->pubKeyMasternode, mnv.vchSig2, strMessage2, strError))
        {
            LogFnPrintf("VerifyMessage() for masternode2 failed, error: %s", strError);
            return;
        }

        if (!pmn1->IsPoSeVerified())
        {
            pmn1->DecrementPoSeBanScore();
        }
        mnv.Relay();

        LogFnPrintf("verified masternode '%s' for addr %s", pmn1->GetDesc(), pmn1->get_address());

        // increase ban score for everyone else with the same addr
        int nCount = 0;
        for (auto& [mn_outpoint, pmn] : mapMasternodes)
        {
            if (!pmn)
                continue;
            if (pmn->get_addr() != mnv.addr || mn_outpoint == mnv.vin1.prevout)
                continue;
            pmn->IncrementPoSeBanScore();
            nCount++;
            LogFnPrint("masternode", "increased PoSe ban score for '%s' addr %s, new score %d",
                        mn_outpoint.ToStringShort(), pmn->get_address(), pmn->getPoSeBanScore());
        }
        if (nCount)
            LogFnPrintf("PoSe score increased for %d fake masternodes, addr %s", nCount, pmn1->get_address());
    }
}

void CMasternodeMan::ScheduleMnbForRelay(const uint256& hashMNB, const COutPoint& outpoint)
{
    LOCK(cs_mnMgr);

    if (m_mapScheduledMnbForRelay.find(hashMNB) == m_mapScheduledMnbForRelay.cend())
    {
        m_mapScheduledMnbForRelay.emplace(hashMNB, outpoint);
        LogFnPrint("masternode", "Scheduled mnb '%s' for relay for Masternode '%s'", hashMNB.ToString(), outpoint.ToStringShort());
    }
}

void CMasternodeMan::RelayScheduledMnb()
{
    map<uint256, COutPoint> mapScheduledMnbForRelay;
    {
        LOCK(cs_mnMgr);
        mapScheduledMnbForRelay = move(m_mapScheduledMnbForRelay);
    }

    for (const auto& [hashMNB, outpoint] : mapScheduledMnbForRelay)
    {
        LogFnPrint("masternode", "Relaying scheduled mnb '%s' for '%s'", 
            hashMNB.ToString(), outpoint.ToStringShort());
        CInv inv(MSG_MASTERNODE_ANNOUNCE, hashMNB);
        gl_NodeManager.RelayInv(inv);
    }
}

void CMasternodeMan::ScheduleMnpForRelay(const uint256& hashPing, const COutPoint& outpoint)
{
    LOCK(cs_mnMgr);

    if (m_mapScheduledMnpForRelay.find(hashPing) == m_mapScheduledMnpForRelay.cend())
    {
        m_mapScheduledMnpForRelay.emplace(hashPing, outpoint);
        LogFnPrint("masternode", "Scheduled ping '%s' for relay for Masternode '%s'",
            hashPing.ToString(), outpoint.ToStringShort());
    }
}

void CMasternodeMan::RelayScheduledMnp()
{
    map<uint256, COutPoint> mapScheduledMnpForRelay;
    {
        LOCK(cs_mnMgr);
        mapScheduledMnpForRelay = move(m_mapScheduledMnpForRelay);
    }

    for (const auto& [hashPing, outpoint] : mapScheduledMnpForRelay)
    {
        LogFnPrint("masternode", "Relaying scheduled ping '%s' for '%s'", 
            hashPing.ToString(), outpoint.ToStringShort());
        CInv inv(MSG_MASTERNODE_PING, hashPing);
        gl_NodeManager.RelayInv(inv);
    }
}

string CMasternodeMan::ToString() const
{
    ostringstream info;

    info << "Masternodes: " << mapMasternodes.size() <<
            ", peers who asked us for Masternode list: " << mAskedUsForMasternodeList.size() <<
            ", peers we asked for Masternode list: " << mWeAskedForMasternodeList.size() <<
            ", entries in Masternode list we asked for: " << mWeAskedForMasternodeListEntry.size();

    return info.str();
}

string CMasternodeMan::ToJSON() const
{
    LOCK(cs_mnMgr);

    json jsonObj;

    jsonObj["cachedBlockHeight"] = nCachedBlockHeight.load();
    jsonObj["lastWatchdogVoteTime"] = nLastWatchdogVoteTime;

    jsonObj["masternodes"] = json::array();
    for (const auto& [outpoint, pmn]: mapMasternodes)
    {
        if (!pmn)
            continue;
        const CMasterNodePing &lastPing = pmn->getLastPing();
        json mnJson {
            { "outpoint", pmn->GetDesc() },
            { "pastelId", pmn->getMNPastelID() },
            { "ip", pmn->get_address() },
            { "status", pmn->GetStateString() },
            { "poSeBanScore", pmn->getPoSeBanScore() },
            { "poSeBanHeight", pmn->getPoSeBanHeight() },
            { "version", pmn->GetVersion() },
            { "eligibleForMining", pmn->IsEligibleForMining() },
            { "sigTime", pmn->sigTime },
            { "lastPing",
              {
                { "hash", lastPing.GetHash().ToString() },
                { "signature", lastPing.getEncodedBase64Signature() },
                { "blockHash", lastPing.getBlockHashString() },
                { "sigTime", lastPing.getSigTime() }
              }
            },
        };
        jsonObj["masternodes"].push_back(move(mnJson));
    }
    for (const auto& [hashMNB, pairMNB] : mapSeenMasternodeBroadcast)
    {
        const auto &mnb = pairMNB.second;
        json mnJson {
                { "hash", hashMNB.ToString() },
                { "outpoint", mnb.GetDesc() },
                { "pastelId", mnb.getMNPastelID() },
                { "ip", mnb.get_address() },
                { "status", mnb.GetStateString() },
                { "poSeBanScore", mnb.getPoSeBanScore() },
                { "poSeBanHeight", mnb.getPoSeBanHeight() },
                { "eligibleForMining", mnb.IsEligibleForMining() },
                { "sigTime", mnb.sigTime },
                { "version", mnb.GetVersion() },
        };
        jsonObj["seenMasternodeBroadcast"].push_back(move(mnJson));
    }
    for (const auto& [hashMNP, mnp] : mapSeenMasternodePing)
    {
        json mnJson {
                { "hash", hashMNP.ToString() },
                { "outpoint", mnp.GetDesc() },
                { "signature", mnp.getEncodedBase64Signature() },
                { "blockHash", mnp.getBlockHashString() },
                { "sigTime", mnp.getSigTime() }
        };
        jsonObj["seenMasternodePing"].push_back(move(mnJson));
    }
    for (const auto& asked : mAskedUsForMasternodeList)
    {
        json mnJson {
                { "ip", asked.first.ToString() },
                { "time", asked.second },
        };
        jsonObj["askedUsForMasternodeList"].push_back(move(mnJson));
    }
    for ( const auto& asked : mWeAskedForMasternodeList)
    {
        json mnJson {
                { "ip", asked.first.ToString() },
                { "time", asked.second },
        };
        jsonObj["weAskedForMasternodeList"].push_back(move(mnJson));
    }

    return jsonObj.dump(4);
}

void CMasternodeMan::UpdateMasternodeList(const CMasternodeBroadcast &mnb)
{
    LOCK2(cs_main, cs_mnMgr);

    if (mnb.IsLastPingDefined())
    {
        const auto &mnPing = mnb.getLastPing();
        SetSeenMnp(mnPing.GetHash(), mnPing);
    }
    const auto &hashMNB = mnb.GetHash();
    SetSeenMnb(hashMNB, GetTime(), mnb);

    LogFnPrintf("masternode=%s, addr=%s, sigtime=%" PRId64 " mnb='%s'", 
        mnb.GetDesc(), mnb.get_address(), mnb.sigTime, hashMNB.ToString());

    auto pmn = Get(SKIP_LOCK, mnb.getOutPoint());
    if (!pmn)
    {
        pmn = make_shared<CMasternode>(mnb);
        if (Add(pmn))
            masterNodeCtrl.masternodeSync.BumpAssetLastTime(__METHOD_NAME__, "new");
    }
    else
    {
        const auto itOldMnb = mapSeenMasternodeBroadcast.find(pmn->GetHash());
        if (pmn->UpdateFromNewBroadcast(mnb))
        {
            masterNodeCtrl.masternodeSync.BumpAssetLastTime(__METHOD_NAME__, "seen");
            if (itOldMnb != mapSeenMasternodeBroadcast.cend())
            {
                const auto &hashOldMnb = itOldMnb->second.second.GetHash();
                if (hashOldMnb != hashMNB)
                    EraseSeenMnb(hashOldMnb);
            }
        }
    }
}

/**
 * Process masternode recovery reply.
 * 
 * \param hashMNB - masternode broadcast hash
 * \param pfrom - node that sent mnb
 * \param mnb - masternode broadcast
 * \param pmn - masternode instance
 * \return true if recovery reply was processed successfully
 */
bool CMasternodeMan::ProcessRecoveryReply(const uint256 &hashMNB, const node_t& pfrom, const CMasternodeBroadcast &mnb, masternode_t &pmn)
{
    if (!pmn || !pfrom)
        return false;

    auto& [nRecoveryExpirationTime, setRequestedAddr] = m_mapMnRecoveryRequests[hashMNB];
    time_t nNow = GetTime();
    if (nNow >= nRecoveryExpirationTime)
    {
        LogFnPrint("masternode", "masternode '%s' recovery broadcast came after expiration time %" PRId64, 
            pmn->GetDesc(), nRecoveryExpirationTime);
        return false;
    }

    if (!setRequestedAddr.count(pfrom->addr))
    {
        LogFnPrint("masternode", "masternode '%s' recovery broadcast '%s' - already processed", mnb.GetDesc(), hashMNB.ToString());
        return false;
    }

    LogFnPrint("masternode", "masternode '%s' recovery broadcast '%s', addr=%s", 
        pmn->GetDesc(), hashMNB.ToString(), pfrom->addr.ToString());
    // do not allow node to send same mnb multiple times in recovery mode
    setRequestedAddr.erase(pfrom->addr);

    const auto& lastPing = pmn->getLastPing();
    bool bSamePing = false;
    // does it have newer lastPing?
    string sMnbPingDesc;
    if (!mnb.IsLastPingDefined())
        sMnbPingDesc = "has no last ping";
    else if (lastPing.IsDefined())
    {
        bSamePing = mnb.IsSamePingTime(lastPing.getSigTime());
        if (bSamePing)
            sMnbPingDesc = strprintf("has same last ping (%" PRId64 ")", lastPing.getSigTime());
        else if (!mnb.IsPingedAfter(lastPing.getSigTime()))
            sMnbPingDesc = strprintf("has older last ping (%" PRId64 " secs old) than known one (%" PRId64 " secs old)",
                				mnb.getLastPing().getAgeInSecs(), lastPing.getAgeInSecs());
    }
	LogFnPrint("masternode", "masternode '%s' recovery broadcast hash='%s' %s", pmn->GetDesc(), hashMNB.ToString(), sMnbPingDesc);

    // simulate Check
    CMasternode mnTemp(mnb);
    mnTemp.setLastPing(mnb.getLastPing());
    mnTemp.Check(true, SKIP_LOCK);
    const bool bIsValidStateForAutoStart = mnTemp.IsValidStateForAutoStart(mnTemp.GetActiveState());
    LogFnPrint("masternode", "masternode '%s' recovery broadcast [%s] processed, projected masternode state: %s (%svalid for auto-start)",
        pmn->GetDesc(), hashMNB.ToString(), mnTemp.GetStateString(), bIsValidStateForAutoStart ? "" : "not ");
    if (!bIsValidStateForAutoStart)
        return false;

    // this node thinks it's a good recovery broadcast
    size_t nGoodReplies = 0;
    auto it = m_mapMnRecoveryGoodReplies.find(hashMNB);
    if (it == m_mapMnRecoveryGoodReplies.end())
    {
        vector<CMasternodeBroadcast> vMnb;
        vMnb.push_back(mnb);
        m_mapMnRecoveryGoodReplies.emplace(hashMNB, vMnb);
        nGoodReplies = 1;
    }
    else
    {
		it->second.push_back(mnb);
		nGoodReplies = it->second.size();
	}

    LogFnPrint("masternode", "masternode '%s' recovery broadcast collected (%zu/%zu)", 
        mnb.GetDesc(), nGoodReplies, MNB_RECOVERY_QUORUM_REQUIRED);
    return true;
}

/**
 * Check masternode broadcast (mnb) and update masternode list.
 * 
 * \param bLockMain - lock cs_main
 * \param bLockMgr - lock cs_mnMgr
 * \param pfrom - node that sent mnb
 * \param mnb - masternode broadcast
 * \param nDos - denial-of-service score
 * 
 * \return true if mnb is valid and masternode list was updated
 */
bool CMasternodeMan::CheckMnbAndUpdateMasternodeList(const bool bLockMain, const bool bLockMgr, const node_t& pfrom, const CMasternodeBroadcast &mnb, int& nDos)
{
    nDos = 0;
    bool bRelayMnb = false;
    const uint256 hashMNB = mnb.GetHash();
    const auto& outpoint = mnb.getOutPoint();
    {
        // Need to lock cs_main here to ensure consistent locking order because the SimpleCheck call below locks cs_main
        LOCK2_COND(bLockMain, cs_main, bLockMgr, cs_mnMgr);

        LogFnPrint("masternode", "masternode broadcast v%hd received (sigtime=%" PRId64 ", eligibleForMining=%d) for '%s'%s", mnb.GetVersion(), mnb.sigTime,
            mnb.IsEligibleForMining(), mnb.GetDesc(), pfrom ? strprintf(" from peer=%d", pfrom->GetId()) : "");

        uint256 hashOldMNB;
        const int64_t nNow = GetTime();

        bool bNeedUpdateFromMnb = false;
        // search Masternode by outpoint
        auto pmn = Get(SKIP_LOCK, outpoint);
        if (pmn)
        {
            hashOldMNB = pmn->GetHash();
            bNeedUpdateFromMnb = pmn->NeedUpdateFromBroadcast(mnb);
        }
        else
            bNeedUpdateFromMnb = true;

        // check if this mnb is already known
        const bool bMnbExists = mapSeenMasternodeBroadcast.find(hashMNB) != mapSeenMasternodeBroadcast.cend();
        if (bMnbExists)
        {
            // less then 2 pings left before this MN goes into non-recoverable state, bump sync timeout
            // if last mnb we received more than (180 mins - 10 mins * 2) = 160 mins ago
            const auto &[nMnbTime, mnbSeen] = mapSeenMasternodeBroadcast[hashMNB];
            const int64_t nMnbSeenTimeAgo = nNow - nMnbTime;
            LogFnPrint("masternode", "masternode='%s' broadcast '%s' seen %" PRId64 " secs ago", 
                mnb.GetDesc(), hashMNB.ToString(), nMnbSeenTimeAgo);
        }

        bool bExpired = false;
        if (!mnb.SimpleCheck(nDos, bExpired))
        {
            LogFnPrint("masternode", "masternode='%s', SimpleCheck for mnb '%s' failed", mnb.GetDesc(), hashMNB.ToString());
            return false;
        }

        // process recovery reply if we requested for masternode recovery
        if (!mnb.fRecovery && IsMnbRecoveryRequested(hashMNB))
            return ProcessRecoveryReply(hashMNB, pfrom, mnb, pmn);

        if (!bNeedUpdateFromMnb)
        {
            UpdateSeenMnbTime(hashMNB, nNow);
            return true;
        }

        if (pmn)
        {
            SetSeenMnb(hashMNB, nNow, mnb);
            masterNodeCtrl.masternodeSync.BumpAssetLastTime(__METHOD_NAME__, "seen");

            string error;
            if (bNeedUpdateFromMnb)
            {
                auto mnbUpdateResult = mnb.Update(error, pmn, nDos);
                if (to_integral_type(mnbUpdateResult) < 0)
                {
                    LogFnPrint("masternode", "Update failed, masternode='%s'. %s", mnb.GetDesc(), error);
                    return false;
                }
                LogFnPrint("masternode", "masternode '%s'. Update finished. %s", mnb.GetDesc(), error);
            }
            if (bMnbExists && (hashOldMNB != hashMNB))
                EraseSeenMnb(hashOldMNB);
        }
        else
		{
            uint256 collateralMinConfBlockHash;
            // we didn't find existing masternode for this mnb, add it if outpoint is valid
            if (mnb.CheckOutpoint(nDos, collateralMinConfBlockHash))
            {
                pmn = make_shared<CMasternode>(mnb);
                pmn->SetCollateralMinConfBlockHash(collateralMinConfBlockHash);
                Add(pmn);
                LogFnPrint("masternode", "masternode='%s' new mnb", mnb.GetDesc());
                SetSeenMnb(hashMNB, nNow, mnb);
                masterNodeCtrl.masternodeSync.BumpAssetLastTime(__METHOD_NAME__, "new");

                if (mnb.IsLastPingDefined())
                    pmn->setLastPingAndCheck(mnb.getLastPing(), true, nDos);

                // if it matches our Masternode public key...
                if (masterNodeCtrl.IsOurMasterNode(mnb.pubKeyMasternode))
                {
                    pmn->PoSeUnBan();
                    if (mnb.nProtocolVersion == PROTOCOL_VERSION)
                    {
                        // ... and PROTOCOL_VERSION, then we've been remotely activated ...
                        LogFnPrintf("Got NEW Masternode entry: masternode='%s'  sigTime=%" PRId64 " addr=%s (v%hd)",
                                    mnb.GetDesc(), mnb.sigTime, mnb.get_address(), mnb.GetVersion());
                        masterNodeCtrl.activeMasternode.ManageState(__FUNCTION__);
                    } else {
                        // ... otherwise we need to reactivate our node, do not add it to the list and do not relay
                        // but also do not ban the node we get this message from
                        LogFnPrintf("wrong PROTOCOL_VERSION, re-activate your MN: message nProtocolVersion=%d  PROTOCOL_VERSION=%d", mnb.nProtocolVersion, PROTOCOL_VERSION);
                        return false;
                    }
                }
            } else {
                LogFnPrintf("Rejected Masternode entry (outpoint is invalid): %s  addr=%s", mnb.GetDesc(), mnb.get_address());
                return false;
            }
		}
        // relay only mnbs with the latest version
        if (pmn && !pmn->hasPartialInfo())
            bRelayMnb = true;
    }
    if (bRelayMnb)
        mnb.Relay();
    else
        LogFnPrint("masternode", "masternode '%s', skipping mnb '%s' relay", mnb.GetDesc(), hashMNB.ToString());
    return true;
}

void CMasternodeMan::EraseSeenMnb(const uint256& hash)
{
    auto it = mapSeenMasternodeBroadcast.find(hash);
    if (it != mapSeenMasternodeBroadcast.cend())
    {
        LogFnPrint("masternode", "Removed seen mnb '%s' for '%s'", hash.ToString(), it->second.second.GetDesc());
        mapSeenMasternodeBroadcast.erase(it);
    }
}

void CMasternodeMan::SetSeenMnb(const uint256& hash, const int64_t nTime, const CMasternodeBroadcast& mnb)
{
    const auto it = mapSeenMasternodeBroadcast.find(hash);
    if (it == mapSeenMasternodeBroadcast.cend())
    {
        LogFnPrint("masternode", "Set seen mnb '%s' at %" PRId64 " for '%s'", hash.ToString(), nTime, mnb.GetDesc());
        mapSeenMasternodeBroadcast.insert_or_assign(hash, make_pair(nTime, mnb));
    }
}

void CMasternodeMan::UpdateSeenMnbTime(const uint256& hash, const int64_t nTime)
{
    auto it = mapSeenMasternodeBroadcast.find(hash);
	if (it != mapSeenMasternodeBroadcast.cend() && (nTime > it->second.first))
	{
		LogFnPrint("masternode", "Updated seen mnb '%s' time from %" PRId64 " to %" PRId64 " for '%s'", hash.ToString(), it->second.first, nTime, it->second.second.GetDesc());
		it->second.first = nTime;
	}
}

void CMasternodeMan::EraseSeenMnp(const uint256& hash)
{
	auto it = mapSeenMasternodePing.find(hash);
	if (it != mapSeenMasternodePing.cend())
	{
		LogFnPrint("masternode", "Removed seen mnp '%s'", hash.ToString());
		mapSeenMasternodePing.erase(it);
	}
}

void CMasternodeMan::SetSeenMnp(const uint256& hash, const CMasterNodePing& mnp)
{
    const auto it = mapSeenMasternodePing.find(hash);
    if (it == mapSeenMasternodePing.cend())
    {
        LogFnPrint("masternode", "Set seen mnp '%s'", hash.ToString());
        mapSeenMasternodePing.emplace(hash, mnp);
    }
}

void CMasternodeMan::UpdateMnpAndMnb(const uint256& hashMNB, const uint256& hashMNP, const CMasterNodePing& mnp)
{
    SetSeenMnp(hashMNP, mnp);

    auto it = mapSeenMasternodeBroadcast.find(hashMNB);
    if (it != mapSeenMasternodeBroadcast.end())
    {
		auto& mnb = it->second.second;
		mnb.setLastPing(mnp);
	}
}

void CMasternodeMan::UpdateLastPaid(const CBlockIndex* pindex)
{
    LOCK(cs_mnMgr);

    if (!masterNodeCtrl.masternodeSync.IsWinnersListSynced() || mapMasternodes.empty())
        return;

    static bool IsFirstRun = true;
    // Do full scan on first run or if we are not a masternode
    // (MNs should update this info on every block, so limited scan should be enough for them)
    int nMaxBlocksToScanBack = (IsFirstRun || !masterNodeCtrl.IsMasterNode()) ? masterNodeCtrl.masternodePayments.GetStorageLimit() : LAST_PAID_SCAN_BLOCKS;

    // LogPrint("mnpayments", "nHeight=%d, nMaxBlocksToScanBack=%d, IsFirstRun=%s",
    //                         nCachedBlockHeight, nMaxBlocksToScanBack, IsFirstRun ? "true" : "false");

    for (auto& [outpoint, pmn] : mapMasternodes)
    {
        if (pmn)
            pmn->UpdateLastPaid(pindex, nMaxBlocksToScanBack);
    }

    IsFirstRun = false;
}

void CMasternodeMan::UpdateWatchdogVoteTime(const COutPoint& outpoint, const uint64_t nVoteTime)
{
    LOCK(cs_mnMgr);

    auto pmn = Get(SKIP_LOCK, outpoint);
    if (!pmn)
        return;

    pmn->UpdateWatchdogVoteTime(nVoteTime);
    nLastWatchdogVoteTime = GetTime();
}

bool CMasternodeMan::IsWatchdogActive()
{
    LOCK(cs_mnMgr);
    // Check if any masternodes have voted recently, otherwise return false
    return (GetTime() - nLastWatchdogVoteTime) <= masterNodeCtrl.MasternodeWatchdogMaxSeconds;
}

void CMasternodeMan::CheckMasternode(const CPubKey& pubKeyMasternode, bool fForce)
{
    LOCK(cs_mnMgr);

    for (auto& [outpoint, pmn]: mapMasternodes)
    {
        if (pmn && pmn->pubKeyMasternode == pubKeyMasternode)
        {
            // cs_main can't be locked inside Check() because it will violate the locking order [cs_main -> cs_mnMgr]
            pmn->Check(fForce, SKIP_LOCK);
            return;
        }
    }
}

bool CMasternodeMan::IsMasternodePingedWithin(const COutPoint& outpoint, int nSeconds, int64_t nTimeToCheckAt, string *psReason)
{
    LOCK(cs_mnMgr);

    const auto pmn = Get(SKIP_LOCK, outpoint);
    if (pmn)
        return pmn->IsPingedWithin(nSeconds, nTimeToCheckAt, psReason);
    if (psReason)
        *psReason = strprintf("masternode not found by outpoint '%s'", outpoint.ToStringShort());
    return false;
}

void CMasternodeMan::SetMasternodeLastPing(const COutPoint& outpoint, const CMasterNodePing& mnp)
{
    LOCK(cs_mnMgr);

    auto pmn = Get(SKIP_LOCK, outpoint);
    if (!pmn)
        return;
    pmn->setLastPing(mnp);
    SetSeenMnp(mnp.GetHash(), mnp);

    const auto hash = pmn->GetHash();
    if (mapSeenMasternodeBroadcast.count(hash))
        mapSeenMasternodeBroadcast[hash].second.setLastPing(mnp);
}

void CMasternodeMan::SetMasternodeFee(const COutPoint& outpoint, const MN_FEE mnFeeType, const CAmount newFee)
{
    LOCK(cs_mnMgr);

    auto pmn = Get(SKIP_LOCK, outpoint);
    if (pmn)
        pmn->SetMNFee(mnFeeType, newFee);
}

/**
 * Increment PoSe ban score for the MN defined by outpoint.
 * 
 * \param outpoint - MN's outpoint
 */
void CMasternodeMan::IncrementMasterNodePoSeBanScore(const COutPoint& outpoint)
{
    LOCK2(cs_main, cs_mnMgr);

    auto pmn = Get(SKIP_LOCK, outpoint);
    if (pmn)
    {
        pmn->IncrementPoSeBanScore();
        if (pmn->IsPoSeBannedByScore())
            pmn->Check(true);
    }
}

void CMasternodeMan::UpdatedBlockTip(const CBlockIndex *pindex)
{
    if (!pindex)
        return;
    nCachedBlockHeight = pindex->nHeight;

    CheckSameAddr();

    // normal wallet does not need to update this every block, doing update on rpc call should be enough
    if (masterNodeCtrl.IsMasterNode())
        UpdateLastPaid(pindex);
    
    // SELECT AND STORE TOP MASTERNODEs
    string error;
    masternode_vector_t topMNs;
    const GetTopMasterNodeStatus status = CalculateTopMNsForBlock(error, topMNs, nCachedBlockHeight);
    if (status == GetTopMasterNodeStatus::SUCCEEDED)
        mapHistoricalTopMNs.emplace(nCachedBlockHeight, move(topMNs));
    else if (status != GetTopMasterNodeStatus::SUCCEEDED_FROM_HISTORY)
        LogFnPrintf("ERROR: Failed to find enough Top MasterNodes. %s", error);
}

/**
 * Calculate top masternodes for the given block.
 * 
 * \param error - error message
 * \param topMNs - vector of top masternodes
 * \param nBlockHeight - block height
 * \param bSkipValidCheck - skip masternode valid for payment check
 * \return - status of the operation
 */
GetTopMasterNodeStatus CMasternodeMan::CalculateTopMNsForBlock(string &error, masternode_vector_t &topMNs, int nBlockHeight, bool bSkipValidCheck)
{
    topMNs.clear();
    error.clear();
    rank_pair_vec_t vMasternodeRanks;
    GetTopMasterNodeStatus status = GetMasternodeRanks(error, vMasternodeRanks, nBlockHeight);
    if ((status == GetTopMasterNodeStatus::SUCCEEDED) && (vMasternodeRanks.size() < masterNodeCtrl.getMasternodeTopMNsNumberMin()))
    {
        error = strprintf("Not enough masternodes found for block %d, min required %d but found %zu",
            nBlockHeight, masterNodeCtrl.getMasternodeTopMNsNumberMin(), vMasternodeRanks.size());
        return GetTopMasterNodeStatus::NOT_ENOUGH_MNS;
    }
    if (status != GetTopMasterNodeStatus::SUCCEEDED)
        return status;
    
    for (auto &[rank, pmn]: vMasternodeRanks)
    {
        if (bSkipValidCheck || pmn->IsValidForPayment())
            topMNs.push_back(pmn);
        if (topMNs.size() == masterNodeCtrl.getMasternodeTopMNsNumber())
            break;
    }
    return GetTopMasterNodeStatus::SUCCEEDED;
}

GetTopMasterNodeStatus CMasternodeMan::GetTopMNsForBlock(string &error, masternode_vector_t &topMNs, int nBlockHeight, bool bCalculateIfNotSeen)
{
    if (nBlockHeight == -1)
        nBlockHeight = gl_nChainHeight;

    error.clear();
    const auto it = mapHistoricalTopMNs.find(nBlockHeight);
    if (it != mapHistoricalTopMNs.cend())
    {
        topMNs = it->second;
        if (topMNs.size() >= masterNodeCtrl.getMasternodeTopMNsNumberMin())
            return GetTopMasterNodeStatus::SUCCEEDED_FROM_HISTORY;
        error = strprintf("Top MNs historical ranks count (%zu) for block %d are less than required (%zu)",
            topMNs.size(), nBlockHeight, masterNodeCtrl.getMasternodeTopMNsNumberMin());
    } else
        error = strprintf("Top MNs historical ranks for block %d not found", nBlockHeight);
    if (bCalculateIfNotSeen)
        return CalculateTopMNsForBlock(error, topMNs, nBlockHeight, bCalculateIfNotSeen);
    return GetTopMasterNodeStatus::HISTORY_NOT_FOUND;
}<|MERGE_RESOLUTION|>--- conflicted
+++ resolved
@@ -558,11 +558,7 @@
 			return false;
         if (!pmn->IsEligibleForMining())
             return false;
-<<<<<<< HEAD
 		if (pmn->IsOutpointSpent() || pmn->IsUpdateRequired())
-=======
-		if (!pmn->IsPingedWithin(SN_ELIGIBILITY_LAST_SEEN_TIME_SECS))
->>>>>>> 92424e8d
 			return false;
 		return true;
 	}, -1);
@@ -728,19 +724,15 @@
 	return false;
 }
 
-<<<<<<< HEAD
-=======
 unordered_map<string, uint32_t> CMasternodeMan::GetLastMnIdsWithBlockReward(const CBlockIndex* pindex) noexcept
 {
-    const auto &consensusParams = Params().GetConsensus();
-    const size_t nEligibleForMiningMnCount = masterNodeCtrl.masternodeManager.CountEligibleForMining();
-    const size_t nMnEligibilityThreshold = static_cast<size_t>(round(nEligibleForMiningMnCount * consensusParams.nMiningEligibilityThreshold));
-
+    const size_t nEnabledMnCount = masterNodeCtrl.masternodeManager.CountEnabledByLastSeenTime(-1, 
+        SN_ELIGIBILITY_LAST_SEEN_TIME_SECS);
     unordered_map<string, uint32_t> mapMnids;
-    mapMnids.reserve(nEligibleForMiningMnCount);
+    mapMnids.reserve(nEnabledMnCount);
     size_t nProcessed = 0;
     auto pCurIndex = pindex;
-    while (pCurIndex && (nProcessed < nMnEligibilityThreshold))
+    while (pCurIndex && (nProcessed + 1 < nEnabledMnCount))
     {
         if (pCurIndex->nStatus && BlockStatus::BLOCK_ACTIVATES_UPGRADE)
             break;
@@ -774,23 +766,9 @@
     return false;   
 }
 
-/**
- * Find if any MasterNodes from the set are eligible to mine the new block.
- * Onle ENABLED MasterNodes that specify that they are eligible for mining can 
- * participate in the search.
- * Algorithm takes N last mined blocks (N is the number of eligible for search MasterNodes),
- * then uses threshold consensus parameter (N * consensusParams.nMiningEligibilityThreshold) 
- * to find MNs eligible for mining new block.
- *  
- * \param pindex - block index to start search from
- * \param setMnIds - set of Pastel IDs (mnids) to check
- * \return 
- */
 opt_string_t CMasternodeMan::FindMnEligibleForBlockReward(const CBlockIndex* pindex, const s_strings& setMnIds) noexcept
 {
-    // get all eligible masternodes for mining and their heights
-    const auto mapMnids = GetLastMnIdsWithBlockReward(pindex);
-
+    auto mapMnids = GetLastMnIdsWithBlockReward(pindex);
     for (const auto& sPastelID : setMnIds)
     {
 		const auto mnidIt = mapMnids.find(sPastelID);
@@ -800,7 +778,6 @@
     return nullopt;
 }
 
->>>>>>> 92424e8d
 //
 // Deterministically select the oldest/best masternode to pay on the network
 //
