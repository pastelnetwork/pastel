--- conflicted
+++ resolved
@@ -2205,14 +2205,11 @@
               all       - list all Trade tickets (including non-confirmed). Default.
               available - lists never sold Trade tickets (without Sell tickets).
               sold      - lists only sold Trade tickets (with Sell tickets).
-<<<<<<< HEAD
+            Optional parameters:
+              <pastelID> - apply filter on trade ticket that belong to the correspond pastelID only
   royalty - List ALL art royalty tickets. Without filter parameter lists ALL royalty tickets.
             Filter:
               all       - list all Royalty tickets. Default.
-=======
-            Optional parameters:
-              <pastelID> - apply filter on trade ticket that belong to the correspond pastelID only
->>>>>>> 08abbda0
 
 Arguments:
 1. minheight	 - minimum height for returned tickets (only tickets registered after this height will be returned).
@@ -2348,16 +2345,7 @@
             else if (filter == "sold")
                 obj.read(masterNodeCtrl.masternodeTickets.ListFilterBuyTickets(2, pastelID));
             break;
-<<<<<<< HEAD
-
-        case RPC_CMD_LIST::royalty:
-          if (filter == "all")
-            obj.read(masterNodeCtrl.masternodeTickets.ListTickets<CArtRoyaltyTicket>());
-          break;
-
-=======
-        }
->>>>>>> 08abbda0
+        }
         case RPC_CMD_LIST::trade:
         {
             std::string pastelID;
@@ -2393,6 +2381,12 @@
             else if (filter == "sold")
                 obj.read(masterNodeCtrl.masternodeTickets.ListFilterTradeTickets(2, pastelID));
             break;
+        }
+        case RPC_CMD_LIST::royalty:
+        {
+          if (filter == "all")
+            obj.read(masterNodeCtrl.masternodeTickets.ListTickets<CArtRoyaltyTicket>());
+          break;
         }
         }
 
