--- conflicted
+++ resolved
@@ -161,11 +161,8 @@
     <ClCompile Include="..\..\..\src\gtest\test_random.cpp" />
     <ClCompile Include="..\..\..\src\gtest\test_reverselock.cpp" />
     <ClCompile Include="..\..\..\src\gtest\test_rpc.cpp" />
-<<<<<<< HEAD
     <ClCompile Include="..\..\..\src\gtest\test_rpc_wallet.cpp" />
-=======
     <ClCompile Include="..\..\..\src\gtest\test_rpccmd_parser.cpp" />
->>>>>>> 111ae9a2
     <ClCompile Include="..\..\..\src\gtest\test_sanity.cpp" />
     <ClCompile Include="..\..\..\src\gtest\test_sapling_note.cpp" />
     <ClCompile Include="..\..\..\src\gtest\test_scriptnum.cpp" />
