﻿<?xml version="1.0" encoding="utf-8"?>
<Project ToolsVersion="4.0" xmlns="http://schemas.microsoft.com/developer/msbuild/2003">
  <ItemGroup>
    <Filter Include="UnitTest Files">
      <UniqueIdentifier>{4FC737F1-C7A5-4376-A066-2A32D752A2FF}</UniqueIdentifier>
      <Extensions>cpp;c;cc;cxx;c++;cppm;ixx;def;odl;idl;hpj;bat;asm;asmx</Extensions>
    </Filter>
  </ItemGroup>
  <ItemGroup>
    <ClCompile Include="..\..\..\src\test\scheduler_tests.cpp">
      <Filter>UnitTest Files</Filter>
    </ClCompile>
    <ClCompile Include="..\..\..\src\test\test_bitcoin.cpp">
      <Filter>UnitTest Files</Filter>
    </ClCompile>
<<<<<<< HEAD
    <ClCompile Include="..\..\..\src\test\torcontrol_tests.cpp">
=======
    <ClCompile Include="..\..\..\src\test\transaction_tests.cpp">
      <Filter>UnitTest Files</Filter>
    </ClCompile>
    <ClCompile Include="..\..\..\src\test\util_tests.cpp">
      <Filter>UnitTest Files</Filter>
    </ClCompile>
    <ClCompile Include="..\..\..\src\wallet\test\wallet_tests.cpp">
>>>>>>> 39f4002a
      <Filter>UnitTest Files</Filter>
    </ClCompile>
  </ItemGroup>
  <ItemGroup>
    <ClInclude Include="..\..\..\src\test\rpc_tests.h">
      <Filter>UnitTest Files</Filter>
    </ClInclude>
    <ClInclude Include="..\..\..\src\test\test_bitcoin.h">
      <Filter>UnitTest Files</Filter>
    </ClInclude>
  </ItemGroup>
  <ItemGroup>
    <None Include="..\..\..\src\Makefile.test.include" />
  </ItemGroup>
</Project><|MERGE_RESOLUTION|>--- conflicted
+++ resolved
@@ -13,19 +13,6 @@
     <ClCompile Include="..\..\..\src\test\test_bitcoin.cpp">
       <Filter>UnitTest Files</Filter>
     </ClCompile>
-<<<<<<< HEAD
-    <ClCompile Include="..\..\..\src\test\torcontrol_tests.cpp">
-=======
-    <ClCompile Include="..\..\..\src\test\transaction_tests.cpp">
-      <Filter>UnitTest Files</Filter>
-    </ClCompile>
-    <ClCompile Include="..\..\..\src\test\util_tests.cpp">
-      <Filter>UnitTest Files</Filter>
-    </ClCompile>
-    <ClCompile Include="..\..\..\src\wallet\test\wallet_tests.cpp">
->>>>>>> 39f4002a
-      <Filter>UnitTest Files</Filter>
-    </ClCompile>
   </ItemGroup>
   <ItemGroup>
     <ClInclude Include="..\..\..\src\test\rpc_tests.h">
