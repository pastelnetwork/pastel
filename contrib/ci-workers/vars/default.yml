---
# These variables can be overridden in distribution files.

# Dependencies required to install Buildbot
buildbot_deps:
  - python-pip # So we can install Python modules

# Dependencies required to download files
fetch_deps:
  - curl # For depends/
  - git
  - wget # For acutil/fetch-params.sh

# Dependencies required to configure AnimeCoin
conf_deps:
  - autoconf
  - automake
  - m4
  - pkg-config

# Dependencies required to compile AnimeCoin
build_deps:
  - cmake
  - g++
  - gcc
  - make

# Dependencies required to link AnimeCoin
link_deps:
  - libtool

# Additional distribution-specific dependencies
dist_deps: []

# Additional grind-specific dependencies
grind_deps:
  - lcov
  - valgrind

<<<<<<< HEAD
# Python modules required for a AnimeCoin Buildbot worker
=======
# Python modules required on the system
system_modules:
  - virtualenv

# Python modules required for a Zcash Buildbot worker
>>>>>>> f8f65405
buildbot_modules:
  - pip # Needs to be updated first so Buildbot installs
  - buildbot-worker
  - pyflakes

# Python modules required to run the AnimeCoin RPC test suite
rpc_test_modules:
  - pyblake2
  - pyzmq<|MERGE_RESOLUTION|>--- conflicted
+++ resolved
@@ -37,15 +37,11 @@
   - lcov
   - valgrind
 
-<<<<<<< HEAD
-# Python modules required for a AnimeCoin Buildbot worker
-=======
 # Python modules required on the system
 system_modules:
   - virtualenv
 
-# Python modules required for a Zcash Buildbot worker
->>>>>>> f8f65405
+# Python modules required for a AnimeCoin Buildbot worker
 buildbot_modules:
   - pip # Needs to be updated first so Buildbot installs
   - buildbot-worker
